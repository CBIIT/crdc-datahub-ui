import { defineConfig } from "vite";
import { configDefaults } from "vitest/config";
import react from "@vitejs/plugin-react";
import viteTsConfigPaths from "vite-tsconfig-paths";
import svgr from "vite-plugin-svgr";

// List of test files to exclude from coverage and testing
const testExcludes: string[] = [
  "src/**/*.stories.tsx",
  "src/test-utils/**",
  "src/vitest.global-setup.ts",
  "conf/**",
  "public/**",
];

export default defineConfig({
  base: "/",
  plugins: [
    react({
      jsxImportSource: "@emotion/react",
      babel: {
        plugins: ["@emotion/babel-plugin"],
      },
    }),
    svgr({
      svgrOptions: { exportType: "default", ref: true, svgo: false, titleProp: true },
    }),
    viteTsConfigPaths(),
  ],
  server: {
    open: true,
    port: 3010,
    hmr: {
      port: 3010,
      protocol: "ws",
    },
  },
  build: {
    outDir: "build",
    manifest: true,
    sourcemap: true,
  },
  test: {
    globals: true,
    environment: "jsdom",
    setupFiles: ["./src/setupTests.tsx"],
    globalSetup: "./src/vitest.global-setup.ts",
    exclude: [...configDefaults.exclude, ...testExcludes],
    coverage: {
      provider: "v8",
      reporter: ["lcov", "json", "html"],
<<<<<<< HEAD
      enabled: true,
=======
      exclude: [...configDefaults.coverage.exclude, ...testExcludes],
>>>>>>> 5c5b2233
    },
    testTimeout: 10_000,
  },
  optimizeDeps: {
    include: [
      "@emotion/react",
      "@emotion/styled",
      "@mui/material/Unstable_Grid2",
      "@mui/icons-material",
    ],
  },
});<|MERGE_RESOLUTION|>--- conflicted
+++ resolved
@@ -49,11 +49,8 @@
     coverage: {
       provider: "v8",
       reporter: ["lcov", "json", "html"],
-<<<<<<< HEAD
       enabled: true,
-=======
       exclude: [...configDefaults.coverage.exclude, ...testExcludes],
->>>>>>> 5c5b2233
     },
     testTimeout: 10_000,
   },
