--- conflicted
+++ resolved
@@ -1,14 +1,9 @@
 # Release Notes
 
-<<<<<<< HEAD
 ## 3.4.0
 
 N/A
 
-## 3.3.0
-
-N/A
-=======
 ## 3.3.0 (Released 07/09/2025)
 
 #### Submission Request
@@ -71,7 +66,6 @@
 - Manage Studies – Enhanced to display additional study information.
 - Introduced a new Manage Institutions tool.
 - PBAC – Automatically enables view permissions when required by higher-level roles.
->>>>>>> afb106fc
 
 ## 3.2.2 (Released 05/13/2025)
 
