--- conflicted
+++ resolved
@@ -13,9 +13,10 @@
 - ❌: If the condition is not met, the submission cannot be submitted.
 - ✅: If the condition is not met, the submission can still be submitted.
 
-<<<<<<< HEAD
 | Requirement                                                                   | Description                                                                                                             | Admin Submit | Regular Submit |
 | ----------------------------------------------------------------------------- | ----------------------------------------------------------------------------------------------------------------------- | ------------ | -------------- |
+| Validation must not be running                                                | The `metadataValidationStatus` and `fileValidationStatus` should not be `Validating`.                                   | ❌           | ❌             |
+| No uploading batches                                                          | There should be no batches with status `Uploading` for the submission.                                                  | ❌           | ❌             |
 | Submission Status                                                             | The submission status must be one of: `In Progress`, `Withdrawn`, or `Rejected` to submit                               | ❌           | ❌             |
 | Metadata validation for 'Delete' intention                                    | Metadata validation should be initialized for submissions with the intention `Delete`.                                  | ❌           | ❌             |
 | Metadata validation for 'Metadata Only' submissions                           | Metadata validation should be initialized for submissions with the data type `Metadata Only`.                           | ❌           | ❌             |
@@ -23,25 +24,7 @@
 | Metadata validation for 'Metadata and Data Files' submissions                 | Metadata validation should be initialized for submissions with the data type `Metadata and Data Files`.                 | ❌           | ❌             |
 | Validation must have been run                                                 | The `metadataValidationStatus` and `fileValidationStatus` should not be `New`.                                          | ❌           | ❌             |
 | Submission must not have orphaned files                                       | No `QCResult` should contain the error message `Orphaned file found`.                                                   | ❌           | ❌             |
-| Validation must not be running                                                | The `metadataValidationStatus` and `fileValidationStatus` should not be `Validating`.                                   | ❌           | ❌             |
-| No uploading batches                                                          | There should be no batches with status `Uploading` for the submission.                                                  | ❌           | ❌             |
 | Validation must have passed                                                   | The `metadataValidationStatus` and `fileValidationStatus` should not be `Error`.                                        | ✅           | ❌             |
 | **All checks passed**                                                         | All above conditions have passed.                                                                                       | ❌           | ✅             |
-=======
-
-| Requirement                                                    | Description                                                                                              | Admin Submit | Regular Submit |
-| -------------------------------------------------------------- | -------------------------------------------------------------------------------------------------------- | ------------ | -------------- |
-| Validation must not be running                                 | The `metadataValidationStatus` and `fileValidationStatus` should not be `Validating`.                    | ❌           | ❌             |
-| No uploading batches                                           | There should be no batches with status `Uploading` for the submission.                                   | ❌           | ❌             |
-| Submission Status                                              | The submission status must be one of: `In Progress`, `Withdrawn`, or `Rejected` to submit                | ❌           | ❌             |
-| Metadata validation for 'Delete' intention                     | Metadata validation should be initialized for submissions with the intention `Delete`.                   | ❌           | ❌             |
-| Metadata validation for 'Metadata Only' submissions            | Metadata validation should be initialized for submissions with the data type `Metadata Only`.            | ❌           | ❌             |
-| Data file validation for 'Metadata and Data Files' submissions | Data file validation should be initialized for submissions with the data type `Metadata and Data Files`. | ❌           | ❌             |
-| Metadata validation for 'Metadata and Data Files' submissions  | Metadata validation should be initialized for submissions with the data type `Metadata and Data Files`.  | ❌           | ❌             |
-| Validation must have been run                                  | The `metadataValidationStatus` and `fileValidationStatus` should not be `New`.                           | ❌           | ❌             |
-| Submission must not have orphaned files                        | No `QCResult` should contain the error message `Orphaned file found`.                                    | ❌           | ❌             |
-| Validation must have passed                                    | The `metadataValidationStatus` and `fileValidationStatus` should not be `Error`.                         | ✅           | ❌             |
-| **All checks passed**                                          | All above conditions have passed.                                                                        | ❌           | ✅             |
->>>>>>> 91dcc8b9
 
 **NOTE:** Conditions are run in sequence by criticality (most critical first). The first failing condition's tooltip appears.