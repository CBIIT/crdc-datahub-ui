# Overview

This document provides developer documentation on the CRDC Submission Portal – Data Submissions feature.

# Data Submissions

Refer to this section for information on the Data Submission functionality.

## Submit Action Requirements

The following table outlines the conditions for which a Data Submission must meet in order to be submitted. Key:

- ❌: If the condition is not met, the submission cannot be submitted.
- ✅: If the condition is not met, the submission can still be submitted.

<<<<<<< HEAD
| Requirement                                                                   | Description                                                                                                             | Admin Submit | Regular Submit |
| ----------------------------------------------------------------------------- | ----------------------------------------------------------------------------------------------------------------------- | ------------ | -------------- |
| Submission Status                                                             | The submission status must be one of: `In Progress`, `Withdrawn`, or `Rejected` to submit                               | ❌           | ❌             |
| Metadata validation for 'Delete' intention                                    | Metadata validation should be initialized for submissions with the intention `Delete`.                                  | ❌           | ❌             |
| Metadata validation for 'Metadata Only' submissions                           | Metadata validation should be initialized for submissions with the data type `Metadata Only`.                           | ❌           | ❌             |
| Data file size should be greater than 0 'Metadata and Data Files' submissions | The `dataFileSize.size` property should be greater than 0 for submissions with the data type `Metadata and Data Files`. | ❌           | ❌             |
| Metadata validation for 'Metadata and Data Files' submissions                 | Metadata validation should be initialized for submissions with the data type `Metadata and Data Files`.                 | ❌           | ❌             |
| Validation must have been run                                                 | The `metadataValidationStatus` and `fileValidationStatus` should not be `New`.                                          | ❌           | ❌             |
| Submission must not have orphaned files                                       | No `QCResult` should contain the error code `F008`.                                                                     | ❌           | ❌             |
| Validation must not be running                                                | The `metadataValidationStatus` and `fileValidationStatus` should not be `Validating`.                                   | ❌           | ❌             |
| No uploading batches                                                          | There should be no batches with status `Uploading` for the submission.                                                  | ❌           | ❌             |
| Validation must have passed                                                   | The `metadataValidationStatus` and `fileValidationStatus` should not be `Error`.                                        | ✅           | ❌             |
| **All checks passed**                                                         | All above conditions have passed.                                                                                       | ❌           | ✅             |
=======
| Requirement                                                                       | Description                                                                                                             | Admin Submit | Regular Submit |
| --------------------------------------------------------------------------------- | ----------------------------------------------------------------------------------------------------------------------- | ------------ | -------------- |
| Validation must not be running                                                    | The `metadataValidationStatus` and `fileValidationStatus` should not be `Validating`.                                   | ❌           | ❌             |
| No uploading batches                                                              | There should be no batches with status `Uploading` for the submission.                                                  | ❌           | ❌             |
| Submission Status                                                                 | The submission status must be one of: `In Progress`, `Withdrawn`, or `Rejected` to submit                               | ❌           | ❌             |
| Metadata validation for 'Delete' intention                                        | Metadata validation should be initialized for submissions with the intention `Delete`.                                  | ❌           | ❌             |
| Metadata validation for 'Metadata Only' submissions                               | Metadata validation should be initialized for submissions with the data type `Metadata Only`.                           | ❌           | ❌             |
| Data file size should be greater than 0 for 'Metadata and Data Files' submissions | The `dataFileSize.size` property should be greater than 0 for submissions with the data type `Metadata and Data Files`. | ❌           | ❌             |
| Metadata validation for 'Metadata and Data Files' submissions                     | Metadata validation should be initialized for submissions with the data type `Metadata and Data Files`.                 | ❌           | ❌             |
| Validation must have been run                                                     | The `metadataValidationStatus` and `fileValidationStatus` should not be `New`.                                          | ❌           | ❌             |
| Submission must not have orphaned files                                           | No `QCResult` should contain the error message `Orphaned file found`.                                                   | ❌           | ❌             |
| Validation must have passed                                                       | The `metadataValidationStatus` and `fileValidationStatus` should not be `Error`.                                        | ✅           | ❌             |
| **All checks passed**                                                             | All above conditions have passed.                                                                                       | ❌           | ✅             |
>>>>>>> fc8ec29c

**NOTE:** Conditions are run in sequence by criticality (most critical first). The first failing condition's tooltip appears.<|MERGE_RESOLUTION|>--- conflicted
+++ resolved
@@ -13,21 +13,6 @@
 - ❌: If the condition is not met, the submission cannot be submitted.
 - ✅: If the condition is not met, the submission can still be submitted.
 
-<<<<<<< HEAD
-| Requirement                                                                   | Description                                                                                                             | Admin Submit | Regular Submit |
-| ----------------------------------------------------------------------------- | ----------------------------------------------------------------------------------------------------------------------- | ------------ | -------------- |
-| Submission Status                                                             | The submission status must be one of: `In Progress`, `Withdrawn`, or `Rejected` to submit                               | ❌           | ❌             |
-| Metadata validation for 'Delete' intention                                    | Metadata validation should be initialized for submissions with the intention `Delete`.                                  | ❌           | ❌             |
-| Metadata validation for 'Metadata Only' submissions                           | Metadata validation should be initialized for submissions with the data type `Metadata Only`.                           | ❌           | ❌             |
-| Data file size should be greater than 0 'Metadata and Data Files' submissions | The `dataFileSize.size` property should be greater than 0 for submissions with the data type `Metadata and Data Files`. | ❌           | ❌             |
-| Metadata validation for 'Metadata and Data Files' submissions                 | Metadata validation should be initialized for submissions with the data type `Metadata and Data Files`.                 | ❌           | ❌             |
-| Validation must have been run                                                 | The `metadataValidationStatus` and `fileValidationStatus` should not be `New`.                                          | ❌           | ❌             |
-| Submission must not have orphaned files                                       | No `QCResult` should contain the error code `F008`.                                                                     | ❌           | ❌             |
-| Validation must not be running                                                | The `metadataValidationStatus` and `fileValidationStatus` should not be `Validating`.                                   | ❌           | ❌             |
-| No uploading batches                                                          | There should be no batches with status `Uploading` for the submission.                                                  | ❌           | ❌             |
-| Validation must have passed                                                   | The `metadataValidationStatus` and `fileValidationStatus` should not be `Error`.                                        | ✅           | ❌             |
-| **All checks passed**                                                         | All above conditions have passed.                                                                                       | ❌           | ✅             |
-=======
 | Requirement                                                                       | Description                                                                                                             | Admin Submit | Regular Submit |
 | --------------------------------------------------------------------------------- | ----------------------------------------------------------------------------------------------------------------------- | ------------ | -------------- |
 | Validation must not be running                                                    | The `metadataValidationStatus` and `fileValidationStatus` should not be `Validating`.                                   | ❌           | ❌             |
@@ -38,9 +23,8 @@
 | Data file size should be greater than 0 for 'Metadata and Data Files' submissions | The `dataFileSize.size` property should be greater than 0 for submissions with the data type `Metadata and Data Files`. | ❌           | ❌             |
 | Metadata validation for 'Metadata and Data Files' submissions                     | Metadata validation should be initialized for submissions with the data type `Metadata and Data Files`.                 | ❌           | ❌             |
 | Validation must have been run                                                     | The `metadataValidationStatus` and `fileValidationStatus` should not be `New`.                                          | ❌           | ❌             |
-| Submission must not have orphaned files                                           | No `QCResult` should contain the error message `Orphaned file found`.                                                   | ❌           | ❌             |
+| Submission must not have orphaned files                                           | No `QCResult` should contain the error code `F008`.                                                                     | ❌           | ❌             |
 | Validation must have passed                                                       | The `metadataValidationStatus` and `fileValidationStatus` should not be `Error`.                                        | ✅           | ❌             |
 | **All checks passed**                                                             | All above conditions have passed.                                                                                       | ❌           | ✅             |
->>>>>>> fc8ec29c
 
 **NOTE:** Conditions are run in sequence by criticality (most critical first). The first failing condition's tooltip appears.