--- conflicted
+++ resolved
@@ -19,11 +19,8 @@
     "@types/node": "^16.18.31",
     "@types/react": "^18.2.6",
     "@types/react-dom": "^18.2.4",
-<<<<<<< HEAD
     "dayjs": "^1.11.8",
-=======
     "graphql": "^16.6.0",
->>>>>>> 538e05e5
     "lodash": "^4.17.21",
     "nprogress": "^0.2.0",
     "react": "^18.2.0",
