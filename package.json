{
  "name": "CRDC DataHub",
  "version": "0.1.0",
  "private": true,
  "dependencies": {
    "@apollo/client": "^3.7.15",
    "@emotion/react": "^11.11.0",
    "@emotion/styled": "^11.11.0",
<<<<<<< HEAD
    "@jalik/form-parser": "^2.0.12",
    "@material-ui/core": "^4.12.4",
=======
    "@jalik/form-parser": "^3.1.0",
>>>>>>> e234aca1
    "@mui/icons-material": "^5.11.16",
    "@mui/lab": "^5.0.0-alpha.130",
    "@mui/material": "^5.13.1",
    "@mui/styles": "^5.13.1",
    "@mui/x-date-pickers": "^6.8.0",
    "@testing-library/jest-dom": "^5.16.5",
    "@testing-library/react": "^13.4.0",
    "@testing-library/user-event": "^13.5.0",
    "@types/jest": "^27.5.2",
    "@types/node": "^16.18.31",
    "@types/react": "^18.2.6",
    "@types/react-dom": "^18.2.4",
    "dayjs": "^1.11.8",
    "graphql": "^16.6.0",
    "lodash": "^4.17.21",
    "nprogress": "^0.2.0",
    "react": "^18.2.0",
    "react-dom": "^18.2.0",
    "react-helmet-async": "^1.3.0",
    "react-router-dom": "^6.11.2",
    "react-scripts": "5.0.1",
    "styled-components": "^6.0.0-rc.3",
    "web-vitals": "^2.1.4"
  },
  "overrides": {
    "typescript": "^5.0.4"
  },
  "scripts": {
    "start": "react-scripts start",
    "build": "react-scripts build",
    "test": "react-scripts test",
    "eject": "react-scripts eject",
    "lint": "eslint .",
    "lint:fix": "lint -- --fix"
  },
  "eslintConfig": {
    "extends": [
      "react-app",
      "react-app/jest"
    ]
  },
  "browserslist": {
    "production": [
      ">0.2%",
      "not dead",
      "not op_mini all"
    ],
    "development": [
      "last 1 chrome version",
      "last 1 firefox version",
      "last 1 safari version"
    ]
  },
  "devDependencies": {
    "@typescript-eslint/eslint-plugin": "^5.59.6",
    "@typescript-eslint/parser": "^5.59.6",
    "eslint": "^8.40.0",
    "eslint-config-airbnb": "^19.0.4",
    "eslint-config-airbnb-typescript": "^17.0.0",
    "typescript": "^5.0.4"
  }
}<|MERGE_RESOLUTION|>--- conflicted
+++ resolved
@@ -6,12 +6,8 @@
     "@apollo/client": "^3.7.15",
     "@emotion/react": "^11.11.0",
     "@emotion/styled": "^11.11.0",
-<<<<<<< HEAD
-    "@jalik/form-parser": "^2.0.12",
+    "@jalik/form-parser": "^3.1.0",
     "@material-ui/core": "^4.12.4",
-=======
-    "@jalik/form-parser": "^3.1.0",
->>>>>>> e234aca1
     "@mui/icons-material": "^5.11.16",
     "@mui/lab": "^5.0.0-alpha.130",
     "@mui/material": "^5.13.1",
