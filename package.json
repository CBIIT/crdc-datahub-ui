--- conflicted
+++ resolved
@@ -10,12 +10,7 @@
     "@mui/icons-material": "^5.11.16",
     "@mui/lab": "^5.0.0-alpha.130",
     "@mui/material": "^5.13.1",
-<<<<<<< HEAD
-    "@mui/styles": "^5.13.1",
     "@mui/x-charts": "^6.18.2",
-=======
-    "@mui/x-charts": "^6.0.0-alpha.12",
->>>>>>> c2d76ff6
     "@mui/x-date-pickers": "^6.8.0",
     "@testing-library/jest-dom": "^5.16.5",
     "@testing-library/react": "^13.4.0",
