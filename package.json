--- conflicted
+++ resolved
@@ -41,12 +41,7 @@
     "build": "react-scripts build",
     "eject": "react-scripts eject",
     "test": "TZ=UTC react-scripts test",
-<<<<<<< HEAD
-    "test:ci": "TZ=UTC CI=true react-scripts test --passWithNoTests",
-=======
     "test:ci": "TZ=UTC CI=true react-scripts test --passWithNoTests --coverage",
-    "eject": "react-scripts eject",
->>>>>>> c38c024a
     "lint": "eslint . --ignore-path .gitignore",
     "lint:ci": "eslint . --ignore-path .gitignore --max-warnings 0",
     "lint:fix": "eslint --fix . --ignore-path .gitignore",
