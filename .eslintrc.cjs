--- conflicted
+++ resolved
@@ -27,22 +27,9 @@
   root: true,
   ignorePatterns: ["public/injectEnv.js", "public/js/session.js"],
   rules: {
-<<<<<<< HEAD
     "import/prefer-default-export": "off",
     "jsx-a11y/anchor-is-valid": "off",
     "no-empty-function": "warn",
-=======
-    "react/jsx-filename-extension": [1, { extensions: [".js", ".jsx", ".tsx", ".ts"] }],
-    "no-empty-function": "warn",
-    "@typescript-eslint/no-empty-function": "error",
-    "prettier/prettier": "off",
-    "import/no-unresolved": "off",
-    "import/extensions": "off",
-    "react/display-name": "off",
-    "@typescript-eslint/comma-dangle": "off",
-    "import/prefer-default-export": "off",
-    "comma-dangle": "off",
->>>>>>> b4d23e30
     "max-len": "off",
     "no-console": "warn",
     "no-param-reassign": "off",
