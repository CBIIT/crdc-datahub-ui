import { CSSProperties, FC, useState } from "react";
import {
  Avatar,
  Button,
  Dialog,
  DialogActions,
  DialogContent,
  DialogTitle,
} from "@mui/material";
import { styled } from "@mui/material/styles";
import { useFormContext } from "../../Contexts/FormContext";
import { StatusIconMap } from "../../../assets/history/submissionRequest";
import { FormatDate, SortHistory } from "../../../utils";

/**
 * Returns the styling for a component based on the Questionnaire Status
 *
 * @param status The current Questionnaire's status
 * @returns Color scheme to match the status
 */
const getColorScheme = (status: ApplicationStatus): CSSProperties => {
  switch (status) {
    case "Approved":
      return {
        color: "#0D6E87 !important",
        background: "#CDEAF0 !important",
      };
    case "Rejected":
      return {
        color: "#E25C22 !important",
        background: "#FFDBCB !important",
      };
    default:
      return {
        color: "#2E5481 !important",
        background: "#C0DAF3 !important",
      };
  }
};

const StyledAvatar = styled(Avatar)({
  background: "transparent",
  marginRight: "8px",
  marginLeft: "8px !important",
  width: "39px",
  height: "39px",
});

const StyledStatus = styled("span")<{ status: ApplicationStatus, leftGap: boolean }>(({ status, leftGap }) => ({
  fontWeight: "600",
  fontSize: "16px",
  fontFamily: "Public Sans",
  textTransform: "uppercase",
  marginLeft: !leftGap ? "6px !important" : null,
  marginRight: "10px !important",
  letterSpacing: "0.32px",
  color: getColorScheme(status).color
}));

const StyledButton = styled(Button)<{ status: ApplicationStatus }>(({ status }) => ({
  ...getColorScheme(status),
  fontWeight: "700",
  borderRadius: "8px",
  textTransform: "none",
  width: "165px",
  lineHeight: "19px",
  padding: "10px 20px 10px 20px",
}));

const StyledDialog = styled(Dialog)<{ status: ApplicationStatus }>(({ status }) => ({
  "& .MuiDialog-paper": {
    borderRadius: "8px",
<<<<<<< HEAD
    border: 0,
    textTransform: "none",
    width: "165px",
    lineHeight: "19px",
    padding: "10px 20px 10px 20px",
    "&:hover": {
      border: 0,
      background: theme.palette?.[status]?.contrastText || "#C0DAF3",
    },
  })
);

const StyledDialog = styled(Dialog)<{ status: ApplicationStatus }>(
  ({ theme, status }) => ({
    "& .MuiDialog-paper": {
      borderRadius: "8px",
      border: "2px solid",
      borderColor: theme.palette?.[status]?.main || "#C0DAF3",
      background: "linear-gradient(0deg, #F2F6FA 0%, #F2F6FA 100%), #2E4D7B",
      boxShadow: "0px 4px 45px 0px rgba(0, 0, 0, 0.40)",
      padding: "28px 24px",
      width: "730px",
    },
  })
);
=======
    border: "2px solid",
    borderColor: getColorScheme(status).color,
    background: "linear-gradient(0deg, #F2F6FA 0%, #F2F6FA 100%), #2E4D7B",
    boxShadow: "0px 4px 45px 0px rgba(0, 0, 0, 0.40)",
    padding: "28px 24px",
    width: "730px",
  },
}));
>>>>>>> 504c8180

const StyledDialogTitle = styled(DialogTitle)({
  paddingBottom: "0",
});

const StyledPreTitle = styled("p")({
  color: "#929292",
  fontSize: "13px",
  fontFamily: "Nunito Sans",
  lineHeight: "27px",
  letterSpacing: "0.5px",
  textTransform: "uppercase",
  margin: "0",
});

const StyledTitle = styled("p")<{ status: ApplicationStatus }>(({ status }) => ({
  color: getColorScheme(status).color,
  fontSize: "35px",
  fontFamily: "Nunito Sans",
  fontWeight: "900",
  lineHeight: "30px",
  margin: "0",
}));

const StyledDialogContent = styled(DialogContent)({
  marginBottom: "22px",
  maxHeight: "230px",
  overflowY: "auto",
  overflowX: "hidden",
  whiteSpace: "pre-line",
  overflowWrap: "break-word",
});

const StyledSubTitle = styled("p")({
  color: "#453D3D",
  fontSize: "14px",
  fontFamily: "Public Sans",
  fontWeight: "700",
  lineHeight: "20px",
  letterSpacing: "0.14px",
  textTransform: "uppercase",
  marginTop: "60px",
});

const StyledCloseButton = styled(Button)({
  fontWeight: "700",
  borderRadius: "8px",
  textTransform: "none",
  color: "#000",
  borderColor: "#000",
  margin: "0 auto",
  minWidth: "128px",
  "&:hover": {
    borderColor: "#000",
  },
});

/**
 * Status Bar Application Status Section
 *
 * @returns {JSX.Element}
 */
const StatusSection: FC = () => {
  const {
    data: { status, history },
  } = useFormContext();

  const [open, setOpen] = useState<boolean>(false);
  const [lastReview] = useState<HistoryEvent>(
    SortHistory(history).find((h: HistoryEvent) => h.reviewComment)
  );

  return (
    <>
      {StatusIconMap[status] && (
        <StyledAvatar>
          <img
            src={StatusIconMap[status]}
            alt={`${status} icon`}
            data-testid="status-bar-icon"
          />
        </StyledAvatar>
      )}
      <StyledStatus
        data-testid="status-bar-status"
        status={status}
        leftGap={!StatusIconMap[status]}
      >
        {status}
      </StyledStatus>

      {lastReview?.reviewComment && (
        <>
          <StyledButton
            id="status-bar-review-comments-button"
            variant="contained"
            onClick={() => setOpen(true)}
            aria-label="Review Comments"
            status={status}
          >
            Review Comments
          </StyledButton>
          <StyledDialog
            open={open}
            onClose={() => setOpen(false)}
            maxWidth={false}
            status={status}
            data-testid="status-bar-review-dialog"
          >
            <StyledDialogTitle>
              <StyledPreTitle>CRDC Submission Request</StyledPreTitle>
              <StyledTitle status={status}>Review Comments</StyledTitle>
              <StyledSubTitle title={lastReview?.dateTime}>
                {`Based on submission from ${FormatDate(
                  lastReview?.dateTime,
                  "M/D/YYYY",
                  "N/A"
                )}:`}
              </StyledSubTitle>
            </StyledDialogTitle>
            <StyledDialogContent>
              {lastReview?.reviewComment}
            </StyledDialogContent>
            <DialogActions>
              <StyledCloseButton
                id="status-bar-close-review-comments-button"
                onClick={() => setOpen(false)}
                variant="outlined"
                size="large"
                aria-label="Close dialog"
                data-testid="status-bar-dialog-close"
              >
                Close
              </StyledCloseButton>
            </DialogActions>
          </StyledDialog>
        </>
      )}
    </>
  );
};

export default StatusSection;<|MERGE_RESOLUTION|>--- conflicted
+++ resolved
@@ -70,33 +70,6 @@
 const StyledDialog = styled(Dialog)<{ status: ApplicationStatus }>(({ status }) => ({
   "& .MuiDialog-paper": {
     borderRadius: "8px",
-<<<<<<< HEAD
-    border: 0,
-    textTransform: "none",
-    width: "165px",
-    lineHeight: "19px",
-    padding: "10px 20px 10px 20px",
-    "&:hover": {
-      border: 0,
-      background: theme.palette?.[status]?.contrastText || "#C0DAF3",
-    },
-  })
-);
-
-const StyledDialog = styled(Dialog)<{ status: ApplicationStatus }>(
-  ({ theme, status }) => ({
-    "& .MuiDialog-paper": {
-      borderRadius: "8px",
-      border: "2px solid",
-      borderColor: theme.palette?.[status]?.main || "#C0DAF3",
-      background: "linear-gradient(0deg, #F2F6FA 0%, #F2F6FA 100%), #2E4D7B",
-      boxShadow: "0px 4px 45px 0px rgba(0, 0, 0, 0.40)",
-      padding: "28px 24px",
-      width: "730px",
-    },
-  })
-);
-=======
     border: "2px solid",
     borderColor: getColorScheme(status).color,
     background: "linear-gradient(0deg, #F2F6FA 0%, #F2F6FA 100%), #2E4D7B",
@@ -105,7 +78,6 @@
     width: "730px",
   },
 }));
->>>>>>> 504c8180
 
 const StyledDialogTitle = styled(DialogTitle)({
   paddingBottom: "0",
