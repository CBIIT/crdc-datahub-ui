import React, { FC, createContext, useContext, useEffect, useMemo, useState } from "react";
import { useLazyQuery } from "@apollo/client";
import { query as GET_USER, Response as GetUserResp } from "../../graphql/getMyUser";
<<<<<<< HEAD
import env from "../../env";
import { safeParse } from "../../utils";

const AUTH_SERVICE_URL = `${window.origin}/api/authn`;

/**
 * Checks login status with AuthN
 *
 * @async
 * @param {none}
 * @returns Promise that resolves to true if logged in, false if not
 */
const userLogout = async (): Promise<boolean> => {
  const d = await fetch(`${AUTH_SERVICE_URL}/logout`, { method: "POST" }).catch(() => null);
  const { status } = await d.json().catch(() => null);

  return status || false;
};

/**
 * Logs in to AuthN
 *
 * @async
 * @param {string} authCode Authorization code used to verify login
 * @returns Promise that resolves to true if successful, false if not
 */
const userLogin = async (authCode: string): Promise<[boolean, string]> => {
  const options = {
    method: "POST",
    headers: { "Content-Type": "application/json" },
    body: JSON.stringify({
      code: authCode,
      IDP: "nih",
      redirectUri: env.REACT_APP_NIH_REDIRECT_URL,
    }),
  };

  try {
    const data = await fetch(`${AUTH_SERVICE_URL}/login`, options);
    const { timeout, error } = await data.json();

    return [typeof timeout === "number" && typeof error === "undefined", error];
  } catch (e) {
    return [false, undefined];
  }
};
=======
import { authenticationLogin, authenticationLogout } from "../../utils";
>>>>>>> 432ce486

export type ContextState = {
  status: Status;
  isLoggedIn: boolean;
  user: User;
  error?: string;
  logout?: () => Promise<boolean>;
  setData?: (data: Partial<User>) => void;
};

export enum Status {
  LOADING = "LOADING", // Retrieving user data
  LOADED = "LOADED", // Successfully retrieved user data
  SAVING = "SAVING", // Saving user data updates
  ERROR = "ERROR", // Error retrieving user data
}

const initialState: ContextState = {
  isLoggedIn: false,
  status: Status.LOADING,
  user: null,
};

/**
 * Auth Context
 *
 * NOTE: Do NOT use this context directly. Use the useAuthContext hook instead.
 *       this is exported for testing purposes only.
 *
 * @see ContextState – Auth context state
 * @see useAuthContext – Auth context hook
 */
export const Context = createContext<ContextState>(null);
Context.displayName = "AuthContext";

/**
 * Auth Context Hook
 *
 * @see AuthProvider – Must be wrapped in a AuthProvider component
 * @see ContextState – Auth context state returned by the hook
 * @returns {ContextState} - Auth context
 */
export const useAuthContext = (): ContextState => {
  const context = useContext<ContextState>(Context);

  if (!context) {
    throw new Error("AuthContext cannot be used outside of the AuthProvider component");
  }

  return context;
};

type ProviderProps = {
  children: React.ReactNode;
};

/**
 * Creates an auth context
 *
 * @see useAuthContext – Auth context hook
 * @param {ProviderProps} props - Auth context provider props
 * @returns {JSX.Element} - Auth context provider
 */
export const AuthProvider: FC<ProviderProps> = ({ children }: ProviderProps) => {
  const cachedUser = safeParse<User | null>(localStorage.getItem("userDetails"), null);
  const cachedState = cachedUser
    ? {
        isLoggedIn: true,
        status: Status.LOADED,
        user: cachedUser,
      }
    : null;
  const [state, setState] = useState<ContextState>(cachedState || initialState);

  const [getMyUser] = useLazyQuery<GetUserResp>(GET_USER, {
    context: { clientName: "backend" },
    fetchPolicy: "no-cache",
  });

  const logout = async (): Promise<boolean> => {
    if (!state.isLoggedIn) {
      return true;
    }

    const status = await authenticationLogout();
    if (status) {
      setState({ ...initialState, status: Status.LOADED });
    }

    return status;
  };

  const setData = (data: Partial<User>): void => {
    if (!state.isLoggedIn) return;

    setState((prev) => ({ ...prev, user: { ...state.user, ...data } }));
  };

  useEffect(() => {
    const controller = new AbortController();
    const { signal } = controller;

    (async () => {
      // User had an active session, reverify with BE
      if (cachedState) {
        const { data, error } = await getMyUser();
        if (error || !data?.getMyUser) {
          setState({ ...initialState, status: Status.LOADED });
          return;
        }

        setState({
          ...state,
          isLoggedIn: true,
          status: Status.LOADED,
          user: data?.getMyUser,
        });

        return;
      }

      // User came from NIH SSO, login to AuthN
      const searchParams = new URLSearchParams(document.location.search);
      const authCode = searchParams.get("code");
      if (authCode) {
        const { success: loginSuccess, error: loginError } = await authenticationLogin(
          authCode,
          signal
        );

        if (signal.aborted) {
          return;
        }

        if (loginSuccess) {
          const { data, error } = await getMyUser();
          if (error || !data?.getMyUser) {
            setState({ ...initialState, status: Status.LOADED });
            return;
          }

          window.history.replaceState({}, document.title, window.location.pathname);
          setState({
            isLoggedIn: true,
            status: Status.LOADED,
            user: data?.getMyUser,
          });
          const stateParam = searchParams.get("state");
          if (stateParam !== null) {
            window.location.href = stateParam;
          }
          return;
        }

        // Login failed
        setState({
          ...initialState,
          error: loginError,
          status: Status.LOADED,
        });
        return;
      }

      // User is not logged in
      setState({ ...initialState, status: Status.LOADED });
    })();

    // Cancel any pending requests
    return () => controller.abort();
  }, []);

  useEffect(() => {
    if (state.isLoggedIn && typeof state.user === "object") {
      localStorage.setItem("userDetails", JSON.stringify(state.user));
      return;
    }

    localStorage.removeItem("userDetails");
  }, [state.isLoggedIn, state.user]);

  const value = useMemo(() => ({ ...state, logout, setData }), [state]);

  return <Context.Provider value={value}>{children}</Context.Provider>;
};<|MERGE_RESOLUTION|>--- conflicted
+++ resolved
@@ -1,56 +1,7 @@
 import React, { FC, createContext, useContext, useEffect, useMemo, useState } from "react";
 import { useLazyQuery } from "@apollo/client";
 import { query as GET_USER, Response as GetUserResp } from "../../graphql/getMyUser";
-<<<<<<< HEAD
-import env from "../../env";
-import { safeParse } from "../../utils";
-
-const AUTH_SERVICE_URL = `${window.origin}/api/authn`;
-
-/**
- * Checks login status with AuthN
- *
- * @async
- * @param {none}
- * @returns Promise that resolves to true if logged in, false if not
- */
-const userLogout = async (): Promise<boolean> => {
-  const d = await fetch(`${AUTH_SERVICE_URL}/logout`, { method: "POST" }).catch(() => null);
-  const { status } = await d.json().catch(() => null);
-
-  return status || false;
-};
-
-/**
- * Logs in to AuthN
- *
- * @async
- * @param {string} authCode Authorization code used to verify login
- * @returns Promise that resolves to true if successful, false if not
- */
-const userLogin = async (authCode: string): Promise<[boolean, string]> => {
-  const options = {
-    method: "POST",
-    headers: { "Content-Type": "application/json" },
-    body: JSON.stringify({
-      code: authCode,
-      IDP: "nih",
-      redirectUri: env.REACT_APP_NIH_REDIRECT_URL,
-    }),
-  };
-
-  try {
-    const data = await fetch(`${AUTH_SERVICE_URL}/login`, options);
-    const { timeout, error } = await data.json();
-
-    return [typeof timeout === "number" && typeof error === "undefined", error];
-  } catch (e) {
-    return [false, undefined];
-  }
-};
-=======
-import { authenticationLogin, authenticationLogout } from "../../utils";
->>>>>>> 432ce486
+import { authenticationLogin, authenticationLogout, safeParse } from "../../utils";
 
 export type ContextState = {
   status: Status;
