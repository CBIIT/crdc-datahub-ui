import { useLazyQuery } from '@apollo/client';
import React, {
  FC,
  createContext,
  useContext,
  useEffect,
  useMemo,
  useState,
} from "react";
<<<<<<< HEAD
import { query as GET_USER, Response as GetUserResp } from '../../graphql/getMyUser';
=======
import { GET_USER, GET_USER_Resp as getMyUserResp } from './graphql';
import User from '../../lib/User';
>>>>>>> dbf04ccc
import env from '../../env';

const AUTH_SERVICE_URL = `${window.origin}/api/authn`;

/**
 * Checks login status with AuthN
 *
 * @async
 * @param {none}
 * @returns Promise that resolves to true if logged in, false if not
 */
const userLogout = async () : Promise<boolean> => {
  const d = await fetch(`${AUTH_SERVICE_URL}/logout`, { method: 'POST' }).catch(() => null);
  const { status } = await d.json().catch(() => null);

  return status || false;
};

/**
 * Logs in to AuthN
 *
 * @async
 * @param {string} authCode Authorization code used to verify login
 * @returns Promise that resolves to true if successful, false if not
 */
const userLogin = async (authCode : string) : Promise<boolean> => {
  const options = {
    method: 'POST',
    headers: { 'Content-Type': 'application/json' },
    body: JSON.stringify({
      code: authCode,
      IDP: 'nih',
      redirectUri: env.REACT_APP_NIH_REDIRECT_URL,
    }),
  };

  try {
    const data = await fetch(`${AUTH_SERVICE_URL}/login`, options);
    const { timeout, error } = await data.json();

    return typeof timeout === "number" && typeof error === "undefined";
  } catch (e) {
    return false;
  }
};

export type ContextState = {
  status: Status;
  isLoggedIn: boolean;
  user: User;
  error?: string;
  logout?: () => Promise<boolean>;
  setData?: (data: UserInput) => Promise<boolean>;
};

export enum Status {
  LOADING = "LOADING", // Retrieving user data
  LOADED = "LOADED", // Successfully retrieved user data
  SAVING = "SAVING", // Saving user data updates
  ERROR = "ERROR", // Error retrieving user data
}

const initialState: ContextState = {
  isLoggedIn: false,
  status: Status.LOADING,
  user: null,
};

/**
 * Auth Context
 *
 * NOTE: Do NOT use this context directly. Use the useAuthContext hook instead.
 *       this is exported for testing purposes only.
 *
 * @see ContextState – Auth context state
 * @see useAuthContext – Auth context hook
 */
export const Context = createContext<ContextState>(initialState);
Context.displayName = 'AuthContext';

/**
 * Auth Context Hook
 *
 * @see AuthProvider – Must be wrapped in a AuthProvider component
 * @see ContextState – Auth context state returned by the hook
 * @returns {ContextState} - Auth context
 */
export const useAuthContext = (): ContextState => {
  const context = useContext<ContextState>(Context);

  if (!context) {
    throw new Error("AuthContext cannot be used outside of the AuthProvider component");
  }

  return context;
};

type ProviderProps = {
  children: React.ReactNode;
};

/**
 * Creates an auth context
 *
 * @see useAuthContext – Auth context hook
 * @param {ProviderProps} props - Auth context provider props
 * @returns {JSX.Element} - Auth context provider
 */
export const AuthProvider: FC<ProviderProps> = (props) => {
  const { children } = props;
  const [state, setState] = useState<ContextState>(initialState);

  const [getMyUser] = useLazyQuery<GetUserResp>(GET_USER, {
    context: { clientName: 'userService' },
    fetchPolicy: 'no-cache',
  });

  const logout = async () : Promise<boolean> => {
    if (!state.isLoggedIn) return true;

    const status = await userLogout();
    if (status) {
      setState({ ...initialState, status: Status.LOADED });
    }

    return status;
  };

  const setData = async (data: UserInput) : Promise<boolean> => {
    if (!state.isLoggedIn) return false;

    // TODO: Implement updateMyUser mutation

    return false;
  };

  useEffect(() => {
    (async () => {
      // User has an active session, restore it
      const userDetails = JSON.parse(localStorage.getItem('userDetails'));
      if (userDetails) {
        // Make cached data available to app immediately
        setState({ isLoggedIn: true, status: Status.LOADED, user: userDetails });

        const { data, error } = await getMyUser();
        if (error || !data?.getMyUser) {
          setState({ ...initialState, status: Status.LOADED });
          return;
        }

        setState({ ...state, isLoggedIn: true, status: Status.LOADED, user: new User(data?.getMyUser) });
        return;
      }

      // User came from NIH SSO, login to AuthN
      const searchParams = new URLSearchParams(document.location.search);
      const authCode = searchParams.get('code');
      if (authCode && await userLogin(authCode)) {
        const { data, error } = await getMyUser();
        if (error || !data?.getMyUser) {
          setState({ ...initialState, status: Status.LOADED });
          return;
        }

        window.history.replaceState({}, document.title, window.location.pathname);
        setState({ isLoggedIn: true, status: Status.LOADED, user: new User(data?.getMyUser) });
        return;
      }

      // User is not logged in or login failed
      setState({ ...initialState, status: Status.LOADED });
    })();
  }, []);

  useEffect(() => {
    if (state.isLoggedIn && typeof state.user === 'object') {
      localStorage.setItem('userDetails', JSON.stringify(state.user));
      return;
    }

    localStorage.removeItem('userDetails');
  }, [state.user]);

  const value = useMemo(() => ({ ...state, logout, setData }), [state]);

  return (
    <Context.Provider value={value}>
      {children}
    </Context.Provider>
  );
};<|MERGE_RESOLUTION|>--- conflicted
+++ resolved
@@ -7,12 +7,8 @@
   useMemo,
   useState,
 } from "react";
-<<<<<<< HEAD
 import { query as GET_USER, Response as GetUserResp } from '../../graphql/getMyUser';
-=======
-import { GET_USER, GET_USER_Resp as getMyUserResp } from './graphql';
 import User from '../../lib/User';
->>>>>>> dbf04ccc
 import env from '../../env';
 
 const AUTH_SERVICE_URL = `${window.origin}/api/authn`;
