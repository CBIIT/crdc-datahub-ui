import { useLazyQuery } from '@apollo/client';
import React, {
  FC,
  createContext,
  useContext,
  useEffect,
  useMemo,
  useState,
} from "react";
import { query as GET_USER, Response as GetUserResp } from '../../graphql/getMyUser';
import User from '../../lib/User';
import env from '../../env';

const AUTH_SERVICE_URL = `${window.origin}/api/authn`;

/**
 * Checks login status with AuthN
 *
 * @async
 * @param {none}
 * @returns Promise that resolves to true if logged in, false if not
 */
const userLogout = async (): Promise<boolean> => {
  const d = await fetch(`${AUTH_SERVICE_URL}/logout`, { method: 'POST' }).catch(() => null);
  const { status } = await d.json().catch(() => null);

  return status || false;
};

/**
 * Logs in to AuthN
 *
 * @async
 * @param {string} authCode Authorization code used to verify login
 * @returns Promise that resolves to true if successful, false if not
 */
const userLogin = async (authCode: string): Promise<boolean> => {
  const options = {
    method: 'POST',
    headers: { 'Content-Type': 'application/json' },
    body: JSON.stringify({
      code: authCode,
      IDP: 'nih',
      redirectUri: env.REACT_APP_NIH_REDIRECT_URL,
    }),
  };

  try {
    const data = await fetch(`${AUTH_SERVICE_URL}/login`, options);
    const { timeout, error } = await data.json();

    return typeof timeout === "number" && typeof error === "undefined";
  } catch (e) {
    return false;
  }
};

export type ContextState = {
  status: Status;
  isLoggedIn: boolean;
  user: User;
  error?: string;
  logout?: () => Promise<boolean>;
  setData?: (data: UserInput) => Promise<boolean>;
};

export enum Status {
  LOADING = "LOADING", // Retrieving user data
  LOADED = "LOADED", // Successfully retrieved user data
  SAVING = "SAVING", // Saving user data updates
  ERROR = "ERROR", // Error retrieving user data
}

const initialState: ContextState = {
  isLoggedIn: false,
  status: Status.LOADING,
  user: null,
};

/**
 * Auth Context
 *
 * NOTE: Do NOT use this context directly. Use the useAuthContext hook instead.
 *       this is exported for testing purposes only.
 *
 * @see ContextState – Auth context state
 * @see useAuthContext – Auth context hook
 */
export const Context = createContext<ContextState>(initialState);
Context.displayName = 'AuthContext';

/**
 * Auth Context Hook
 *
 * @see AuthProvider – Must be wrapped in a AuthProvider component
 * @see ContextState – Auth context state returned by the hook
 * @returns {ContextState} - Auth context
 */
export const useAuthContext = (): ContextState => {
  const context = useContext<ContextState>(Context);

  if (!context) {
    throw new Error("AuthContext cannot be used outside of the AuthProvider component");
  }

  return context;
};

type ProviderProps = {
  children: React.ReactNode;
};

/**
 * Creates an auth context
 *
 * @see useAuthContext – Auth context hook
 * @param {ProviderProps} props - Auth context provider props
 * @returns {JSX.Element} - Auth context provider
 */

<<<<<<< HEAD
=======
export const AuthProvider: FC<ProviderProps> = ({ children } : ProviderProps) => {
  const cachedUser = JSON.parse(localStorage.getItem('userDetails'));
  const cachedState = cachedUser ? {
    isLoggedIn: true,
    status: Status.LOADED,
    user: new User(cachedUser)
  } : null;
  const [state, setState] = useState<ContextState>(cachedState || initialState);

>>>>>>> e31d9958
  const [getMyUser] = useLazyQuery<GetUserResp>(GET_USER, {
    context: { clientName: 'userService' },
    fetchPolicy: 'no-cache',
  });

  const logout = async (): Promise<boolean> => {
    if (!state.isLoggedIn) return true;

    const status = await userLogout();
    if (status) {
      setState({ ...initialState, status: Status.LOADED });
    }

    return status;
  };

  const setData = async (data: UserInput): Promise<boolean> => {
    if (!state.isLoggedIn) return false;

    // TODO: Implement updateMyUser mutation

    return false;
  };

  useEffect(() => {
    (async () => {
      // User had an active session, reverify with AuthZ
      if (cachedState) {
        const { data, error } = await getMyUser();
        if (error || !data?.getMyUser) {
          setState({ ...initialState, status: Status.LOADED });
          return;
        }

        setState({ ...state, isLoggedIn: true, status: Status.LOADED, user: new User(data?.getMyUser) });
        return;
      }

      // User came from NIH SSO, login to AuthN
      const searchParams = new URLSearchParams(document.location.search);
      const authCode = searchParams.get('code');
      if (authCode && await userLogin(authCode)) {
        const { data, error } = await getMyUser();
        if (error || !data?.getMyUser) {
          setState({ ...initialState, status: Status.LOADED });
          return;
        }

        window.history.replaceState({}, document.title, window.location.pathname);
        setState({ isLoggedIn: true, status: Status.LOADED, user: new User(data?.getMyUser) });
        const stateParam = searchParams.get('state');
        if (stateParam !== null) {
          window.location.href = stateParam;
        }
        return;
      }

      // User is not logged in or login failed
      setState({ ...initialState, status: Status.LOADED });
    })();
  }, []);

  useEffect(() => {
    if (state.isLoggedIn && typeof state.user === 'object') {
      localStorage.setItem('userDetails', JSON.stringify(state.user));
      return;
    }

    localStorage.removeItem('userDetails');
  }, [state.user]);

  const value = useMemo(() => ({ ...state, logout, setData }), [state]);

  return (
    <Context.Provider value={value}>
      {children}
    </Context.Provider>
  );
};<|MERGE_RESOLUTION|>--- conflicted
+++ resolved
@@ -118,8 +118,6 @@
  * @returns {JSX.Element} - Auth context provider
  */
 
-<<<<<<< HEAD
-=======
 export const AuthProvider: FC<ProviderProps> = ({ children } : ProviderProps) => {
   const cachedUser = JSON.parse(localStorage.getItem('userDetails'));
   const cachedState = cachedUser ? {
@@ -129,7 +127,6 @@
   } : null;
   const [state, setState] = useState<ContextState>(cachedState || initialState);
 
->>>>>>> e31d9958
   const [getMyUser] = useLazyQuery<GetUserResp>(GET_USER, {
     context: { clientName: 'userService' },
     fetchPolicy: 'no-cache',
