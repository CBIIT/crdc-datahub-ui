import React, { FC } from 'react';
import '@testing-library/jest-dom';
import { render, waitFor } from '@testing-library/react';
import { MockedProvider, MockedResponse } from '@apollo/client/testing';
import { GraphQLError } from 'graphql';
import { Status as FormStatus, FormProvider, useFormContext } from "./FormContext";
import { query as GET_APP } from '../../graphql/getApplication';
import { query as GET_LAST_APP } from '../../graphql/getMyLastApplication';

type Props = {
  appId: string;
<<<<<<< HEAD
=======
  mocks?: MockedResponse[];
  children?: React.ReactNode;
>>>>>>> e31d9958
};

const TestChild: FC = () => {
  const { status, data, error } = useFormContext();

  if (status === FormStatus.LOADING) {
    return null;
  }

  return (
    <>
      {/* Generic Context Details  */}
      {status && <div data-testid="status">{status}</div>}
      {error && <div data-testid="error">{error}</div>}

      {/* API Data */}
      {data?._id && <div data-testid="app-id">{data._id}</div>}
      {(typeof data?.pi?.firstName === "string") && <div data-testid="pi-first-name">{data.pi.firstName}</div>}
      {(typeof data?.pi?.lastName === "string") && <div data-testid="pi-last-name">{data.pi.lastName}</div>}
    </>
  );
};

const TestParent: FC<Props> = ({ mocks, appId, children } : Props) => (
  <MockedProvider mocks={mocks}>
    <FormProvider id={appId}>
      {children ?? <TestChild />}
    </FormProvider>
  </MockedProvider>
);

describe("FormContext > useFormContext Tests", () => {
  it("should throw an exception when used outside of a FormProvider", () => {
    jest.spyOn(console, "error").mockImplementation(() => {});
    expect(() => render(<TestChild />)).toThrow("FormContext cannot be used outside of the FormProvider component");
    jest.spyOn(console, "error").mockRestore();
  });
});

describe("FormContext > FormProvider Tests", () => {
  it("should return an error for empty IDs", async () => {
    const screen = render(<TestParent appId="" />);

    await waitFor(() => expect(screen.getByTestId("error")).toBeInTheDocument());

    expect(screen.getByTestId("status").textContent).toEqual(FormStatus.ERROR);
    expect(screen.getByTestId("error").textContent).toEqual("Invalid application ID provided");
  });

<<<<<<< HEAD
  /**
   * Test cases:
   * - Failed fetch tests
   * - Rerendering with a new ID (should fetch new data)
   */
=======
  it("should return an error for graphql-based failures", async () => {
    const mocks = [{
      request: {
        query: GET_APP,
        variables: {
          id: "556ac14a-f247-42e8-8878-8468060fb49a",
        },
      },
      result: {
        errors: [new GraphQLError("Test GraphQL error")],
      },
    }];
    const screen = render(<TestParent mocks={mocks} appId="556ac14a-f247-42e8-8878-8468060fb49a" />);

    await waitFor(() => expect(screen.getByTestId("error")).toBeInTheDocument());

    expect(screen.getByTestId("status").textContent).toEqual(FormStatus.ERROR);
    expect(screen.getByTestId("error").textContent).toEqual("An unknown API or GraphQL error occurred");
  });

  it("should return an error for network-based failures", async () => {
    const mocks = [{
      request: {
        query: GET_APP,
        variables: {
          id: "556ac14a-f247-42e8-8878-8468060fb49a",
        },
      },
      error: new Error("Test network error"),
    }];
    const screen = render(<TestParent mocks={mocks} appId="556ac14a-f247-42e8-8878-8468060fb49a" />);

    await waitFor(() => expect(screen.getByTestId("error")).toBeInTheDocument());

    expect(screen.getByTestId("status").textContent).toEqual(FormStatus.ERROR);
    expect(screen.getByTestId("error").textContent).toEqual("An unknown API or GraphQL error occurred");
  });

  it("should return data for nominal requests", async () => {
    const mocks = [{
      request: {
        query: GET_APP,
        variables: {
          id: "556ac14a-f247-42e8-8878-8468060fb49a",
        },
      },
      result: {
        data: {
          getApplication: {
            _id: "556ac14a-f247-42e8-8878-8468060fb49a",
            pi: {
              firstName: "Successfully",
              lastName: "Fetched",
            },
          },
        },
      },
    }];
    const screen = render(<TestParent mocks={mocks} appId="556ac14a-f247-42e8-8878-8468060fb49a" />);

    await waitFor(() => expect(screen.getByTestId("status")).toBeInTheDocument());

    expect(screen.getByTestId("status").textContent).toEqual(FormStatus.LOADED);
    expect(screen.getByTestId("app-id").textContent).toEqual("556ac14a-f247-42e8-8878-8468060fb49a");
    expect(screen.getByTestId("pi-first-name").textContent).toEqual("Successfully");
    expect(screen.getByTestId("pi-last-name").textContent).toEqual("Fetched");
  });

  it("should autofill the user's last application for new submissions", async () => {
    const mocks = [{
      request: {
        query: GET_LAST_APP,
      },
      result: {
        data: {
          getMyLastApplication: {
            pi: {
              firstName: "Test",
              lastName: "User",
            },
          },
        },
      },
    }];
    const screen = render(<TestParent mocks={mocks} appId="new" />);

    await waitFor(() => expect(screen.getByTestId("status")).toBeInTheDocument());

    expect(screen.getByTestId("status").textContent).toEqual(FormStatus.LOADED);
    expect(screen.getByTestId("app-id").textContent).toEqual("new");
    expect(screen.getByTestId("pi-first-name").textContent).toEqual("Test");
    expect(screen.getByTestId("pi-last-name").textContent).toEqual("User");
  });

  it("should default to an empty string when no autofill information is returned", async () => {
    const mocks = [{
      request: {
        query: GET_LAST_APP,
      },
      result: {
        data: {
          getMyLastApplication: null,
        },
      },
      errors: [new GraphQLError("The user has no previous applications")],
    }];
    const screen = render(<TestParent mocks={mocks} appId="new" />);

    await waitFor(() => expect(screen.getByTestId("status")).toBeInTheDocument());

    expect(screen.getByTestId("status").textContent).toEqual(FormStatus.LOADED);
    expect(screen.getByTestId("app-id").textContent).toEqual("new");
    expect(screen.getByTestId("pi-first-name").textContent).toEqual("");
    expect(screen.getByTestId("pi-last-name").textContent).toEqual("");
  });

  // it("should execute saveApplication when setData is called", async () => {
  //   fail("Not implemented");
  // });

  // it("should create and return the appId for new submissions", async () => {
  //   fail("Not implemented");
  // });
>>>>>>> e31d9958
});<|MERGE_RESOLUTION|>--- conflicted
+++ resolved
@@ -9,11 +9,8 @@
 
 type Props = {
   appId: string;
-<<<<<<< HEAD
-=======
   mocks?: MockedResponse[];
   children?: React.ReactNode;
->>>>>>> e31d9958
 };
 
 const TestChild: FC = () => {
@@ -63,13 +60,6 @@
     expect(screen.getByTestId("error").textContent).toEqual("Invalid application ID provided");
   });
 
-<<<<<<< HEAD
-  /**
-   * Test cases:
-   * - Failed fetch tests
-   * - Rerendering with a new ID (should fetch new data)
-   */
-=======
   it("should return an error for graphql-based failures", async () => {
     const mocks = [{
       request: {
@@ -193,5 +183,4 @@
   // it("should create and return the appId for new submissions", async () => {
   //   fail("Not implemented");
   // });
->>>>>>> e31d9958
 });