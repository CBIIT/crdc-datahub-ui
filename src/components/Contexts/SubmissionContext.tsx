--- conflicted
+++ resolved
@@ -1,18 +1,8 @@
 import { ApolloError, ApolloQueryResult, useQuery } from "@apollo/client";
 import { cloneDeep, isEqual } from "lodash";
-<<<<<<< HEAD
+import React, { FC, createContext, useCallback, useContext, useMemo, useState } from "react";
+
 import { GetSubmissionResp, GET_SUBMISSION, GetSubmissionInput } from "../../graphql";
-=======
-import React, { FC, createContext, useCallback, useContext, useMemo, useState } from "react";
-
-import {
-  GetSubmissionResp,
-  GET_SUBMISSION,
-  GetSubmissionInput,
-  SubmissionQCResultsResp,
-  SUBMISSION_QC_RESULTS,
-} from "../../graphql";
->>>>>>> a1e4eda0
 import { compareNodeStats, Logger } from "../../utils";
 
 export type SubmissionCtxState = {
