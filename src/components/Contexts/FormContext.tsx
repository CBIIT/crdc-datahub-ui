--- conflicted
+++ resolved
@@ -124,119 +124,7 @@
     if (data) {
       setState({
         status: Status.LOADED,
-<<<<<<< HEAD
-        data: {
-          id: parseInt(id.toString()),
-          sections: [
-            {
-              name: "A",
-              status: "Completed",
-            },
-            {
-              name: "B",
-              status: "In Progress",
-            },
-          ],
-          pi: {
-            firstName: "John " + Math.random().toString(36).substring(7), // randomize to test form updates
-            lastName: "Doe",
-            position: "Professor",
-            email: "john.doe@nih.gov",
-            institution: "University of California, San Diego",
-            eRAAccount: "#9-338480777",
-            address: "9500 Gilman Dr, La Jolla, CA 92093",
-          },
-          primaryContact: {
-            firstName: "Benjamin",
-            lastName: "Franklin",
-            email: "ben.franklin@nih.gov",
-            phone: "13015256364",
-            position: "ABC",
-            institution: "University of Pennsylvania",
-          },
-          additionalContacts: [
-            {
-              role: "Administrative Contact",
-              firstName: "Fred",
-              lastName: "Graph",
-              email: "fred.graph@nih.gov",
-              phone: "3015555555",
-              institution: "University of California, San Diego",
-            },
-            {
-              role: "Financial Contact",
-              firstName: "Jane",
-              lastName: "Eyre",
-              email: "jane.eyre@nih.gov",
-              phone: "",
-              institution: "University of California, San Diego",
-            },
-          ],
-          program: {
-            title: "Example Pg",
-            abbreviation: "EPG",
-            description: "", // non-custom programs do not have descriptions
-          },
-          study: {
-            title: "Example Study 1",
-            abbreviation: "ES1",
-            description: "", // non-custom studies do not have descriptions
-            repositories: [
-              {
-                name: "Example Repository",
-                studyID: "1234",
-              }
-            ]
-          },
-          publications: [
-            {
-              title: "ABC Pub 123",
-              pubmedID: "123456",
-              DOI: "10.123/abc123",
-            },
-          ],
-          plannedPublications: [
-            {
-              title: "ABC Pub 123",
-              expectedDate: "06/01/2023"
-            },
-          ],
-          funding: {
-            agencies: [
-              {
-                name: "National Cancer Institute",
-                grantNumbers: [
-                  "R01CA123456",
-                ],
-              }
-            ],
-            nciProgramOfficer: 'Fred Franklin',
-            nciGPA: 'Person ABC',
-          },
-          dataTypes: {
-            clinicalTrial: false,
-            genomics: false,
-            imaging: false,
-            immunology: false,
-            proteomics: false,
-            otherDataTypes: "",
-            demographic: false,
-            diagnosis: false,
-            treatment: false,
-            relapseRecurrence: false,
-            outcome: false,
-            biospecimen: false,
-            otherTypesOfData: "",
-            additionDataInFuture: false,
-            fileTypes: [ { fileType: '',
-                            numberOfFiles: "",
-                            amountOfData: "" },],
-            additionalComments:"",
-          }
-        },
-=======
         data: { ...initialValues, ...data?.getApplication }
->>>>>>> e234aca1
       });
     }
 
