import React, {
  FC,
  createContext,
  useContext,
  useEffect,
  useMemo,
  useState,
} from "react";
import { useLazyQuery, useMutation } from '@apollo/client';
import dayjs from "dayjs";
import { merge, cloneDeep } from "lodash";
<<<<<<< HEAD
import omitDeep from "omit-deep";
import {
  APPROVE_APP,
  GET_APP,
  LAST_APP,
  REJECT_APP,
  REOPEN_APP,
  REVIEW_APP,
  SAVE_APP,
  SUBMIT_APP,
  ApproveAppResp,
  GetAppResp,
  LastAppResp,
  RejectAppResp,
  ReopenAppResp,
  ReviewAppResp,
  SaveAppResp,
  SubmitAppResp,
} from "../../graphql";
import initialValues from "../../config/InitialValues";
import { FormatDate, omitForApi } from "../../utils";
=======
import { mutation as APPROVE_APP, Response as ApproveAppResp } from '../../graphql/approveApplication';
import { mutation as REJECT_APP, Response as RejectAppResp } from '../../graphql/rejectApplication';
import { query as LAST_APP, Response as LastAppResp } from '../../graphql/getMyLastApplication';
import { query as GET_APP, Response as GetAppResp } from '../../graphql/getApplication';
import { mutation as SAVE_APP, Response as SaveAppResp } from '../../graphql/saveApplication';
import { mutation as SUBMIT_APP, Response as SubmitAppResp } from '../../graphql/submitApplication';
import { InitialApplication, InitialQuestionnaire } from "../../config/InitialValues";
import { FormatDate } from "../../utils";
>>>>>>> a7ac077f

export type ContextState = {
  status: Status;
  data: Application;
  submitData?: () => Promise<string | boolean>;
  reopenForm?: () => Promise<string | boolean>;
  reviewForm?: () => Promise<string | boolean>;
  approveForm?: (comment: string, wholeProgram: boolean) => Promise<string | boolean>;
  rejectForm?: (comment: string) => Promise<string | boolean>;
  setData?: (Application) => Promise<string | false>;
  error?: string;
};

export enum Status {
  LOADING = "LOADING", // Loading initial data
  LOADED = "LOADED", // Successfully loaded data
  ERROR = "ERROR", // Error loading data
  SAVING = "SAVING", // Saving data to the API
  SUBMITTING = "SUBMITTING", // Submitting data to the API
}

const initialState: ContextState = { status: Status.LOADING, data: null };

/**
 * Form Context
 *
 * NOTE: Do NOT use this context directly. Use the useFormContext hook instead.
 *       this is exported for testing purposes only.
 *
 * @see ContextState – Form context state
 * @see useFormContext – Form context hook
 */
export const Context = createContext<ContextState>(null);
Context.displayName = "FormContext";

/**
 * Form Context Hook
 *
 * @see FormProvider – Must be wrapped in a FormProvider component
 * @see ContextState – Form context state returned by the hook
 * @returns {ContextState} - Form context
 */
export const useFormContext = (): ContextState => {
  const context = useContext<ContextState>(Context);

  if (!context) {
    throw new Error("FormContext cannot be used outside of the FormProvider component");
  }

  return context;
};

type ProviderProps = {
  id: string;
  children: React.ReactNode;
};

/**
 * Creates a form context for the given form ID
 *
 * @see useFormContext – Form context hook
 * @param {ProviderProps} props - Form context provider props
 * @returns {JSX.Element} - Form context provider
 */
export const FormProvider: FC<ProviderProps> = ({ children, id } : ProviderProps) => {
  const [state, setState] = useState<ContextState>(initialState);

  const datePattern = "MM/DD/YYYY";
  const dateTodayFallback = dayjs().format(datePattern);

  const [lastApp] = useLazyQuery<LastAppResp>(LAST_APP, {
    context: { clientName: 'backend' },
    fetchPolicy: 'no-cache'
  });

  const [getApp] = useLazyQuery<GetAppResp>(GET_APP, {
    variables: { id },
    context: { clientName: 'backend' },
    fetchPolicy: 'no-cache'
  });

  const [saveApp] = useMutation<SaveAppResp, { application: ApplicationInput }>(SAVE_APP, {
    context: { clientName: 'backend' },
    fetchPolicy: 'no-cache'
  });

  const [submitApp] = useMutation<SubmitAppResp>(SUBMIT_APP, {
    variables: { id },
    context: { clientName: 'backend' },
    fetchPolicy: 'no-cache'
  });

  const [reviewApp] = useMutation<ReviewAppResp>(REVIEW_APP, {
    variables: { id },
    context: { clientName: 'backend' },
    fetchPolicy: 'no-cache'
  });

  const [reopenApp] = useMutation<ReopenAppResp>(REOPEN_APP, {
    variables: { id },
    context: { clientName: 'backend' },
    fetchPolicy: 'no-cache'
  });

  const [approveApp] = useMutation<ApproveAppResp>(APPROVE_APP, {
    variables: { id },
    context: { clientName: 'backend' },
    fetchPolicy: 'no-cache'
  });

  const [rejectApp] = useMutation<RejectAppResp>(REJECT_APP, {
    variables: { id },
    context: { clientName: 'backend' },
    fetchPolicy: 'no-cache'
  });

  const setData = async (data: QuestionnaireData) => {
    const newState = {
      ...state,
      data: {
        ...state.data,
        questionnaireData: data
      }
    };
    setState({ ...newState, status: Status.SAVING });

    const { data: d, errors } = await saveApp({
      variables: {
        application: {
          _id: newState?.data?.["_id"] === "new" ? undefined : newState?.data?.["_id"],
          programName: data?.program?.name,
          studyAbbreviation: data?.study?.abbreviation,
          questionnaireData: JSON.stringify(data),
        }
      }
    });

    if (errors) {
      setState({ ...newState, status: Status.ERROR });
      return false;
    }

    if (d?.saveApplication?.["_id"] && data?.["_id"] === "new") {
      newState.data._id = d.saveApplication["_id"];
    }

    setState({ ...newState, status: Status.LOADED });
    return d?.saveApplication?.["_id"] || false;
  };

  const submitData = async () => {
    setState((prevState) => ({ ...prevState, status: Status.SUBMITTING }));

    const { data: res, errors } = await submitApp({
      variables: {
        _id: state?.data["_id"]
      }
    });

    if (errors) {
      setState((prevState) => ({ ...prevState, status: Status.LOADED }));
      return false;
    }

    setState((prevState) => ({ ...prevState, status: Status.LOADED }));
    return res?.submitApplication?.["_id"] || false;
  };

  // Here we approve the form to the API with a comment and wholeProgram
  const approveForm = async (comment: string, wholeProgram: boolean) => {
    setState((prevState) => ({ ...prevState, status: Status.SUBMITTING }));

    const { data: res, errors } = await approveApp({
      variables: {
        _id: state?.data["_id"],
        comment,
        wholeProgram
      }
    });

    if (errors) {
      setState((prevState) => ({ ...prevState, status: Status.ERROR }));
      return false;
    }

    setState((prevState) => ({ ...prevState, status: Status.LOADED }));
    return res?.approveApplication?.["_id"] || false;
  };

  // Here we reject the form to the API with a comment
  const rejectForm = async (comment: string) => {
    setState((prevState) => ({ ...prevState, status: Status.SUBMITTING }));

    const { data: res, errors } = await rejectApp({
      variables: {
        _id: state?.data["_id"],
        comment
      }
    });

    if (errors) {
      setState((prevState) => ({ ...prevState, status: Status.ERROR }));
      return false;
    }

    setState((prevState) => ({ ...prevState, status: Status.LOADED }));
    return res?.rejectApplication?.["_id"] || false;
  };

  // Updating form status from Submitted to In Review
  const reviewForm = async () => {
    setState((prevState) => ({ ...prevState, status: Status.LOADING }));

    const { data: res, errors } = await reviewApp({
      variables: {
        _id: state?.data["_id"],
      }
    });

    if (errors) {
      setState((prevState) => ({ ...prevState, status: Status.ERROR }));
      return false;
    }

    setState((prevState) => ({
      ...prevState,
      data: {
        ...prevState?.data,
        ...omitDeep(res?.reviewApplication, ["__typename"]),
      },
      status: Status.LOADED,
    }));
    return res?.reviewApplication?.["_id"] || false;
  };

  // Reopen a form when it has been rejected and they submit an updated form
  const reopenForm = async () => {
    setState((prevState) => ({ ...prevState, status: Status.LOADING }));

    const { data: res, errors } = await reopenApp({
      variables: {
        _id: state?.data["_id"],
      }
    });

    if (errors) {
      setState((prevState) => ({ ...prevState, status: Status.ERROR }));
      return false;
    }

    setState((prevState) => ({
      ...prevState,
      data: {
        ...prevState?.data,
        ...omitDeep(res?.reopenApplication, ["__typename"]),
      },
      status: Status.LOADED,
    }));
    return res?.reopenApplication?.["_id"] || false;
  };

  useEffect(() => {
    if (!id || !id.trim()) {
      setState({ status: Status.ERROR, data: null, error: "Invalid application ID provided" });
      return;
    }

    (async () => {
      if (id === "new") {
        const { data: d } = await lastApp();
        const { getMyLastApplication } = d || {};
        const lastAppData = JSON.parse(getMyLastApplication?.questionnaireData || null) || {};

        setState({
          status: Status.LOADED,
          data: {
            ...InitialApplication,
            questionnaireData: {
              ...InitialQuestionnaire,
              pi: {
                ...InitialQuestionnaire.pi,
                ...lastAppData?.pi,
              },
            },
          },
        });

        return;
      }

      const { data: d, error } = await getApp();
      if (error || !d?.getApplication?.questionnaireData) {
        setState({ status: Status.ERROR, data: null, error: "An unknown API or GraphQL error occurred" });
        return;
      }

      const { getApplication } = d;
      const questionnaireData: QuestionnaireData = JSON.parse(getApplication?.questionnaireData || null);
      setState({
        status: Status.LOADED,
        data: {
          ...merge(cloneDeep(InitialApplication), d?.getApplication),
          questionnaireData: {
          ...merge(cloneDeep(InitialQuestionnaire), questionnaireData),
            // To avoid false positive form changes
            // NOTE: We may be able to remove this since we control the nested object
            targetedReleaseDate: FormatDate(questionnaireData.targetedReleaseDate, datePattern, dateTodayFallback),
            targetedSubmissionDate: FormatDate(questionnaireData.targetedSubmissionDate, datePattern, dateTodayFallback),
          },
        }
      });
    })();
  }, [id]);

  const value = useMemo(
    () => ({
      ...state,
      setData,
      submitData,
      approveForm,
      rejectForm,
      reviewForm,
      reopenForm,
    }),
    [state]
  );

  return (
    <Context.Provider value={value}>
      {children}
    </Context.Provider>
  );
};<|MERGE_RESOLUTION|>--- conflicted
+++ resolved
@@ -9,8 +9,6 @@
 import { useLazyQuery, useMutation } from '@apollo/client';
 import dayjs from "dayjs";
 import { merge, cloneDeep } from "lodash";
-<<<<<<< HEAD
-import omitDeep from "omit-deep";
 import {
   APPROVE_APP,
   GET_APP,
@@ -29,18 +27,8 @@
   SaveAppResp,
   SubmitAppResp,
 } from "../../graphql";
-import initialValues from "../../config/InitialValues";
-import { FormatDate, omitForApi } from "../../utils";
-=======
-import { mutation as APPROVE_APP, Response as ApproveAppResp } from '../../graphql/approveApplication';
-import { mutation as REJECT_APP, Response as RejectAppResp } from '../../graphql/rejectApplication';
-import { query as LAST_APP, Response as LastAppResp } from '../../graphql/getMyLastApplication';
-import { query as GET_APP, Response as GetAppResp } from '../../graphql/getApplication';
-import { mutation as SAVE_APP, Response as SaveAppResp } from '../../graphql/saveApplication';
-import { mutation as SUBMIT_APP, Response as SubmitAppResp } from '../../graphql/submitApplication';
 import { InitialApplication, InitialQuestionnaire } from "../../config/InitialValues";
 import { FormatDate } from "../../utils";
->>>>>>> a7ac077f
 
 export type ContextState = {
   status: Status;
@@ -269,7 +257,7 @@
       ...prevState,
       data: {
         ...prevState?.data,
-        ...omitDeep(res?.reviewApplication, ["__typename"]),
+        ...res?.reviewApplication,
       },
       status: Status.LOADED,
     }));
@@ -295,7 +283,7 @@
       ...prevState,
       data: {
         ...prevState?.data,
-        ...omitDeep(res?.reopenApplication, ["__typename"]),
+        ...res?.reopenApplication
       },
       status: Status.LOADED,
     }));
