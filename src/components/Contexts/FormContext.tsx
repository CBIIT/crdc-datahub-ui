--- conflicted
+++ resolved
@@ -10,15 +10,11 @@
 import { useLazyQuery, useMutation } from '@apollo/client';
 import dayjs from "dayjs";
 import { merge, cloneDeep } from "lodash";
-<<<<<<< HEAD
-import { GET_APP, SAVE_APP } from './graphql';
 import { mutation as APPROVE_APP, Response as ApproveAppResp } from '../../graphql/approveApplication';
 import { mutation as REJECT_APP, Response as RejectAppResp } from '../../graphql/rejectApplication';
-=======
 import { query as LAST_APP, Response as LastAppResp } from '../../graphql/getMyLastApplication';
 import { query as GET_APP, Response as GetAppResp } from '../../graphql/getApplication';
 import { mutation as SAVE_APP, Response as SaveAppResp } from '../../graphql/saveApplication';
->>>>>>> f03d8d23
 import { mutation as SUBMIT_APP, Response as SubmitAppResp } from '../../graphql/submitApplication';
 import initialValues from "../../config/InitialValues";
 import { FormatDate } from "../../utils";
@@ -26,14 +22,10 @@
 export type ContextState = {
   status: Status;
   data: Application;
-<<<<<<< HEAD
-  setData?: (Application) => Promise<boolean>;
   submitData?: () => Promise<string | boolean>;
   approveForm?: (comment: string, wholeProgram: boolean) => Promise<string | boolean>;
   rejectForm?: (comment: string) => Promise<string | boolean>;
-=======
   setData?: (Application) => Promise<string | false>;
->>>>>>> f03d8d23
   error?: string;
 };
 
@@ -91,12 +83,6 @@
 export const FormProvider: FC<ProviderProps> = ({ children, id } : ProviderProps) => {
   const [state, setState] = useState<ContextState>(initialState);
 
-<<<<<<< HEAD
-  const datePattern = "MM/DD/YYYY";
-  const dateTodayFallback = dayjs().format(datePattern);
-
-  const [getAPP, { data, error }] = useLazyQuery(GET_APP, {
-=======
   const [lastApp] = useLazyQuery<LastAppResp>(LAST_APP, {
     context: { clientName: 'backend' },
     fetchPolicy: 'no-cache'
@@ -114,9 +100,20 @@
   });
 
   const [submitApp] = useMutation<SubmitAppResp>(SUBMIT_APP, {
->>>>>>> f03d8d23
     variables: { id },
     context: { clientName: 'mockService' },
+    fetchPolicy: 'no-cache'
+  });
+
+  const [approveApp] = useMutation<ApproveAppResp>(APPROVE_APP, {
+    variables: { id },
+    context: { clientName: 'backend' },
+    fetchPolicy: 'no-cache'
+  });
+
+  const [rejectApp] = useMutation<RejectAppResp>(REJECT_APP, {
+    variables: { id },
+    context: { clientName: 'backend' },
     fetchPolicy: 'no-cache'
   });
 
@@ -124,31 +121,6 @@
     let newState = { ...state, data };
     setState({ ...newState, status: Status.SAVING });
 
-<<<<<<< HEAD
-    const [submitApp] = useMutation<SubmitAppResp>(SUBMIT_APP, {
-      variables: { id },
-      context: { clientName: 'backend' },
-      fetchPolicy: 'no-cache'
-    });
-
-  const [approveApp] = useMutation<ApproveAppResp>(APPROVE_APP, {
-    variables: { id },
-    context: { clientName: 'backend' },
-    fetchPolicy: 'no-cache'
-  });
-
-  const [rejectApp] = useMutation<RejectAppResp>(REJECT_APP, {
-    variables: { id },
-    context: { clientName: 'backend' },
-    fetchPolicy: 'no-cache'
-  });
-
-  // Here we update the state and send the data to the API
-  // otherwise we can just update the local state (i.e. within form sections)
-  const setData = async (data: Application) => new Promise<boolean>((resolve) => {
-    console.log("[UPDATING DATA]");
-    console.log("prior state", state);
-=======
     const { data: d, errors } = await saveApp({
       variables: {
         application: {
@@ -162,7 +134,6 @@
       setState({ ...newState, status: Status.LOADED });
       return false;
     }
->>>>>>> f03d8d23
 
     if (d?.["_id"] && data?.["_id"] === "new") {
       newState = { ...newState, data: { ...data, _id: data["_id"] } };
@@ -269,26 +240,11 @@
         return;
       }
 
-<<<<<<< HEAD
-  useEffect(() => {
-    // Update the state when the lazy query response changes
-    if (data) {
-      const applicationData = data?.getApplication;
-      const initialValuesData = cloneDeep(initialValues);
-
-      const newData: Application = {
-        ...merge(initialValuesData, applicationData),
-        // To avoid false positive form changes
-        targetedReleaseDate: FormatDate(applicationData?.targetedReleaseDate, datePattern, dateTodayFallback),
-        targetedSubmissionDate: FormatDate(applicationData?.targetedSubmissionDate, datePattern, dateTodayFallback),
-      };
-=======
       const { data: d, error } = await getApp();
       if (error) {
         setState({ status: Status.ERROR, data: null, error: "An unknown API or GraphQL error occurred" });
         return;
       }
->>>>>>> f03d8d23
 
       setState({
         status: Status.LOADED,
