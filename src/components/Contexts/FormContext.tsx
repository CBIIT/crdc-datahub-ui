--- conflicted
+++ resolved
@@ -8,11 +8,8 @@
   useState,
 } from "react";
 import { useLazyQuery, useMutation } from '@apollo/client';
-<<<<<<< HEAD
 import dayjs from "dayjs";
-=======
 import { merge, cloneDeep } from "lodash";
->>>>>>> 892940e8
 import { GET_APP, SAVE_APP, SUBMIT_APP } from './graphql';
 import initialValues from "../../config/InitialValues";
 import { FormatDate } from "../../utils";
@@ -157,23 +154,13 @@
       const newData: Application = {
         ...merge(initialValuesData, applicationData),
         // To avoid false positive form changes
-        targetedReleaseDate: FormatDate(applicationData?.targetedReleaseDate, "MM/DD/YYYY"),
-        targetedSubmissionDate: FormatDate(applicationData?.targetedSubmissionDate, "MM/DD/YYYY"),
+        targetedReleaseDate: FormatDate(applicationData?.targetedReleaseDate, datePattern, dateTodayFallback),
+        targetedSubmissionDate: FormatDate(applicationData?.targetedSubmissionDate, datePattern, dateTodayFallback),
       };
 
       setState({
         status: Status.LOADED,
-<<<<<<< HEAD
-        data: {
-          ...initialValues,
-          ...applicationData,
-          // To avoid false positive form changes
-          targetedReleaseDate: FormatDate(applicationData?.targetedReleaseDate, datePattern, dateTodayFallback),
-          targetedSubmissionDate: FormatDate(applicationData?.targetedSubmissionDate, datePattern, dateTodayFallback),
-        }
-=======
         data: newData,
->>>>>>> 892940e8
       });
     }
 
