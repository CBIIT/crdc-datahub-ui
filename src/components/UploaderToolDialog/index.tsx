--- conflicted
+++ resolved
@@ -111,18 +111,12 @@
     </StyledHeader>
     <StyledDialogContent>
       <StyledBodyText id="uploader-cli-body" variant="body1">
-<<<<<<< HEAD
         The Uploader CLI is a command-line interface tool designed for directly uploading data
-        submission files from your workstation to Data Hub cloud storage.
+        submission files from your workstation to the CRDC Submission Portal cloud storage.
         <br />
         <br />
         To download the tool and access the accompanying instructions, please choose from the
         available download options below.
-=======
-        The Uploader CLI is a command-line interface tool provided for directly uploading data
-        submission files from your workstation to the CRDC Submission Portal cloud storage. To
-        download the tool and accompanying instructions, click on the Download button below.
->>>>>>> a0867d25
       </StyledBodyText>
 
       <PackageTable />
