import React, { useEffect, useState, useRef } from 'react';
import { NavLink, Link, useNavigate } from 'react-router-dom';
import styled from 'styled-components';
import { Dialog } from "@mui/material";
import { useAuthContext } from '../../Contexts/AuthContext';
import GenericAlert from '../../GenericAlert';
import { navMobileList, navbarSublists } from '../../../config/globalHeaderData';

const Nav = styled.div`
    top: 0;
    left: 0;
    width: 100%;
    background: #ffffff;
    box-shadow: -0.1px 6px 9px -6px rgba(0, 0, 0, 0.5);
    z-index: 1100;
    position: relative;

    .dropdownContainer {
      // outline: none;
      // visibility: hidden;
      // opacity: 0;
      margin: 0 auto;
      position: relative;
      width: 1400px;
    }
    .loggedInName{
      color: #007BBD;
      text-align: right;
      font-size: 14px;
      font-family: Poppins;
      font-style: normal;
      font-weight: 600;
      line-height: normal;
      letter-spacing: 0.42px;
      text-decoration: none;
      text-transform: uppercase;
      padding: 10px 0 10px 0;
      margin-bottom: 4.5px;
      margin-right: 40px;
    }
    .invisible {
      visibility: hidden;
    }
 `;

const NavContainer = styled.div`
    margin: 0 auto;
    max-width: 1400px;
    text-align: left;
    position: relative;
    display: flex;
    justify-content: space-between;
    align-items: end;

    #navbar-dropdown-name-container { 
      margin: 0; 
    }
`;

const UlContainer = styled.ul`
  list-style: none;
  margin: 0;
  padding-top: 17px;
  padding-left: 11px;
`;

const LiSection = styled.li`
  display: inline-block;
  position: relative;
  line-height: 50px;
  letter-spacing: 1px;
  text-align: center;
  transition:all 0.3s ease-in-out;

  a {
    color: #585C65;
    text-decoration: none;
  }

  .displayName {
    color: #007BBD;
    font-size: 14px;
    line-height: 21px;
    padding: 10px 0px;
    text-align: right;
    width: fit-content;
  }

  .navTitle {
    display: block;
    color: #585C65;
    font-family: poppins;
    font-size: 17px;
    font-weight: 700;
    line-height: 40px;
    letter-spacing: normal;
    text-decoration: none;
    margin: 0 5px 0 5px;
    padding: 0 8px;
    user-select:none;
    border-top: 4px solid transparent;
    border-left: 4px solid transparent;
    border-right: 4px solid transparent;
  }

  .navTitle:hover {
    cursor: pointer;
  }

  .navText {
    border-bottom: 4px solid transparent;
    width: fit-content;
    margin: auto;
  }

  .navText:hover {
    cursor: pointer;
    color: #3A75BD;
    border-bottom: 4px solid #3A75BD;

    ::after {
      content: "";
      display: inline-block;
      width: 6px;
      height: 6px;
      border-bottom: 1px solid #298085;
      border-left: 1px solid #298085;
      margin: 0 0 4px 8px;
      transform: rotate(-45deg);
      -webkit-transform: rotate(-45deg);
    }
  }

  .navText::after {
    content: "";
    display: inline-block;
    width: 6px;
    height: 6px;
    border-bottom: 1px solid #585C65;
    border-left: 1px solid #585C65;
    margin: 0 0 4px 8px;
    transform: rotate(-45deg);
    -webkit-transform: rotate(-45deg);
  }

  .clicked {
    color: #FFFFFF;
    background: #1F4671;
  }

  .clicked::after {
    border-top: 1px solid #FFFFFF;
    border-right: 1px solid #FFFFFF;
    border-bottom: 0;
    border-left: 0;
    margin: 0 0 0 8px
  }

  .clicked:hover {
    border-bottom: 4px solid #1F4671;
    color: #FFFFFF;

    ::after {
      content: "";
      display: inline-block;
      width: 6px;
      height: 6px;
      border-top: 1px solid #FFFFFF;
      border-right: 1px solid #FFFFFF;
      border-bottom: 0;
      border-left: 0;
      margin: 0 0 0 8px;
      transform: rotate(-45deg);
      -webkit-transform: rotate(-45deg);
    }
  }

  .directLink::after {
    display: none;
  }

  .directLink:hover {
    ::after {
      display: none;
    }
  }
  .shouldBeUnderlined {
    border-bottom: 4px solid #3A75BD !important;
  }
  .navTitleClicked {
    display: block;
    color: #FFFFFF;
    font-family: poppins;
    font-size: 17px;
    font-weight: 700;
    line-height: 40px;
    letter-spacing: normal;
    text-decoration: none;
    margin: 0 45px 0 5px;
    padding: 0 15px;
    user-select:none;
    background: #1F4671;
    border-top: 4px solid #5786FF;
    border-left: 4px solid #5786FF;
    border-right: 4px solid #5786FF;
  }
  .invisible {
    visibility: hidden;
  }
`;

const Dropdown = styled.div`
    top: 60.5px;
    left: 0;
    width: 100%;
    background: #1F4671;
    z-index: 1100;
    position: absolute;
    // visibility: hidden;
    // outline: none;
    // opacity: 0;
`;

const DropdownContainer = styled.div`
    margin: 0 auto;
    text-align: left;
    position: relative;
    max-width: 1400px;

    .dropdownList {
      background: #1F4671;
      display: grid;
      grid-template-columns: repeat( auto-fit, minmax(250px, 1fr) );
      padding: 32px 32px 0 32px;
    }
    .dropdownNameList {
      background: #1F4671;
      display: flex;
      flex-direction: column;
      padding: 32px 32px 0 32px;
      width: 400px;
      height: 200px;
      justify-content: end;
    }

    .dropdownItem {
      padding: 0 10px 52px 10px;
      text-align: left;
      font-family: 'Poppins';
      font-weight: 600;
      font-style: normal;
      font-size: 20px;
      line-height: 110%;
      color: #FFFFFF;
      text-decoration: none;
  }

  .dropdownItem:hover {
    text-decoration: underline;
  }

  .dropdownItemText {
    margin-top: 5px;
    font-family: 'Open Sans';
    font-style: normal;
    font-weight: 400;
    font-size: 16.16px;
    line-height: 22px;
  }
`;

const NameDropdownContainer = styled.div`
  margin: 0 auto;
  text-align: left;
  position: relative;
  max-width: 1400px;
  .dropdownList {
      background: #1F4671;
      display: grid;
      grid-template-columns: repeat( auto-fit, minmax(250px, 1fr) );
      padding: 32px 32px 0 32px;
  }
  .dropdownItem {
    padding: 0 10px 52px 10px;
    text-align: left;
    font-family: 'Poppins';
    font-weight: 600;
    font-style: normal;
    font-size: 20px;
    line-height: 110%;
    color: #FFFFFF;
    text-decoration: none;
    cursor: pointer;
  }

  .dropdownItem:hover {
    text-decoration: underline;
  }
  #navbar-dropdown-item-name-logout {
    max-width: 200px;
  }
`;

const NameDropdown = styled.div`
    top: 60.5px;
    left: 0;
    width: 100%;
    background: #1F4671;
    z-index: 1100;
    position: absolute;

    // left: 0;
    // background: #1F4671;
    // z-index: 1100;
    // position: absolute;
    // // visibility: hidden;
    // // outline: none;
    // // opacity: 0;
    // /* border-left: 4px solid #5786FF;
    // border-bottom: 4px solid #5786FF;
    // border-right: 4px solid #5786FF; */
    // width: 100%;
`;

const StyledLoginLink = styled(Link)`
  color: #007BBD;
  text-align: right;
  font-size: 14px;
  font-family: Poppins;
  font-style: normal;
  font-weight: 600;
  line-height: normal;
  letter-spacing: 0.42px;
  text-decoration: none;
  text-transform: uppercase;
  padding: 10px 0 10px 0;
  margin-bottom: 4.5px;
  margin-right: 32px;
`;

const StyledDialog = styled(Dialog)`
  .MuiDialog-paper {
    width: 550px;
    height: 218px;
    border-radius: 8px;
    border: 2px solid var(--secondary-one, #0B7F99);
    background: linear-gradient(0deg, #F2F6FA 0%, #F2F6FA 100%), #2E4D7B;
    box-shadow: 0px 4px 45px 0px rgba(0, 0, 0, 0.40);
  }
  .loginDialogText {
    margin-top: 57px;
    /* Body */
    font-family: Nunito;
    font-size: 16px;
    font-style: normal;
    font-weight: 400;
    line-height: 19.6px; /* 122.5% */
    text-align: center;
  }
  .loginDialogCloseButton{
    display: flex;
    width: 128px;
    height: 42px;
    justify-content: center;
    align-items: center;
    border-radius: 8px;
    border: 1px solid #000;
    align-self: center;
    margin-top: 39px;
  }
  .loginDialogCloseButton:hover {
    cursor: pointer;
  }
  #loginDialogLinkToLogin{
    color:black;
  }
`;

const useOutsideAlerter = (ref1, ref2) => {
  useEffect(() => {
    function handleClickOutside(event) {
      if (!event.target || (event.target.getAttribute("class") !== "dropdownList" && ref1.current && !ref1.current.contains(event.target) && ref2.current && !ref2.current.contains(event.target))) {
        const toggle = document.getElementsByClassName("navText clicked");
        if (toggle[0] && !event.target.getAttribute("class").includes("navText clicked")) {
          const temp: HTMLElement = toggle[0] as HTMLElement;
          temp.click();
        }
      }
    }

    document.addEventListener("mousedown", handleClickOutside);
    return () => {
      document.removeEventListener("mousedown", handleClickOutside);
    };
  }, [ref1, ref2]);
};

const NavBar = () => {
  const [clickedTitle, setClickedTitle] = useState("");
  const [loginDialogTitle, setLoginDialogTitle] = useState("");
  const dropdownSelection = useRef(null);
  const nameDropdownSelection = useRef(null);
  const clickableObject = navMobileList.filter((item) => item.className === 'navMobileItem clickable');
  const clickableTitle = clickableObject.map((item) => item.name);
  const [showNavDialog, setShowNavDialog] = useState(false);
  const navigate = useNavigate();
  const authData = useAuthContext();
  const displayName = authData?.user?.displayName?.toUpperCase() || "random first name no one has";
  const [showLogoutAlert, setShowLogoutAlert] = useState<boolean>(false);
  clickableTitle.push(displayName);
  useOutsideAlerter(dropdownSelection, nameDropdownSelection);

  const handleLogout = async () => {
    setClickedTitle("");
    const logoutStatus = await authData.logout();
    if (logoutStatus) {
      setShowLogoutAlert(true);
      setTimeout(() => setShowLogoutAlert(false), 10000);
    }
  };

  const handleMenuClick = (e) => {
    if (e.target.innerText === clickedTitle || !clickableTitle.includes(e.target.innerText)) {
      setClickedTitle("");
    } else {
      setClickedTitle(e.target.innerText);
    }
  };

  const onKeyPressHandler = (e) => {
    if (e.key === "Enter") {
      handleMenuClick(e);
    }
  };
  type NavSubLinkData = {
    name: string;
    link: string;
    className: string;
  };
  function shouldBeUnderlined(item) {
    const linkName = item.name;
    const correctPath = window.location.href.slice(window.location.href.lastIndexOf(window.location.host) + window.location.host.length);
    // if (item.linkName === "Home") {
    //   return correctPath === "/";
    // }
    if (item.className === "navMobileItem") {
      return correctPath === item.link;
    }
    if (navbarSublists[linkName] === undefined) {
      return false;
    }
    const linkNames = Object.values(navbarSublists[linkName]).map((e: NavSubLinkData) => e.link);
    return linkNames.includes(correctPath);
  }

  const handleNavLinkClick = (dropItem) => {
    setClickedTitle("");
    if (authData.isLoggedIn) {
      navigate(dropItem.link);
    } else {
      setLoginDialogTitle(dropItem.name);
      setShowNavDialog(true);
    }
  };

  useEffect(() => {
    setClickedTitle("");
  }, []);
  return (
<<<<<<< HEAD
    <Nav>
      <GenericAlert open={showLogoutAlert}>
        <span>
          You have been logged out.
        </span>
      </GenericAlert>
      <NavContainer>
        <UlContainer>
          {
            navMobileList.map((navMobileItem, idx) => {
              const navkey = `nav_${idx}`;
              return (
                navMobileItem.className === 'navMobileItem'
                  ? (
                    <LiSection key={navkey}>
                      <div className="navTitle directLink">
                        <NavLink to={navMobileItem.link}>
=======
    <>
      <Nav>
        <NavContainer>
          <UlContainer>
            {
              navMobileList.map((navMobileItem, idx) => {
                const navkey = `nav_${idx}`;
                return (
                  navMobileItem.className === 'navMobileItem'
                    ? (
                      <LiSection key={navkey}>
                        <div className="navTitle directLink">
                          {navMobileItem.needsAuthentication ? (
                            <div
                              id={navMobileItem.id}
                              role="button"
                              tabIndex={0}
                              className={`navText directLink ${shouldBeUnderlined(navMobileItem) ? "shouldBeUnderlined" : ""}`}
                              onKeyDown={(e) => {
                                if (e.key === "Enter") {
                                  handleNavLinkClick(navMobileItem);
                                }
                              }}
                              onClick={() => { handleNavLinkClick(navMobileItem); }}
                            >
                              {navMobileItem.name}
                            </div>
                          ) : (
                            <NavLink to={navMobileItem.link}>
                              <div
                                id={navMobileItem.id}
                                onKeyDown={onKeyPressHandler}
                                role="button"
                                tabIndex={0}
                                className={`navText directLink ${shouldBeUnderlined(navMobileItem) ? "shouldBeUnderlined" : ""}`}
                                onClick={handleMenuClick}
                              >
                                {navMobileItem.name}
                              </div>
                            </NavLink>
                          )}
                        </div>
                      </LiSection>
                    )
                    : (
                      <LiSection key={navkey}>
                        <div className={clickedTitle === navMobileItem.name ? 'navTitleClicked' : 'navTitle'}>
>>>>>>> e31d9958
                          <div
                            id={navMobileItem.id}
                            onKeyDown={onKeyPressHandler}
                            role="button"
                            tabIndex={0}
                            className={`${clickedTitle === navMobileItem.name ? 'navText clicked' : 'navText'} ${shouldBeUnderlined(navMobileItem) ? "shouldBeUnderlined" : ""}`}
                            onClick={handleMenuClick}
                          >
                            {navMobileItem.name}
                          </div>
                        </div>
                      </LiSection>
                    )
                );
              })
            }
          </UlContainer>
          {authData.isLoggedIn
            ? (
              <LiSection>
                <div id="navbar-dropdown-name-container" className={(clickedTitle === displayName ? 'navTitleClicked' : 'navTitle')}>
                  <div
                    id="navbar-dropdown-name"
                    onKeyDown={onKeyPressHandler}
                    role="button"
                    tabIndex={0} className={clickedTitle === displayName ? 'navText clicked' : 'navText'}
                    onClick={handleMenuClick}
                  >
                    {displayName}
                  </div>
                </div>
              </LiSection>
            )
            : (
              <StyledLoginLink id="header-navbar-login-button" to="/login">
                Login
              </StyledLoginLink>
            )}
        </NavContainer>
        <Dropdown ref={dropdownSelection} className={(clickedTitle === '') ? "invisible" : ""}>
          <DropdownContainer>
            <div className="dropdownList">
              {
                (clickedTitle !== "" && clickedTitle !== displayName) ? navbarSublists[clickedTitle].map((dropItem, idx) => {
                  const dropkey = `drop_${idx}`;
                  return (
                    dropItem.link && (!dropItem.needsAuthentication
                      ? (
                        <Link id={dropItem.id} to={dropItem.link} className="dropdownItem" key={dropkey} onClick={() => setClickedTitle("")}>
                          {dropItem.name}
                          <div className="dropdownItemText">{dropItem.text}</div>
                        </Link>
                      )
                      : (
                        <div
                          id={dropItem.id}
                          key={dropkey}
                          role="button"
                          tabIndex={0}
                          className="dropdownItem"
                          onKeyDown={(e) => {
                            if (e.key === "Enter") {
                              handleNavLinkClick(dropItem);
                            }
                          }}
                          onClick={() => { handleNavLinkClick(dropItem); }}
                        >
                          {dropItem.name}
                        </div>
                      )
                    )
                  );
                })
                  : null
              }
            </div>
          </DropdownContainer>
        </Dropdown>
        <NameDropdown ref={nameDropdownSelection} className={clickedTitle !== displayName ? "invisible" : ""}>
          <NameDropdownContainer>
            {/* <Link id="navbar-dropdown-item-name-user-profile" to="/userProfile" className="dropdownItem" onClick={() => setClickedTitle("")}>
              User Profile
            </Link> */}
            <div className="dropdownList">
              <div
                id="navbar-dropdown-item-name-logout"
                role="button"
                tabIndex={0}
                className="dropdownItem"
                onClick={() => { setClickedTitle(""); authData.logout(); }}
                onKeyDown={(e) => {
                  if (e.key === "Enter") {
                    setClickedTitle("");
                    authData.logout();
                  }
                }}
              >
                Logout
              </div>
<<<<<<< HEAD
              <NameDropdown ref={nameDropdownSelection} className={clickedTitle !== displayName ? "invisible" : ""}>
                <NameDropdownContainer>
                  <Link id="navbar-dropdown-item-name-user-profile" to="/userProfile" className="dropdownItem" onClick={() => setClickedTitle("")}>
                    User Profile
                  </Link>
                  <div
                    id="navbar-dropdown-item-name-logout"
                    role="button"
                    tabIndex={0}
                    className="dropdownItem"
                    onClick={() => {
                      handleLogout();
                    }}
                    onKeyDown={async (e) => {
                      if (e.key === "Enter") {
                        handleLogout();
                      }
                    }}
                  >
                    Logout
                  </div>
                </NameDropdownContainer>
              </NameDropdown>
            </LiSection>
          )
          : (
            <StyledLoginLink id="header-navbar-login-button" to="/login">
              Login
            </StyledLoginLink>
          )}
      </NavContainer>
      <Dropdown ref={dropdownSelection} className={(clickedTitle === '' || clickedTitle === displayName) ? "invisible" : ""}>
        <DropdownContainer>
          <div className="dropdownList">
            {
              (clickedTitle !== "" && clickedTitle !== displayName) ? navbarSublists[clickedTitle].map((dropItem, idx) => {
                const dropkey = `drop_${idx}`;
                return (
                  dropItem.link && (
                    <Link id={dropItem.id} to={dropItem.link} className="dropdownItem" key={dropkey} onClick={() => setClickedTitle("")}>
                      {dropItem.name}
                      <div className="dropdownItemText">{dropItem.text}</div>
                    </Link>
                  )
                );
              })
                : null
=======
            </div>
          </NameDropdownContainer>
        </NameDropdown>
      </Nav>
      <StyledDialog open={showNavDialog}>
        <pre className="loginDialogText">
          {/* eslint-disable-next-line react/jsx-one-expression-per-line */}
          Please <Link id="loginDialogLinkToLogin" to="/login" state={{ redirectURLOnLoginSuccess: "/submissions" }} onClick={() => setClickedTitle("")}><strong>log in</strong></Link> to access {loginDialogTitle}.
        </pre>
        <div
          role="button"
          tabIndex={0}
          id="loginDialogCloseButton"
          className="loginDialogCloseButton"
          onKeyDown={(e) => {
            if (e.key === "Enter") {
              setShowNavDialog(false);
>>>>>>> e31d9958
            }
          }}
          onClick={() => setShowNavDialog(false)}
        >
          <strong>Close</strong>
        </div>
      </StyledDialog>
    </>
  );
};

export default NavBar;<|MERGE_RESOLUTION|>--- conflicted
+++ resolved
@@ -467,27 +467,13 @@
     setClickedTitle("");
   }, []);
   return (
-<<<<<<< HEAD
-    <Nav>
-      <GenericAlert open={showLogoutAlert}>
-        <span>
-          You have been logged out.
-        </span>
-      </GenericAlert>
-      <NavContainer>
-        <UlContainer>
-          {
-            navMobileList.map((navMobileItem, idx) => {
-              const navkey = `nav_${idx}`;
-              return (
-                navMobileItem.className === 'navMobileItem'
-                  ? (
-                    <LiSection key={navkey}>
-                      <div className="navTitle directLink">
-                        <NavLink to={navMobileItem.link}>
-=======
     <>
       <Nav>
+        <GenericAlert open={showLogoutAlert}>
+          <span>
+            You have been logged out.
+          </span>
+        </GenericAlert>
         <NavContainer>
           <UlContainer>
             {
@@ -533,7 +519,6 @@
                     : (
                       <LiSection key={navkey}>
                         <div className={clickedTitle === navMobileItem.name ? 'navTitleClicked' : 'navTitle'}>
->>>>>>> e31d9958
                           <div
                             id={navMobileItem.id}
                             onKeyDown={onKeyPressHandler}
@@ -623,65 +608,16 @@
                 role="button"
                 tabIndex={0}
                 className="dropdownItem"
-                onClick={() => { setClickedTitle(""); authData.logout(); }}
+                onClick={() => { setClickedTitle(""); handleLogout(); }}
                 onKeyDown={(e) => {
                   if (e.key === "Enter") {
                     setClickedTitle("");
-                    authData.logout();
+                    handleLogout();
                   }
                 }}
               >
                 Logout
               </div>
-<<<<<<< HEAD
-              <NameDropdown ref={nameDropdownSelection} className={clickedTitle !== displayName ? "invisible" : ""}>
-                <NameDropdownContainer>
-                  <Link id="navbar-dropdown-item-name-user-profile" to="/userProfile" className="dropdownItem" onClick={() => setClickedTitle("")}>
-                    User Profile
-                  </Link>
-                  <div
-                    id="navbar-dropdown-item-name-logout"
-                    role="button"
-                    tabIndex={0}
-                    className="dropdownItem"
-                    onClick={() => {
-                      handleLogout();
-                    }}
-                    onKeyDown={async (e) => {
-                      if (e.key === "Enter") {
-                        handleLogout();
-                      }
-                    }}
-                  >
-                    Logout
-                  </div>
-                </NameDropdownContainer>
-              </NameDropdown>
-            </LiSection>
-          )
-          : (
-            <StyledLoginLink id="header-navbar-login-button" to="/login">
-              Login
-            </StyledLoginLink>
-          )}
-      </NavContainer>
-      <Dropdown ref={dropdownSelection} className={(clickedTitle === '' || clickedTitle === displayName) ? "invisible" : ""}>
-        <DropdownContainer>
-          <div className="dropdownList">
-            {
-              (clickedTitle !== "" && clickedTitle !== displayName) ? navbarSublists[clickedTitle].map((dropItem, idx) => {
-                const dropkey = `drop_${idx}`;
-                return (
-                  dropItem.link && (
-                    <Link id={dropItem.id} to={dropItem.link} className="dropdownItem" key={dropkey} onClick={() => setClickedTitle("")}>
-                      {dropItem.name}
-                      <div className="dropdownItemText">{dropItem.text}</div>
-                    </Link>
-                  )
-                );
-              })
-                : null
-=======
             </div>
           </NameDropdownContainer>
         </NameDropdown>
@@ -699,7 +635,6 @@
           onKeyDown={(e) => {
             if (e.key === "Enter") {
               setShowNavDialog(false);
->>>>>>> e31d9958
             }
           }}
           onClick={() => setShowNavDialog(false)}
