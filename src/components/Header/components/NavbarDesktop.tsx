import React, { useEffect, useState, useRef } from 'react';
import { NavLink, Link, useNavigate } from 'react-router-dom';
import styled from 'styled-components';
<<<<<<< HEAD
import { Dialog } from "@mui/material";
=======
import { useAuthContext } from '../../Contexts/AuthContext';
>>>>>>> 4d8dce09
import { navMobileList, navbarSublists } from '../../../config/globalHeaderData';

const testIsLoggedIn = false;

const Nav = styled.div`
    top: 0;
    left: 0;
    width: 100%;
    background: #ffffff;
    box-shadow: -0.1px 6px 9px -6px rgba(0, 0, 0, 0.5);
    z-index: 1100;
    position: relative;

    .dropdownContainer {
      // outline: none;
      // visibility: hidden;
      // opacity: 0;
      margin: 0 auto;
      position: relative;
      width: 1400px;
    }
    .loggedInName{
      color: #007BBD;
      text-align: right;
      font-size: 14px;
      font-family: Poppins;
      font-style: normal;
      font-weight: 600;
      line-height: normal;
      letter-spacing: 0.42px;
      text-decoration: none;
      text-transform: uppercase;
      padding: 10px 0 10px 0;
      margin-bottom: 4.5px;
      margin-right: 40px;
    }
    .invisible {
      visibility: hidden;
    }
 `;

const NavContainer = styled.div`
    margin: 0 auto;
    max-width: 1400px;
    text-align: left;
    position: relative;
    display: flex;
    justify-content: space-between;
    align-items: end;

    #navbar-dropdown-name-container { 
      margin: 0; 
      min-width: 150px; 
      border: none;
    }
`;

const UlContainer = styled.ul`
  list-style: none;
  margin: 0;
  padding-top: 17px;
  padding-left: 11px;
`;

const LiSection = styled.li`
  display: inline-block;
  position: relative;
  line-height: 50px;
  letter-spacing: 1px;
  text-align: center;
  transition:all 0.3s ease-in-out;

  a {
    color: #585C65;
    text-decoration: none;
  }

  .navTitle {
    display: block;
    color: #585C65;
    font-family: poppins;
    font-size: 17px;
    font-weight: 700;
    line-height: 40px;
    letter-spacing: normal;
    text-decoration: none;
    margin: 0 45px 0 5px;
    padding: 0 15px;
    user-select:none;
    border-top: 4px solid transparent;
    border-left: 4px solid transparent;
    border-right: 4px solid transparent;
  }

  .navTitle:hover {
    cursor: pointer;
  }

  .navText {
    border-bottom: 4px solid transparent;
  }

  .navText:hover {
    cursor: pointer;
    color: #3A75BD;
    border-bottom: 4px solid #3A75BD;

    ::after {
      content: "";
      display: inline-block;
      width: 6px;
      height: 6px;
      border-bottom: 1px solid #298085;
      border-left: 1px solid #298085;
      margin: 0 0 4px 8px;
      transform: rotate(-45deg);
      -webkit-transform: rotate(-45deg);
    }
  }

  .navText::after {
    content: "";
    display: inline-block;
    width: 6px;
    height: 6px;
    border-bottom: 1px solid #585C65;
    border-left: 1px solid #585C65;
    margin: 0 0 4px 8px;
    transform: rotate(-45deg);
    -webkit-transform: rotate(-45deg);
  }

  .clicked {
    color: #FFFFFF;
    background: #1F4671;
  }

  .clicked::after {
    border-top: 1px solid #FFFFFF;
    border-right: 1px solid #FFFFFF;
    border-bottom: 0;
    border-left: 0;
    margin: 0 0 0 8px
  }

  .clicked:hover {
    border-bottom: 4px solid #1F4671;
    color: #FFFFFF;

    ::after {
      content: "";
      display: inline-block;
      width: 6px;
      height: 6px;
      border-top: 1px solid #FFFFFF;
      border-right: 1px solid #FFFFFF;
      border-bottom: 0;
      border-left: 0;
      margin: 0 0 0 8px;
      transform: rotate(-45deg);
      -webkit-transform: rotate(-45deg);
    }
  }

  .directLink::after {
    display: none;
  }

  .directLink:hover {
    ::after {
      display: none;
    }
  }
  .shouldBeUnderlined {
    border-bottom: 4px solid #3A75BD !important;
  }
  .navTitleClicked {
    display: block;
    color: #FFFFFF;
    font-family: poppins;
    font-size: 17px;
    font-weight: 700;
    line-height: 40px;
    letter-spacing: normal;
    text-decoration: none;
    margin: 0 45px 0 5px;
    padding: 0 15px;
    user-select:none;
    background: #1F4671;
    border-top: 4px solid #5786FF;
    border-left: 4px solid #5786FF;
    border-right: 4px solid #5786FF;
  }
  .invisible {
    visibility: hidden;
  }
`;

const Dropdown = styled.div`
    top: 60.5px;
    left: 0;
    width: 100%;
    background: #1F4671;
    z-index: 1100;
    position: absolute;
    // visibility: hidden;
    // outline: none;
    // opacity: 0;
`;

const DropdownContainer = styled.div`
    margin: 0 auto;
    text-align: left;
    position: relative;
    max-width: 1400px;

    .dropdownList {
      background: #1F4671;
      display: grid;
      grid-template-columns: repeat( auto-fit, minmax(250px, 1fr) );
      padding: 32px 32px 0 32px;
    }
    .dropdownNameList {
      background: #1F4671;
      display: flex;
      flex-direction: column;
      padding: 32px 32px 0 32px;
      width: 400px;
      height: 200px;
      justify-content: end;
    }

    .dropdownItem {
      padding: 0 10px 52px 10px;
      text-align: left;
      font-family: 'Poppins';
      font-weight: 600;
      font-style: normal;
      font-size: 20px;
      line-height: 110%;
      color: #FFFFFF;
      text-decoration: none;
  }

  .dropdownItem:hover {
    text-decoration: underline;
  }

  .dropdownItemText {
    margin-top: 5px;
    font-family: 'Open Sans';
    font-style: normal;
    font-weight: 400;
    font-size: 16.16px;
    line-height: 22px;
  }
`;

const NameDropdownContainer = styled.div`
    display: flex;
    flex-direction: column;
    .dropdownItem {
      padding-bottom: 12px;
      text-align: center;
      font-family: 'Poppins';
      font-weight: 600;
      font-style: normal;
      font-size: 16px;
      line-height: 110%;
      color: #FFFFFF;
      text-decoration: none;
  }

  .dropdownItem:hover {
    text-decoration: underline;
  }
`;

const NameDropdown = styled.div`
    left: 0;
    background: #1F4671;
    z-index: 1100;
    position: absolute;
    // visibility: hidden;
    // outline: none;
    // opacity: 0;
    /* border-left: 4px solid #5786FF;
    border-bottom: 4px solid #5786FF;
    border-right: 4px solid #5786FF; */
    width: 100%;
`;

const StyledLoginLink = styled(Link)`
  color: #007BBD;
  text-align: right;
  font-size: 14px;
  font-family: Poppins;
  font-style: normal;
  font-weight: 600;
  line-height: normal;
  letter-spacing: 0.42px;
  text-decoration: none;
  text-transform: uppercase;
  padding: 10px 0 10px 0;
  margin-bottom: 4.5px;
  margin-right: 32px;
`;

<<<<<<< HEAD
const StyledDialog = styled(Dialog)`
  .MuiDialog-paper {
    width: 550px;
    height: 218px;
    border-radius: 8px;
    border: 2px solid var(--secondary-one, #0B7F99);
    background: linear-gradient(0deg, #F2F6FA 0%, #F2F6FA 100%), #2E4D7B;
    box-shadow: 0px 4px 45px 0px rgba(0, 0, 0, 0.40);
  }
  .loginDialogText {
    margin-top: 57px;
    /* Body */
    font-family: Nunito;
    font-size: 16px;
    font-style: normal;
    font-weight: 400;
    line-height: 19.6px; /* 122.5% */
    text-align: center;
  }
  .loginDialogCloseButton{
    display: flex;
    width: 128px;
    height: 42px;
    justify-content: center;
    align-items: center;
    border-radius: 8px;
    border: 1px solid #000;
    align-self: center;
    margin-top: 39px;
  }
  .loginDialogCloseButton:hover {
    cursor: pointer;
  }
  #loginDialogLinkToLogin{
    color:black;
  }
`;

const useOutsideAlerter = (ref) => {
=======
const useOutsideAlerter = (ref1, ref2) => {
>>>>>>> 4d8dce09
  useEffect(() => {
    function handleClickOutside(event) {
      if (!event.target || (event.target.getAttribute("class") !== "dropdownList" && ref1.current && !ref1.current.contains(event.target) && ref2.current && !ref2.current.contains(event.target))) {
        const toggle = document.getElementsByClassName("navText clicked");
        if (toggle[0] && event.target.getAttribute("class") !== "navText clicked") {
          const temp: HTMLElement = toggle[0] as HTMLElement;
          temp.click();
        }
      }
    }

    document.addEventListener("mousedown", handleClickOutside);
    return () => {
      document.removeEventListener("mousedown", handleClickOutside);
    };
  }, [ref1, ref2]);
};

const NavBar = () => {
  const [clickedTitle, setClickedTitle] = useState("");
  const [loginDialogTitle, setLoginDialogTitle] = useState("");
  const dropdownSelection = useRef(null);
  const nameDropdownSelection = useRef(null);
  const clickableObject = navMobileList.filter((item) => item.className === 'navMobileItem clickable');
  const clickableTitle = clickableObject.map((item) => item.name);
<<<<<<< HEAD
  const [showNavDialog, setShowNavDialog] = useState(false);
  const navigate = useNavigate();
  useOutsideAlerter(dropdownSelection);
=======
  const authData = useAuthContext();
  const firstName = authData?.user?.firstName || "random first name no one has";
  clickableTitle.push(firstName);
  useOutsideAlerter(dropdownSelection, nameDropdownSelection);
>>>>>>> 4d8dce09

  const handleMenuClick = (e) => {
    if (e.target.innerText === clickedTitle || !clickableTitle.includes(e.target.innerText)) {
      setClickedTitle("");
    } else {
      setClickedTitle(e.target.innerText);
    }
  };

  const onKeyPressHandler = (e) => {
    if (e.key === "Enter") {
      handleMenuClick(e);
    }
  };
  type NavSubLinkData = {
    name: string;
    link: string;
    className: string;
  };
  function shouldBeUnderlined(linkName) {
    const correctPath = window.location.href.slice(window.location.href.lastIndexOf(window.location.host) + window.location.host.length);
    if (linkName === "Home") {
      return correctPath === "/";
    }
    const linkNames = Object.values(navbarSublists[linkName]).map((e: NavSubLinkData) => e.link);
    return linkNames.includes(correctPath);
  }

  const handleNavLinkClick = (dropItem) => {
    setClickedTitle("");
    if (testIsLoggedIn) {
      navigate(dropItem.link);
    } else {
      setLoginDialogTitle(dropItem.name);
      setShowNavDialog(true);
    }
  };

  useEffect(() => {
    setClickedTitle("");
  }, []);
  return (
    <>
      <Nav>
        <NavContainer>
          <UlContainer>
            {
            navMobileList.map((navMobileItem, idx) => {
              const navkey = `nav_${idx}`;
              return (
                navMobileItem.className === 'navMobileItem'
                  ? (
                    <LiSection key={navkey}>
                      <div className="navTitle directLink">
                        <NavLink to={navMobileItem.link}>
                          <div
                            id={navMobileItem.id}
                            onKeyDown={onKeyPressHandler}
                            role="button"
                            tabIndex={0}
                            className={`navText directLink ${shouldBeUnderlined(navMobileItem.name) ? "shouldBeUnderlined" : ""}`}
                            onClick={handleMenuClick}
                          >
                            {navMobileItem.name}
                          </div>
                        </NavLink>
                      </div>
                    </LiSection>
                  )
                  : (
                    <LiSection key={navkey}>
                      <div className={clickedTitle === navMobileItem.name ? 'navTitleClicked' : 'navTitle'}>
                        <div
                          id={navMobileItem.id}
                          onKeyDown={onKeyPressHandler}
                          role="button"
                          tabIndex={0}
                          className={`${clickedTitle === navMobileItem.name ? 'navText clicked' : 'navText'} ${shouldBeUnderlined(navMobileItem.name) ? "shouldBeUnderlined" : ""}`}
                          onClick={handleMenuClick}
                        >
                          {navMobileItem.name}
                        </div>
                      </div>
                    </LiSection>
                  )
              );
            })
          }
<<<<<<< HEAD
          </UlContainer>
          <StyledLoginLink id="header-navbar-login-button" to="/login">
            Login
          </StyledLoginLink>
        </NavContainer>
        <Dropdown ref={dropdownSelection} style={clickedTitle === '' ? { visibility: 'hidden', } : null}>
          <DropdownContainer>
            <div className="dropdownList">
              {
              clickedTitle !== "" ? navbarSublists[clickedTitle].map((dropItem, idx) => {
=======
        </UlContainer>
        {authData.isLoggedIn
          ? (
            <LiSection>
              <div id="navbar-dropdown-name-container" className={(clickedTitle === firstName ? 'navTitleClicked' : 'navTitle')}>
                <div
                  id="navbar-dropdown-name"
                  onKeyDown={onKeyPressHandler}
                  role="button"
                  tabIndex={0} className={clickedTitle === firstName ? 'navText clicked' : 'navText'}
                  onClick={handleMenuClick}
                >
                  {firstName}
                </div>
              </div>
              <NameDropdown ref={nameDropdownSelection} className={clickedTitle !== firstName ? "invisible" : ""}>
                <NameDropdownContainer>
                  <Link id="navbar-dropdown-item-name-user-profile" to="/userProfile" className="dropdownItem" onClick={() => setClickedTitle("")}>
                    User Profile
                  </Link>
                  <div
                    id="navbar-dropdown-item-name-logout"
                    role="button"
                    tabIndex={0}
                    className="dropdownItem"
                    onClick={() => { setClickedTitle(""); authData.logout(); }}
                    onKeyDown={(e) => {
                      if (e.key === "Enter") {
                        setClickedTitle("");
                        authData.logout();
                      }
                    }}
                  >
                    Logout
                  </div>
                </NameDropdownContainer>
              </NameDropdown>
            </LiSection>
          )
          : (
            <StyledLoginLink id="header-navbar-login-button" to="/login">
              Login
            </StyledLoginLink>
          )}
      </NavContainer>
      <Dropdown ref={dropdownSelection} className={(clickedTitle === '' || clickedTitle === firstName) ? "invisible" : ""}>
        <DropdownContainer>
          <div className="dropdownList">
            {
              (clickedTitle !== "" && clickedTitle !== firstName) ? navbarSublists[clickedTitle].map((dropItem, idx) => {
>>>>>>> 4d8dce09
                const dropkey = `drop_${idx}`;
                return (
                  dropItem.link && (!dropItem.needsAuthentication
                    ? (
                      <Link id={dropItem.id} to={dropItem.link} className="dropdownItem" key={dropkey} onClick={() => setClickedTitle("")}>
                        {dropItem.name}
                        <div className="dropdownItemText">{dropItem.text}</div>
                      </Link>
                      )
                    : (
                      <div
                        id={dropItem.id}
                        key={dropkey}
                        role="button"
                        tabIndex={0}
                        className="dropdownItem"
                        onKeyDown={(e) => {
                          if (e.key === "Enter") {
                            handleNavLinkClick(dropItem);
                          }
                        }}
                        onClick={() => { handleNavLinkClick(dropItem); }}
                      >
                        {dropItem.name}
                      </div>
                    )
                  )
                );
              })
                : null
            }
            </div>
          </DropdownContainer>
        </Dropdown>
      </Nav>
      <StyledDialog open={showNavDialog}>
        <pre className="loginDialogText">
          {/* eslint-disable-next-line react/jsx-one-expression-per-line */}
          Please <Link id="loginDialogLinkToLogin" to="/login" onClick={() => setClickedTitle("")}><strong>log in</strong></Link> to access {loginDialogTitle}.
        </pre>
        <div
          role="button"
          tabIndex={0}
          id="loginDialogCloseButton"
          className="loginDialogCloseButton"
          onKeyDown={(e) => {
            if (e.key === "Enter") {
              setShowNavDialog(false);
            }
          }}
          onClick={() => setShowNavDialog(false)}
        >
          <strong>Close</strong>
        </div>
      </StyledDialog>
    </>
  );
};

export default NavBar;<|MERGE_RESOLUTION|>--- conflicted
+++ resolved
@@ -1,11 +1,8 @@
 import React, { useEffect, useState, useRef } from 'react';
 import { NavLink, Link, useNavigate } from 'react-router-dom';
 import styled from 'styled-components';
-<<<<<<< HEAD
 import { Dialog } from "@mui/material";
-=======
 import { useAuthContext } from '../../Contexts/AuthContext';
->>>>>>> 4d8dce09
 import { navMobileList, navbarSublists } from '../../../config/globalHeaderData';
 
 const testIsLoggedIn = false;
@@ -314,7 +311,6 @@
   margin-right: 32px;
 `;
 
-<<<<<<< HEAD
 const StyledDialog = styled(Dialog)`
   .MuiDialog-paper {
     width: 550px;
@@ -353,10 +349,7 @@
   }
 `;
 
-const useOutsideAlerter = (ref) => {
-=======
 const useOutsideAlerter = (ref1, ref2) => {
->>>>>>> 4d8dce09
   useEffect(() => {
     function handleClickOutside(event) {
       if (!event.target || (event.target.getAttribute("class") !== "dropdownList" && ref1.current && !ref1.current.contains(event.target) && ref2.current && !ref2.current.contains(event.target))) {
@@ -382,16 +375,12 @@
   const nameDropdownSelection = useRef(null);
   const clickableObject = navMobileList.filter((item) => item.className === 'navMobileItem clickable');
   const clickableTitle = clickableObject.map((item) => item.name);
-<<<<<<< HEAD
   const [showNavDialog, setShowNavDialog] = useState(false);
   const navigate = useNavigate();
-  useOutsideAlerter(dropdownSelection);
-=======
   const authData = useAuthContext();
   const firstName = authData?.user?.firstName || "random first name no one has";
   clickableTitle.push(firstName);
   useOutsideAlerter(dropdownSelection, nameDropdownSelection);
->>>>>>> 4d8dce09
 
   const handleMenuClick = (e) => {
     if (e.target.innerText === clickedTitle || !clickableTitle.includes(e.target.innerText)) {
@@ -439,141 +428,128 @@
         <NavContainer>
           <UlContainer>
             {
-            navMobileList.map((navMobileItem, idx) => {
-              const navkey = `nav_${idx}`;
-              return (
-                navMobileItem.className === 'navMobileItem'
-                  ? (
-                    <LiSection key={navkey}>
-                      <div className="navTitle directLink">
-                        <NavLink to={navMobileItem.link}>
+              navMobileList.map((navMobileItem, idx) => {
+                const navkey = `nav_${idx}`;
+                return (
+                  navMobileItem.className === 'navMobileItem'
+                    ? (
+                      <LiSection key={navkey}>
+                        <div className="navTitle directLink">
+                          <NavLink to={navMobileItem.link}>
+                            <div
+                              id={navMobileItem.id}
+                              onKeyDown={onKeyPressHandler}
+                              role="button"
+                              tabIndex={0}
+                              className={`navText directLink ${shouldBeUnderlined(navMobileItem.name) ? "shouldBeUnderlined" : ""}`}
+                              onClick={handleMenuClick}
+                            >
+                              {navMobileItem.name}
+                            </div>
+                          </NavLink>
+                        </div>
+                      </LiSection>
+                    )
+                    : (
+                      <LiSection key={navkey}>
+                        <div className={clickedTitle === navMobileItem.name ? 'navTitleClicked' : 'navTitle'}>
                           <div
                             id={navMobileItem.id}
                             onKeyDown={onKeyPressHandler}
                             role="button"
                             tabIndex={0}
-                            className={`navText directLink ${shouldBeUnderlined(navMobileItem.name) ? "shouldBeUnderlined" : ""}`}
+                            className={`${clickedTitle === navMobileItem.name ? 'navText clicked' : 'navText'} ${shouldBeUnderlined(navMobileItem.name) ? "shouldBeUnderlined" : ""}`}
                             onClick={handleMenuClick}
                           >
                             {navMobileItem.name}
                           </div>
-                        </NavLink>
-                      </div>
-                    </LiSection>
-                  )
-                  : (
-                    <LiSection key={navkey}>
-                      <div className={clickedTitle === navMobileItem.name ? 'navTitleClicked' : 'navTitle'}>
-                        <div
-                          id={navMobileItem.id}
-                          onKeyDown={onKeyPressHandler}
-                          role="button"
-                          tabIndex={0}
-                          className={`${clickedTitle === navMobileItem.name ? 'navText clicked' : 'navText'} ${shouldBeUnderlined(navMobileItem.name) ? "shouldBeUnderlined" : ""}`}
-                          onClick={handleMenuClick}
-                        >
-                          {navMobileItem.name}
                         </div>
-                      </div>
-                    </LiSection>
-                  )
-              );
-            })
-          }
-<<<<<<< HEAD
+                      </LiSection>
+                    )
+                );
+              })
+            }
           </UlContainer>
-          <StyledLoginLink id="header-navbar-login-button" to="/login">
-            Login
-          </StyledLoginLink>
+          {authData.isLoggedIn
+            ? (
+              <LiSection>
+                <div id="navbar-dropdown-name-container" className={(clickedTitle === firstName ? 'navTitleClicked' : 'navTitle')}>
+                  <div
+                    id="navbar-dropdown-name"
+                    onKeyDown={onKeyPressHandler}
+                    role="button"
+                    tabIndex={0} className={clickedTitle === firstName ? 'navText clicked' : 'navText'}
+                    onClick={handleMenuClick}
+                  >
+                    {firstName}
+                  </div>
+                </div>
+                <NameDropdown ref={nameDropdownSelection} className={clickedTitle !== firstName ? "invisible" : ""}>
+                  <NameDropdownContainer>
+                    <Link id="navbar-dropdown-item-name-user-profile" to="/userProfile" className="dropdownItem" onClick={() => setClickedTitle("")}>
+                      User Profile
+                    </Link>
+                    <div
+                      id="navbar-dropdown-item-name-logout"
+                      role="button"
+                      tabIndex={0}
+                      className="dropdownItem"
+                      onClick={() => { setClickedTitle(""); authData.logout(); }}
+                      onKeyDown={(e) => {
+                        if (e.key === "Enter") {
+                          setClickedTitle("");
+                          authData.logout();
+                        }
+                      }}
+                    >
+                      Logout
+                    </div>
+                  </NameDropdownContainer>
+                </NameDropdown>
+              </LiSection>
+            )
+            : (
+              <StyledLoginLink id="header-navbar-login-button" to="/login">
+                Login
+              </StyledLoginLink>
+            )}
         </NavContainer>
-        <Dropdown ref={dropdownSelection} style={clickedTitle === '' ? { visibility: 'hidden', } : null}>
+        <Dropdown ref={dropdownSelection} className={(clickedTitle === '' || clickedTitle === firstName) ? "invisible" : ""}>
           <DropdownContainer>
             <div className="dropdownList">
               {
-              clickedTitle !== "" ? navbarSublists[clickedTitle].map((dropItem, idx) => {
-=======
-        </UlContainer>
-        {authData.isLoggedIn
-          ? (
-            <LiSection>
-              <div id="navbar-dropdown-name-container" className={(clickedTitle === firstName ? 'navTitleClicked' : 'navTitle')}>
-                <div
-                  id="navbar-dropdown-name"
-                  onKeyDown={onKeyPressHandler}
-                  role="button"
-                  tabIndex={0} className={clickedTitle === firstName ? 'navText clicked' : 'navText'}
-                  onClick={handleMenuClick}
-                >
-                  {firstName}
-                </div>
-              </div>
-              <NameDropdown ref={nameDropdownSelection} className={clickedTitle !== firstName ? "invisible" : ""}>
-                <NameDropdownContainer>
-                  <Link id="navbar-dropdown-item-name-user-profile" to="/userProfile" className="dropdownItem" onClick={() => setClickedTitle("")}>
-                    User Profile
-                  </Link>
-                  <div
-                    id="navbar-dropdown-item-name-logout"
-                    role="button"
-                    tabIndex={0}
-                    className="dropdownItem"
-                    onClick={() => { setClickedTitle(""); authData.logout(); }}
-                    onKeyDown={(e) => {
-                      if (e.key === "Enter") {
-                        setClickedTitle("");
-                        authData.logout();
-                      }
-                    }}
-                  >
-                    Logout
-                  </div>
-                </NameDropdownContainer>
-              </NameDropdown>
-            </LiSection>
-          )
-          : (
-            <StyledLoginLink id="header-navbar-login-button" to="/login">
-              Login
-            </StyledLoginLink>
-          )}
-      </NavContainer>
-      <Dropdown ref={dropdownSelection} className={(clickedTitle === '' || clickedTitle === firstName) ? "invisible" : ""}>
-        <DropdownContainer>
-          <div className="dropdownList">
-            {
-              (clickedTitle !== "" && clickedTitle !== firstName) ? navbarSublists[clickedTitle].map((dropItem, idx) => {
->>>>>>> 4d8dce09
-                const dropkey = `drop_${idx}`;
-                return (
-                  dropItem.link && (!dropItem.needsAuthentication
-                    ? (
-                      <Link id={dropItem.id} to={dropItem.link} className="dropdownItem" key={dropkey} onClick={() => setClickedTitle("")}>
-                        {dropItem.name}
-                        <div className="dropdownItemText">{dropItem.text}</div>
-                      </Link>
+                (clickedTitle !== "" && clickedTitle !== firstName) ? navbarSublists[clickedTitle].map((dropItem, idx) => {
+                  const dropkey = `drop_${idx}`;
+                  return (
+                    dropItem.link && (!dropItem.needsAuthentication
+                      ? (
+                        <Link id={dropItem.id} to={dropItem.link} className="dropdownItem" key={dropkey} onClick={() => setClickedTitle("")}>
+                          {dropItem.name}
+                          <div className="dropdownItemText">{dropItem.text}</div>
+                        </Link>
                       )
-                    : (
-                      <div
-                        id={dropItem.id}
-                        key={dropkey}
-                        role="button"
-                        tabIndex={0}
-                        className="dropdownItem"
-                        onKeyDown={(e) => {
-                          if (e.key === "Enter") {
-                            handleNavLinkClick(dropItem);
-                          }
-                        }}
-                        onClick={() => { handleNavLinkClick(dropItem); }}
-                      >
-                        {dropItem.name}
-                      </div>
+                      : (
+                        <div
+                          id={dropItem.id}
+                          key={dropkey}
+                          role="button"
+                          tabIndex={0}
+                          className="dropdownItem"
+                          onKeyDown={(e) => {
+                            if (e.key === "Enter") {
+                              handleNavLinkClick(dropItem);
+                            }
+                          }}
+                          onClick={() => { handleNavLinkClick(dropItem); }}
+                        >
+                          {dropItem.name}
+                        </div>
+                      )
                     )
-                  )
-                );
-              })
-                : null
-            }
+                  );
+                })
+                  : null
+              }
             </div>
           </DropdownContainer>
         </Dropdown>
