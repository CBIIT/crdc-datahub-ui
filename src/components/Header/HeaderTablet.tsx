import React, { useState } from 'react';
import { NavLink, Link, useLocation, useNavigate } from 'react-router-dom';
import styled from 'styled-components';
<<<<<<< HEAD
import { Dialog } from "@mui/material";
=======
>>>>>>> 4d8dce09
import Logo from "./components/LogoMobile";
import SearchBar from "./components/SearchBarMobile";
import menuClearIcon from '../../assets/header/Menu_Cancel_Icon.svg';
import rightArrowIcon from '../../assets/header/Right_Arrow.svg';
import leftArrowIcon from '../../assets/header/Left_Arrow.svg';
import { navMobileList, navbarSublists } from '../../config/globalHeaderData';
import { useAuthContext } from '../Contexts/AuthContext';

const testIsLoggedIn = false;

const HeaderBanner = styled.div`
  width: 100%;
`;

const HeaderContainer = styled.div`
    margin: 0 auto;
    padding-left: 16px;
    box-shadow: -0.1px 6px 9px -6px rgba(0, 0, 0, 0.5);

    .searchBarArea {
        padding: 0 16px 0 0;
        margin-left: 24px;
    }

    .headerLowerContainer {
        display: flex;
        margin: 16px 0 4px 0;
        height: 51px;
    }

    .menuButton {
        width: 89px;
        height: 45px;
        background: #1F4671;
        border-radius: 5px;
        font-family: 'Open Sans';
        font-weight: 700;
        font-size: 20px;
        line-height: 45px;
        color: #FFFFFF;
        text-align: center;
    }

    .menuButton:hover {
        cursor: pointer;
    }

    // .menuButton:active {
    //     outline: 0.25rem solid #2491ff;
    //     outline-offset: 0.25rem
    // }
`;

const NavMobileContainer = styled.div<{ $display?: string; }>`
    display: ${(props) => props.$display};
    position: absolute;
    left: 0;
    top: 0;
    height: 100%;
    width: 100%;
    z-index: 1200;
`;

const MenuArea = styled.div`
    height: 100%;
    width: 100%;
    display: flex;

    .menuContainer {
        background: #ffffff;
        width: 300px;
        height: 100%;
        padding: 21px 16px;
    }

    .greyContainer {
        width: 100%;
        height: 100%;
        background: rgba(0,0,0,.2);
    }

    .closeIcon {
        height: 14px;
        margin-bottom: 29px;
    }

    .closeIconImg {
        float: right;
    }

    .closeIconImg:hover {
        cursor: pointer;
    }

    .backButton {
        font-family: Open Sans;
        font-weight: 600;
        font-size: 16px;
        line-height: 16px;
        color: #007BBD;
        padding-left: 16px;
        background: url(${leftArrowIcon}) left no-repeat;
    }

    .backButton:hover {
        cursor: pointer;
    }

    // .backButton:active {
    //     outline: 0.25rem solid #2491ff;
    //     outline-offset: 0.5rem;
    // }

    .navMobileContainer {
        padding: 24px 0 0 0;

        a {
            text-decoration: none;
            color: #3D4551;
        }
    }

    .navMobileItem {
        width: 268px;
        padding: 8px 24px 8px 16px;
        font-family: Open Sans;
        font-weight: 400;
        font-size: 16px;
        line-height: 16px;
        border-top: 1px solid #F0F0F0;
        border-bottom: 1px solid #F0F0F0;
        color: #3D4551;
    }

    .navMobileItem:hover {
        background-color: #f9f9f7;
    }

    // .navMobileItem:active {
    //     outline: 0.25rem solid #2491ff;
    // }

    .SubItem {
        padding-left: 24px;
    }

    .clickable {
        background: url(${rightArrowIcon}) 90% no-repeat;
    }

    .clickable {
        cursor: pointer;
    }
`;
const StyledDialog = styled(Dialog)`
  .MuiDialog-paper {
    width: 550px;
    height: 218px;
    border-radius: 8px;
    border: 2px solid var(--secondary-one, #0B7F99);
    background: linear-gradient(0deg, #F2F6FA 0%, #F2F6FA 100%), #2E4D7B;
    box-shadow: 0px 4px 45px 0px rgba(0, 0, 0, 0.40);
  }
  .loginDialogText {
    margin-top: 57px;
    /* Body */
    font-family: Nunito;
    font-size: 16px;
    font-style: normal;
    font-weight: 400;
    line-height: 19.6px; /* 122.5% */
    text-align: center;
    margin-left: 12px;
    margin-right: 12px;
    overflow-wrap: break-word;
  }
  .loginDialogCloseButton{
    display: flex;
    width: 128px;
    height: 42px;
    justify-content: center;
    align-items: center;
    border-radius: 8px;
    border: 1px solid #000;
    align-self: center;
    margin-top: 39px;
  }
  .loginDialogCloseButton:hover {
    cursor: pointer;
  }
  #loginDialogLinkToLogin{
    color:black;
  }
`;
type NavbarMobileList = {
  name: string;
  link: string;
  id: string;
  className: string;
  needsAuthentication?: boolean;
}[];

const Header = () => {
  const path = useLocation().pathname;
  const [navMobileDisplay, setNavMobileDisplay] = useState('none');
<<<<<<< HEAD
  const navMobileListHookResult = useState(navMobileList);
  const navbarMobileList: NavbarMobileList = navMobileListHookResult[0];
  const setNavbarMobileList = navMobileListHookResult[1];
  const [showNavDialog, setShowNavDialog] = useState(false);
  const [loginDialogTitle, setLoginDialogTitle] = useState("");
  const navigate = useNavigate();

  const handleNavLinkClick = (dropItem) => {
    setNavMobileDisplay('none');
    if (testIsLoggedIn) {
      navigate(dropItem.link);
    } else {
      setLoginDialogTitle(dropItem.name);
      setShowNavDialog(true);
    }
  };
=======
  const [navbarMobileList, setNavbarMobileList] = useState(navMobileList);
  const authData = useAuthContext();
  const firstName = authData?.user?.firstName || "random first name no one has";
  const navigate = useNavigate();
  navbarSublists[firstName] = [
    {
      name: 'User Profile',
      link: '/user_profile',
      id: 'navbar-dropdown-item-user-profile',
      className: 'navMobileSubItem',
    },
    {
      name: 'Logout',
      link: '/logout',
      id: 'navbar-dropdown-item-logout',
      className: 'navMobileSubItem',
    },
  ];
>>>>>>> 4d8dce09
  const clickNavItem = (e) => {
    const clickTitle = e.target.innerText;
    setNavbarMobileList(navbarSublists[clickTitle]);
  };

  return (
    <>
      <HeaderBanner role="banner">
        <HeaderContainer>
          <Logo />
          <div className="headerLowerContainer">
            <div
              role="button"
              id="header-navbar-open-menu-button"
              tabIndex={0}
              className="menuButton"
              onKeyDown={(e) => {
                if (e.key === "Enter") {
                  setNavMobileDisplay('block');
                }
              }}
              onClick={() => setNavMobileDisplay('block')}
            >
              Menu
            </div>
            {path !== "/sitesearch" && <div className="searchBarArea"><SearchBar /></div>}
          </div>
        </HeaderContainer>
      </HeaderBanner>
      <NavMobileContainer $display={navMobileDisplay}>
        <MenuArea>
          <div className="menuContainer">
            <div
              role="button"
              id="navbar-close-navbar-button"
              tabIndex={0}
              className="closeIcon"
              onKeyDown={(e) => {
                if (e.key === "Enter") {
                  setNavMobileDisplay('none');
                }
              }}
              onClick={() => setNavMobileDisplay('none')}
            >
              <img className="closeIconImg" src={menuClearIcon} alt="menuClearButton" />

            </div>
            {navbarMobileList !== navMobileList && (
              <div
                role="button"
                id="navbar-back-to-main-menu-button"
                tabIndex={0}
                className="backButton"
                onKeyDown={(e) => {
                  if (e.key === "Enter") {
                    setNavbarMobileList(navMobileList);
                  }
                }}
                onClick={() => setNavbarMobileList(navMobileList)}
              >
                Main Menu
              </div>
            )}
            <div className="navMobileContainer">
              {
                navbarMobileList.map((navMobileItem, idx) => {
                  const mobilekey = `mobile_${idx}`;
                  return (
                    <React.Fragment key={mobilekey}>
<<<<<<< HEAD
                      {navMobileItem.className === 'navMobileItem'
                        && (
                          <NavLink
                            id={navMobileItem.id}
                            to={navMobileItem.link}
                            onClick={() => setNavMobileDisplay('none')}
                          >
                            <div className="navMobileItem">{navMobileItem.name}</div>
                          </NavLink>
                        )}
                      {navMobileItem.className === 'navMobileItem clickable'
                        && (
                          <div
                            id={navMobileItem.id}
                            role="button" tabIndex={0}
                            className="navMobileItem clickable"
                            onKeyDown={(e) => { if (e.key === "Enter") { clickNavItem(e); } }}
                            onClick={clickNavItem}
                          >
                            {navMobileItem.name}
                          </div>
                        )}
                      {navMobileItem.className === 'navMobileSubItem'
                        && (!navMobileItem.needsAuthentication
                          ? (
                            <Link
                              id={navMobileItem.id}
                              to={navMobileItem.link}
                            >
                              <div
                                role="button"
                                tabIndex={0}
                                className="navMobileItem SubItem"
                                onKeyDown={(e) => { if (e.key === "Enter") { setNavMobileDisplay('none'); } }}
                                onClick={() => setNavMobileDisplay('none')}
                              >
                                {navMobileItem.name}
                              </div>
                            </Link>
                          )
                          : (
                            <div
                              id={navMobileItem.id}
                              role="button"
                              tabIndex={0}
                              className="navMobileItem SubItem"
                              onKeyDown={(e) => {
                                if (e.key === "Enter") {
                                  handleNavLinkClick(navMobileItem);
                                }
                              }}
                              onClick={() => { handleNavLinkClick(navMobileItem); }}
                            >
                              {navMobileItem.name}
                            </div>
                          )

=======
                      {navMobileItem.className === 'navMobileItem' && <NavLink id={navMobileItem.id} to={navMobileItem.link} onClick={() => setNavMobileDisplay('none')}><div className="navMobileItem">{navMobileItem.name}</div></NavLink>}
                      {navMobileItem.className === 'navMobileItem clickable' && <div id={navMobileItem.id} role="button" tabIndex={0} className="navMobileItem clickable" onKeyDown={(e) => { if (e.key === "Enter") { clickNavItem(e); } }} onClick={clickNavItem}>{navMobileItem.name}</div>}
                      {navMobileItem.className === 'navMobileSubItem'
                        && (
                          // <Link to={navMobileItem.link}>
                          <div
                            role="button"
                            id={navMobileItem.id}
                            tabIndex={0}
                            className="navMobileItem SubItem"
                            onKeyDown={(e) => {
                              if (e.key === "Enter") {
                                setNavMobileDisplay('none');
                                if (navMobileItem.name === "Logout") {
                                  authData.logout();
                                  setNavbarMobileList(navMobileList);
                                } else {
                                  navigate(navMobileItem.link);
                                }
                              }
                            }}
                            onClick={() => {
                              setNavMobileDisplay('none');
                              if (navMobileItem.name === "Logout") {
                                authData.logout();
                                setNavbarMobileList(navMobileList);
                              } else {
                                navigate(navMobileItem.link);
                              }
                            }}
                          >
                            {navMobileItem.name}
                          </div>
                          // </Link>
>>>>>>> 4d8dce09
                        )}
                      {navMobileItem.className === 'navMobileSubTitle' && <div className="navMobileItem">{navMobileItem.name}</div>}
                    </React.Fragment>
                  );
                })
              }
              {/* eslint-disable-next-line no-nested-ternary */}
              {navbarMobileList === navMobileList ? (
                authData.isLoggedIn ? (
                  <div
                    id="navbar-dropdown-name"
                    role="button" tabIndex={0}
                    className="navMobileItem clickable" onKeyDown={(e) => { if (e.key === "Enter") { clickNavItem(e); } }}
                    onClick={clickNavItem}
                  >
                    {firstName}
                  </div>
                )
                  : (
                    <Link id="navbar-link-login" to="/login">
                      <div role="button" tabIndex={0} className="navMobileItem" onKeyDown={(e) => { if (e.key === "Enter") { setNavMobileDisplay('none'); } }} onClick={() => setNavMobileDisplay('none')}>
                        Login
                      </div>
                    </Link>

                  )) : null}
            </div>
          </div>
          <div
            role="button"
            id="navbar-close-navbar-grey-section"
            tabIndex={0}
            className="greyContainer"
            onKeyDown={(e) => {
              if (e.key === "Enter") {
                setNavMobileDisplay('none');
              }
            }}
            onClick={() => setNavMobileDisplay('none')}
            aria-label="greyContainer"
          />
          {' '}

        </MenuArea>
      </NavMobileContainer>
      <StyledDialog open={showNavDialog}>
        <pre className="loginDialogText">
          {/* eslint-disable-next-line react/jsx-one-expression-per-line */}
          Please <Link id="loginDialogLinkToLogin" to="/login" onClick={() => setNavMobileDisplay('none')}><strong>log in</strong></Link> to access {loginDialogTitle}.
        </pre>
        <div
          role="button"
          tabIndex={0}
          id="loginDialogCloseButton"
          className="loginDialogCloseButton"
          onKeyDown={(e) => {
            if (e.key === "Enter") {
              setShowNavDialog(false);
            }
          }}
          onClick={() => setShowNavDialog(false)}
        >
          <strong>Close</strong>
        </div>
      </StyledDialog>
    </>
  );
};

export default Header;<|MERGE_RESOLUTION|>--- conflicted
+++ resolved
@@ -1,10 +1,7 @@
 import React, { useState } from 'react';
 import { NavLink, Link, useLocation, useNavigate } from 'react-router-dom';
 import styled from 'styled-components';
-<<<<<<< HEAD
 import { Dialog } from "@mui/material";
-=======
->>>>>>> 4d8dce09
 import Logo from "./components/LogoMobile";
 import SearchBar from "./components/SearchBarMobile";
 import menuClearIcon from '../../assets/header/Menu_Cancel_Icon.svg';
@@ -12,8 +9,6 @@
 import leftArrowIcon from '../../assets/header/Left_Arrow.svg';
 import { navMobileList, navbarSublists } from '../../config/globalHeaderData';
 import { useAuthContext } from '../Contexts/AuthContext';
-
-const testIsLoggedIn = false;
 
 const HeaderBanner = styled.div`
   width: 100%;
@@ -210,28 +205,25 @@
 const Header = () => {
   const path = useLocation().pathname;
   const [navMobileDisplay, setNavMobileDisplay] = useState('none');
-<<<<<<< HEAD
   const navMobileListHookResult = useState(navMobileList);
   const navbarMobileList: NavbarMobileList = navMobileListHookResult[0];
   const setNavbarMobileList = navMobileListHookResult[1];
   const [showNavDialog, setShowNavDialog] = useState(false);
   const [loginDialogTitle, setLoginDialogTitle] = useState("");
+
+  const authData = useAuthContext();
+  const firstName = authData?.user?.firstName || "random first name no one has";
   const navigate = useNavigate();
 
   const handleNavLinkClick = (dropItem) => {
     setNavMobileDisplay('none');
-    if (testIsLoggedIn) {
+    if (authData.isLoggedIn) {
       navigate(dropItem.link);
     } else {
       setLoginDialogTitle(dropItem.name);
       setShowNavDialog(true);
     }
   };
-=======
-  const [navbarMobileList, setNavbarMobileList] = useState(navMobileList);
-  const authData = useAuthContext();
-  const firstName = authData?.user?.firstName || "random first name no one has";
-  const navigate = useNavigate();
   navbarSublists[firstName] = [
     {
       name: 'User Profile',
@@ -246,7 +238,6 @@
       className: 'navMobileSubItem',
     },
   ];
->>>>>>> 4d8dce09
   const clickNavItem = (e) => {
     const clickTitle = e.target.innerText;
     setNavbarMobileList(navbarSublists[clickTitle]);
@@ -292,7 +283,6 @@
               onClick={() => setNavMobileDisplay('none')}
             >
               <img className="closeIconImg" src={menuClearIcon} alt="menuClearButton" />
-
             </div>
             {navbarMobileList !== navMobileList && (
               <div
@@ -316,8 +306,8 @@
                   const mobilekey = `mobile_${idx}`;
                   return (
                     <React.Fragment key={mobilekey}>
-<<<<<<< HEAD
-                      {navMobileItem.className === 'navMobileItem'
+                      {
+                        navMobileItem.className === 'navMobileItem'
                         && (
                           <NavLink
                             id={navMobileItem.id}
@@ -326,8 +316,10 @@
                           >
                             <div className="navMobileItem">{navMobileItem.name}</div>
                           </NavLink>
-                        )}
-                      {navMobileItem.className === 'navMobileItem clickable'
+                        )
+                      }
+                      {
+                        navMobileItem.className === 'navMobileItem clickable'
                         && (
                           <div
                             id={navMobileItem.id}
@@ -338,8 +330,10 @@
                           >
                             {navMobileItem.name}
                           </div>
-                        )}
-                      {navMobileItem.className === 'navMobileSubItem'
+                        )
+                      }
+                      {
+                        navMobileItem.className === 'navMobileSubItem'
                         && (!navMobileItem.needsAuthentication
                           ? (
                             <Link
@@ -365,77 +359,56 @@
                               className="navMobileItem SubItem"
                               onKeyDown={(e) => {
                                 if (e.key === "Enter") {
-                                  handleNavLinkClick(navMobileItem);
+                                  setNavMobileDisplay('none');
+                                  if (navMobileItem.name === "Logout") {
+                                    authData.logout();
+                                    setNavbarMobileList(navMobileList);
+                                  } else {
+                                    handleNavLinkClick(navMobileItem);
+                                  }
                                 }
                               }}
-                              onClick={() => { handleNavLinkClick(navMobileItem); }}
-                            >
-                              {navMobileItem.name}
-                            </div>
-                          )
-
-=======
-                      {navMobileItem.className === 'navMobileItem' && <NavLink id={navMobileItem.id} to={navMobileItem.link} onClick={() => setNavMobileDisplay('none')}><div className="navMobileItem">{navMobileItem.name}</div></NavLink>}
-                      {navMobileItem.className === 'navMobileItem clickable' && <div id={navMobileItem.id} role="button" tabIndex={0} className="navMobileItem clickable" onKeyDown={(e) => { if (e.key === "Enter") { clickNavItem(e); } }} onClick={clickNavItem}>{navMobileItem.name}</div>}
-                      {navMobileItem.className === 'navMobileSubItem'
-                        && (
-                          // <Link to={navMobileItem.link}>
-                          <div
-                            role="button"
-                            id={navMobileItem.id}
-                            tabIndex={0}
-                            className="navMobileItem SubItem"
-                            onKeyDown={(e) => {
-                              if (e.key === "Enter") {
+                              onClick={() => {
                                 setNavMobileDisplay('none');
                                 if (navMobileItem.name === "Logout") {
                                   authData.logout();
                                   setNavbarMobileList(navMobileList);
                                 } else {
-                                  navigate(navMobileItem.link);
+                                  handleNavLinkClick(navMobileItem);
                                 }
-                              }
-                            }}
-                            onClick={() => {
-                              setNavMobileDisplay('none');
-                              if (navMobileItem.name === "Logout") {
-                                authData.logout();
-                                setNavbarMobileList(navMobileList);
-                              } else {
-                                navigate(navMobileItem.link);
-                              }
-                            }}
-                          >
-                            {navMobileItem.name}
-                          </div>
-                          // </Link>
->>>>>>> 4d8dce09
-                        )}
+                              }}
+                            >
+                              {navMobileItem.name}
+                            </div>
+                          ))
+                      }
                       {navMobileItem.className === 'navMobileSubTitle' && <div className="navMobileItem">{navMobileItem.name}</div>}
                     </React.Fragment>
                   );
                 })
               }
-              {/* eslint-disable-next-line no-nested-ternary */}
-              {navbarMobileList === navMobileList ? (
-                authData.isLoggedIn ? (
-                  <div
-                    id="navbar-dropdown-name"
-                    role="button" tabIndex={0}
-                    className="navMobileItem clickable" onKeyDown={(e) => { if (e.key === "Enter") { clickNavItem(e); } }}
-                    onClick={clickNavItem}
-                  >
-                    {firstName}
-                  </div>
-                )
-                  : (
-                    <Link id="navbar-link-login" to="/login">
-                      <div role="button" tabIndex={0} className="navMobileItem" onKeyDown={(e) => { if (e.key === "Enter") { setNavMobileDisplay('none'); } }} onClick={() => setNavMobileDisplay('none')}>
-                        Login
-                      </div>
-                    </Link>
-
-                  )) : null}
+              {
+                /* eslint-disable-next-line no-nested-ternary */
+                navbarMobileList === navMobileList ? (
+                  authData.isLoggedIn ? (
+                    <div
+                      id="navbar-dropdown-name"
+                      role="button" tabIndex={0}
+                      className="navMobileItem clickable" onKeyDown={(e) => { if (e.key === "Enter") { clickNavItem(e); } }}
+                      onClick={clickNavItem}
+                    >
+                      {firstName}
+                    </div>
+                  )
+                    : (
+                      <Link id="navbar-link-login" to="/login">
+                        <div role="button" tabIndex={0} className="navMobileItem" onKeyDown={(e) => { if (e.key === "Enter") { setNavMobileDisplay('none'); } }} onClick={() => setNavMobileDisplay('none')}>
+                          Login
+                        </div>
+                      </Link>
+
+                    )) : null
+              }
             </div>
           </div>
           <div
@@ -451,8 +424,6 @@
             onClick={() => setNavMobileDisplay('none')}
             aria-label="greyContainer"
           />
-          {' '}
-
         </MenuArea>
       </NavMobileContainer>
       <StyledDialog open={showNavDialog}>
