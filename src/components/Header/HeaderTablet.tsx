import React, { useState } from 'react';
import { NavLink, Link, useLocation, useNavigate } from 'react-router-dom';
import styled from 'styled-components';
import { Dialog } from "@mui/material";
import Logo from "./components/LogoMobile";
import SearchBar from "./components/SearchBarMobile";
import menuClearIcon from '../../assets/header/Menu_Cancel_Icon.svg';
import rightArrowIcon from '../../assets/header/Right_Arrow.svg';
import leftArrowIcon from '../../assets/header/Left_Arrow.svg';
import { navMobileList, navbarSublists } from '../../config/globalHeaderData';
import { useAuthContext } from '../Contexts/AuthContext';

const HeaderBanner = styled.div`
  width: 100%;
`;

const HeaderContainer = styled.div`
    margin: 0 auto;
    padding-left: 16px;
    box-shadow: -0.1px 6px 9px -6px rgba(0, 0, 0, 0.5);

    .searchBarArea {
        padding: 0 16px 0 0;
        margin-left: 24px;
    }

    .headerLowerContainer {
        display: flex;
        margin: 16px 0 4px 0;
        height: 51px;
    }

    .menuButton {
        width: 89px;
        height: 45px;
        background: #1F4671;
        border-radius: 5px;
        font-family: 'Open Sans';
        font-weight: 700;
        font-size: 20px;
        line-height: 45px;
        color: #FFFFFF;
        text-align: center;
    }

    .menuButton:hover {
        cursor: pointer;
    }

    // .menuButton:active {
    //     outline: 0.25rem solid #2491ff;
    //     outline-offset: 0.25rem
    // }
`;

const NavMobileContainer = styled.div<{ $display?: string; }>`
    display: ${(props) => props.$display};
    position: absolute;
    left: 0;
    top: 0;
    height: 100%;
    width: 100%;
    z-index: 1200;
`;

const MenuArea = styled.div`
    height: 100%;
    width: 100%;
    display: flex;

    .menuContainer {
        background: #ffffff;
        width: 300px;
        height: 100%;
        padding: 21px 16px;
    }

    .greyContainer {
        width: 100%;
        height: 100%;
        background: rgba(0,0,0,.2);
    }

    .closeIcon {
        height: 14px;
        margin-bottom: 29px;
    }

    .closeIconImg {
        float: right;
    }

    .closeIconImg:hover {
        cursor: pointer;
    }

    .backButton {
        font-family: Open Sans;
        font-weight: 600;
        font-size: 16px;
        line-height: 16px;
        color: #007BBD;
        padding-left: 16px;
        background: url(${leftArrowIcon}) left no-repeat;
    }

    .backButton:hover {
        cursor: pointer;
    }

    // .backButton:active {
    //     outline: 0.25rem solid #2491ff;
    //     outline-offset: 0.5rem;
    // }

    .navMobileContainer {
        padding: 24px 0 0 0;

        a {
            text-decoration: none;
            color: #3D4551;
        }
    }

    .navMobileItem {
        width: 268px;
        padding: 8px 24px 8px 16px;
        font-family: Open Sans;
        font-weight: 400;
        font-size: 16px;
        line-height: 16px;
        border-top: 1px solid #F0F0F0;
        border-bottom: 1px solid #F0F0F0;
        color: #3D4551;
    }

    .navMobileItem:hover {
        background-color: #f9f9f7;
    }

    // .navMobileItem:active {
    //     outline: 0.25rem solid #2491ff;
    // }

    .SubItem {
        padding-left: 24px;
    }

    .clickable {
        background: url(${rightArrowIcon}) 90% no-repeat;
    }

    .clickable {
        cursor: pointer;
    }
`;
const StyledDialog = styled(Dialog)`
  .MuiDialog-paper {
    width: 550px;
    height: 218px;
    border-radius: 8px;
    border: 2px solid var(--secondary-one, #0B7F99);
    background: linear-gradient(0deg, #F2F6FA 0%, #F2F6FA 100%), #2E4D7B;
    box-shadow: 0px 4px 45px 0px rgba(0, 0, 0, 0.40);
  }
  .loginDialogText {
    margin-top: 57px;
    /* Body */
    font-family: Nunito;
    font-size: 16px;
    font-style: normal;
    font-weight: 400;
    line-height: 19.6px; /* 122.5% */
    text-align: center;
    margin-left: 12px;
    margin-right: 12px;
    overflow-wrap: break-word;
  }
  .loginDialogCloseButton{
    display: flex;
    width: 128px;
    height: 42px;
    justify-content: center;
    align-items: center;
    border-radius: 8px;
    border: 1px solid #000;
    align-self: center;
    margin-top: 39px;
  }
  .loginDialogCloseButton:hover {
    cursor: pointer;
  }
  #loginDialogLinkToLogin{
    color:black;
  }
`;
type NavbarMobileList = {
  name: string;
  link: string;
  id: string;
  className: string;
  needsAuthentication?: boolean;
}[];

const Header = () => {
  const path = useLocation().pathname;
  const [navMobileDisplay, setNavMobileDisplay] = useState('none');
  const navMobileListHookResult = useState(navMobileList);
  const navbarMobileList: NavbarMobileList = navMobileListHookResult[0];
  const setNavbarMobileList = navMobileListHookResult[1];
  const [showNavDialog, setShowNavDialog] = useState(false);
  const [loginDialogTitle, setLoginDialogTitle] = useState("");

  const authData = useAuthContext();
  const displayName = authData?.user?.displayName || "random first name no one has";
  const navigate = useNavigate();
<<<<<<< HEAD

  const handleAuthenticationNavLinkClick = (dropItem) => {
    setNavMobileDisplay('none');
    if (authData.isLoggedIn) {
      navigate(dropItem.link);
    } else {
      setLoginDialogTitle(dropItem.name);
      setShowNavDialog(true);
    }
  };
  navbarSublists[firstName] = [
=======
  navbarSublists[displayName] = [
>>>>>>> dbf04ccc
    {
      name: 'User Profile',
      link: '/user_profile',
      id: 'navbar-dropdown-item-user-profile',
      className: 'navMobileSubItem',
    },
    {
      name: 'Logout',
      link: '/logout',
      id: 'navbar-dropdown-item-logout',
      className: 'navMobileSubItem',
    },
  ];
  const clickNavItem = (e) => {
    const clickTitle = e.target.innerText;
    setNavbarMobileList(navbarSublists[clickTitle]);
  };

  return (
    <>
      <HeaderBanner role="banner">
        <HeaderContainer>
          <Logo />
          <div className="headerLowerContainer">
            <div
              role="button"
              id="header-navbar-open-menu-button"
              tabIndex={0}
              className="menuButton"
              onKeyDown={(e) => {
                if (e.key === "Enter") {
                  setNavMobileDisplay('block');
                }
              }}
              onClick={() => setNavMobileDisplay('block')}
            >
              Menu
            </div>
            {path !== "/sitesearch" && <div className="searchBarArea"><SearchBar /></div>}
          </div>
        </HeaderContainer>
      </HeaderBanner>
      <NavMobileContainer $display={navMobileDisplay}>
        <MenuArea>
          <div className="menuContainer">
            <div
              role="button"
              id="navbar-close-navbar-button"
              tabIndex={0}
              className="closeIcon"
              onKeyDown={(e) => {
                if (e.key === "Enter") {
                  setNavMobileDisplay('none');
                }
              }}
              onClick={() => setNavMobileDisplay('none')}
            >
              <img className="closeIconImg" src={menuClearIcon} alt="menuClearButton" />
            </div>
            {navbarMobileList !== navMobileList && (
              <div
                role="button"
                id="navbar-back-to-main-menu-button"
                tabIndex={0}
                className="backButton"
                onKeyDown={(e) => {
                  if (e.key === "Enter") {
                    setNavbarMobileList(navMobileList);
                  }
                }}
                onClick={() => setNavbarMobileList(navMobileList)}
              >
                Main Menu
              </div>
            )}
            <div className="navMobileContainer">
              {
                navbarMobileList.map((navMobileItem, idx) => {
                  const mobilekey = `mobile_${idx}`;
                  return (
                    <React.Fragment key={mobilekey}>
                      {
                        navMobileItem.className === 'navMobileItem'
                        && (
                          <NavLink
                            id={navMobileItem.id}
                            to={navMobileItem.link}
                            onClick={() => setNavMobileDisplay('none')}
                          >
                            <div className="navMobileItem">{navMobileItem.name}</div>
                          </NavLink>
                        )
                      }
                      {
                        navMobileItem.className === 'navMobileItem clickable'
                        && (
                          <div
                            id={navMobileItem.id}
                            role="button" tabIndex={0}
                            className="navMobileItem clickable"
                            onKeyDown={(e) => { if (e.key === "Enter") { clickNavItem(e); } }}
                            onClick={clickNavItem}
                          >
                            {navMobileItem.name}
                          </div>
                        )
                      }
                      {
                        navMobileItem.className === 'navMobileSubItem'
                        && (!navMobileItem.needsAuthentication
                          ? (
                            <Link
                              id={navMobileItem.id}
                              to={navMobileItem.link}
                            >
                              <div
                                role="button"
                                tabIndex={0}
                                className="navMobileItem SubItem"
                                onKeyDown={(e) => {
                                  if (e.key === "Enter") {
                                    setNavMobileDisplay('none');
                                    if (navMobileItem.name === "Logout") {
                                      authData.logout();
                                      setNavbarMobileList(navMobileList);
                                    } else {
                                      navigate(navMobileItem.link);
                                    }
                                  }
                                }}
                                onClick={() => {
                                  setNavMobileDisplay('none');
                                  if (navMobileItem.name === "Logout") {
                                    authData.logout();
                                    setNavbarMobileList(navMobileList);
                                  } else {
                                    navigate(navMobileItem.link);
                                  }
                                }}
                              >
                                {navMobileItem.name}
                              </div>
                            </Link>
                          )
                          : (
                            <div
                              id={navMobileItem.id}
                              role="button"
                              tabIndex={0}
                              className="navMobileItem SubItem"
                              onKeyDown={(e) => {
                                if (e.key === "Enter") {
                                  handleAuthenticationNavLinkClick(navMobileItem);
                                }
                              }}
                              onClick={() => {
                                handleAuthenticationNavLinkClick(navMobileItem);
                              }}
                            >
                              {navMobileItem.name}
                            </div>
                          ))
                      }
                      {navMobileItem.className === 'navMobileSubTitle' && <div className="navMobileItem">{navMobileItem.name}</div>}
                    </React.Fragment>
                  );
                })
              }
<<<<<<< HEAD
              {
                /* eslint-disable-next-line no-nested-ternary */
                navbarMobileList === navMobileList ? (
                  authData.isLoggedIn ? (
                    <div
                      id="navbar-dropdown-name"
                      role="button" tabIndex={0}
                      className="navMobileItem clickable" onKeyDown={(e) => { if (e.key === "Enter") { clickNavItem(e); } }}
                      onClick={clickNavItem}
                    >
                      {firstName}
                    </div>
                  )
                    : (
                      <Link id="navbar-link-login" to="/login">
                        <div role="button" tabIndex={0} className="navMobileItem" onKeyDown={(e) => { if (e.key === "Enter") { setNavMobileDisplay('none'); } }} onClick={() => setNavMobileDisplay('none')}>
                          Login
                        </div>
                      </Link>
=======
              {/* eslint-disable-next-line no-nested-ternary */}
              {navbarMobileList === navMobileList ? (
                authData.isLoggedIn ? (
                  <div
                    id="navbar-dropdown-name"
                    role="button" tabIndex={0}
                    className="navMobileItem clickable" onKeyDown={(e) => { if (e.key === "Enter") { clickNavItem(e); } }}
                    onClick={clickNavItem}
                  >
                    {displayName}
                  </div>
                )
                  : (
                    <Link id="navbar-link-login" to="/login">
                      <div role="button" tabIndex={0} className="navMobileItem" onKeyDown={(e) => { if (e.key === "Enter") { setNavMobileDisplay('none'); } }} onClick={() => setNavMobileDisplay('none')}>
                        Login
                      </div>
                    </Link>
>>>>>>> dbf04ccc

                    )) : null
              }
            </div>
          </div>
          <div
            role="button"
            id="navbar-close-navbar-grey-section"
            tabIndex={0}
            className="greyContainer"
            onKeyDown={(e) => {
              if (e.key === "Enter") {
                setNavMobileDisplay('none');
              }
            }}
            onClick={() => setNavMobileDisplay('none')}
            aria-label="greyContainer"
          />
        </MenuArea>
      </NavMobileContainer>
      <StyledDialog open={showNavDialog}>
        <pre className="loginDialogText">
          {/* eslint-disable-next-line react/jsx-one-expression-per-line */}
          Please <Link id="loginDialogLinkToLogin" to="/login" onClick={() => setNavMobileDisplay('none')}><strong>log in</strong></Link> to access {loginDialogTitle}.
        </pre>
        <div
          role="button"
          tabIndex={0}
          id="loginDialogCloseButton"
          className="loginDialogCloseButton"
          onKeyDown={(e) => {
            if (e.key === "Enter") {
              setShowNavDialog(false);
            }
          }}
          onClick={() => setShowNavDialog(false)}
        >
          <strong>Close</strong>
        </div>
      </StyledDialog>
    </>
  );
};

export default Header;<|MERGE_RESOLUTION|>--- conflicted
+++ resolved
@@ -214,7 +214,6 @@
   const authData = useAuthContext();
   const displayName = authData?.user?.displayName || "random first name no one has";
   const navigate = useNavigate();
-<<<<<<< HEAD
 
   const handleAuthenticationNavLinkClick = (dropItem) => {
     setNavMobileDisplay('none');
@@ -225,10 +224,7 @@
       setShowNavDialog(true);
     }
   };
-  navbarSublists[firstName] = [
-=======
   navbarSublists[displayName] = [
->>>>>>> dbf04ccc
     {
       name: 'User Profile',
       link: '/user_profile',
@@ -397,27 +393,6 @@
                   );
                 })
               }
-<<<<<<< HEAD
-              {
-                /* eslint-disable-next-line no-nested-ternary */
-                navbarMobileList === navMobileList ? (
-                  authData.isLoggedIn ? (
-                    <div
-                      id="navbar-dropdown-name"
-                      role="button" tabIndex={0}
-                      className="navMobileItem clickable" onKeyDown={(e) => { if (e.key === "Enter") { clickNavItem(e); } }}
-                      onClick={clickNavItem}
-                    >
-                      {firstName}
-                    </div>
-                  )
-                    : (
-                      <Link id="navbar-link-login" to="/login">
-                        <div role="button" tabIndex={0} className="navMobileItem" onKeyDown={(e) => { if (e.key === "Enter") { setNavMobileDisplay('none'); } }} onClick={() => setNavMobileDisplay('none')}>
-                          Login
-                        </div>
-                      </Link>
-=======
               {/* eslint-disable-next-line no-nested-ternary */}
               {navbarMobileList === navMobileList ? (
                 authData.isLoggedIn ? (
@@ -436,10 +411,8 @@
                         Login
                       </div>
                     </Link>
->>>>>>> dbf04ccc
-
-                    )) : null
-              }
+
+                  )) : null}
             </div>
           </div>
           <div
