--- conflicted
+++ resolved
@@ -419,98 +419,21 @@
       {(position === "top" || position === "both") && (
         <Pagination verticalPlacement="top" disabled={!data || loading || !paramsInitialized} />
       )}
-<<<<<<< HEAD
-      <StyledTable horizontalScroll={horizontalScroll && total > 0}>
-        {columns?.length > 0 && (
-          <TableHeadComponent>
-            <TableRow>
-              {columns.map((col: Column<T>, index: number) => (
-                <TableHeaderCellComponent
-                  key={typeof col.label === "string" ? col.label : `column_${index}`}
-                  sx={col.sx}
-                  data-testid={`generic-table-header-${
-                    (typeof col.label === "string" ? col.label : null) ||
-                    (typeof col.fieldKey === "string" ? col.fieldKey : null) ||
-                    (typeof col.field === "string" ? col.field : null) ||
-                    `column_${index}`
-                  }`}
-                >
-                  {!col.sortDisabled ? (
-                    <TableSortLabel
-                      active={orderByColumn === col}
-                      direction={orderByColumn === col ? sortDirection : "asc"}
-                      onClick={() => handleRequestSort(col)}
-                    >
-                      {col.label}
-                    </TableSortLabel>
-                  ) : (
-                    col.label
-                  )}
-                </TableHeaderCellComponent>
-              ))}
-            </TableRow>
-          </TableHeadComponent>
-        )}
-        <TableBody>
-          {(!paramsInitialized || showDelayedLoading) && (total === 0 || !data?.length)
-            ? Array.from(Array(numRowsNoContent).keys())?.map((_, idx) => (
-                <StyledTableRow key={`loading_row_${idx}`}>
-                  <TableCell colSpan={columns.length} />
-                </StyledTableRow>
-              ))
-            : data?.map((d: T, idx: number) => {
-                const itemKey = setItemKey ? setItemKey(d, idx) : d["_id"];
-                return (
-                  <TableRow tabIndex={-1} hover key={itemKey}>
-                    {columns.map((col: Column<T>) => (
-                      <TableBodyCellComponent
-                        key={`${itemKey}_${col.label}`}
-                        sx={{
-                          borderBottom:
-                            idx !== (data?.length ?? 0) - 1 ? "1px solid #6B7294" : "none",
-                        }}
-                        data-testid="table-body-cell-with-data"
-                      >
-                        {col.renderValue(d)}
-                      </TableBodyCellComponent>
-                    ))}
-                  </TableRow>
-                );
-              })}
-
-          {!showDelayedLoading &&
-            paramsInitialized &&
-            emptyRows > 0 &&
-            Array.from(Array(emptyRows).keys())?.map((row) => (
-              <StyledTableRow key={`empty_row_${row}`}>
-                <TableCell colSpan={columns.length} />
-              </StyledTableRow>
-            ))}
-
-          {/* No content message */}
-          {!showDelayedLoading &&
-            paramsInitialized &&
-            (!total || total === 0 || (total && !data?.length)) && (
-              <TableRow style={{ height: 46 * numRowsNoContent }}>
-                <TableCell colSpan={columns.length}>
-                  <Typography
-                    variant="body1"
-                    align="center"
-                    fontSize={18}
-                    fontWeight={500}
-                    color="#757575"
-=======
       <StyledTableWrapper>
         <Table {...tableProps}>
           {columns?.length > 0 && (
             <TableHeadComponent>
               <TableRow>
-                {columns.map((col: Column<T>) => (
+                {columns.map((col: Column<T>, index: number) => (
                   <TableHeaderCellComponent
-                    key={col.label.toString()}
+                    key={typeof col.label === "string" ? col.label : `column_${index}`}
                     sx={col.sx}
-                    data-testid={`generic-table-header-${col.label.toString()}`}
->>>>>>> 570583af
+                    data-testid={`generic-table-header-${
+                      (typeof col.label === "string" ? col.label : null) ||
+                      (typeof col.fieldKey === "string" ? col.fieldKey : null) ||
+                      (typeof col.field === "string" ? col.field : null) ||
+                      `column_${index}`
+                    }`}
                   >
                     {!col.sortDisabled ? (
                       <TableSortLabel
