--- conflicted
+++ resolved
@@ -1,18 +1,9 @@
-<<<<<<< HEAD
-import { FC } from "react";
+import { FC, useState } from "react";
 import { styled } from "@mui/material";
 import Carousel, { CarouselProps } from "react-multi-carousel";
 import "react-multi-carousel/lib/styles.css";
 import CustomLeftArrow from "./CustomLeftArrow";
 import CustomRightArrow from "./CustomRightArrow";
-=======
-import { FC, useState } from 'react';
-import { styled } from '@mui/material';
-import Carousel, { CarouselProps } from 'react-multi-carousel';
-import 'react-multi-carousel/lib/styles.css';
-import CustomLeftArrow from './CustomLeftArrow';
-import CustomRightArrow from './CustomRightArrow';
->>>>>>> 63e93d50
 
 type Props = {
   children: React.ReactNode;
@@ -29,13 +20,9 @@
   },
 };
 
-<<<<<<< HEAD
-const StyledWrapper = styled("div")({
-=======
-const StyledWrapper = styled('div', {
-  shouldForwardProp: (p) => p !== "showLeftFade" && p !== "showRightFade"
+const StyledWrapper = styled("div", {
+  shouldForwardProp: (p) => p !== "showLeftFade" && p !== "showRightFade",
 })<{ showLeftFade: boolean; showRightFade: boolean }>(({ showLeftFade, showRightFade }) => ({
->>>>>>> 63e93d50
   maxWidth: "700px",
   minWidth: "464px", // NOTE: Without a min-width, the carousel collapses to 0px wide
   width: "100%",
