import { Grid, Stack, styled } from "@mui/material";
import { CSSProperties, FC, useMemo, useState } from "react";

export const StyledLabel = styled("span")(() => ({
  color: "#000000",
  fontSize: "13px",
  fontFamily: "'Nunito', 'Rubik', sans-serif",
  fontWeight: 700,
  lineHeight: "19.6px",
  letterSpacing: "0.52px",
  textTransform: "uppercase",
}));

export const StyledValue = styled("span")(() => ({
  color: "#595959",
  fontSize: "16px",
  fontFamily: "'Nunito', 'Rubik', sans-serif",
  fontWeight: 400,
  lineHeight: "19.6px",
  overflowWrap: "anywhere",
  wordBreak: "break-word",
}));

const StyledLabelWrapper = styled(Stack)(() => ({
  display: "inline-flex",
  marginRight: "22px",
  minWidth: "fit-content",
}));

const StyledGrid = styled(Grid)(() => ({
  marginBottom: "16px",
}));

type GridWidth = 2 | 4 | 6 | 8 | 10 | 12;

type Props = {
  idPrefix: string;
  label?: string | JSX.Element;
  value: string | JSX.Element | string[];
  valuePlacement?: "right" | "bottom";
  isList?: boolean;
  gridWidth?: GridWidth;
  hideLabel?: boolean;
  textTransform?: CSSProperties["textTransform"];
  delimiter?: string;
};

const ReviewDataListingProperty: FC<Props> = ({
  idPrefix,
  label,
  value,
  valuePlacement = "right",
  isList,
  gridWidth,
  textTransform = "uppercase",
  hideLabel = false,
  delimiter = ",",
}) => {
  const [isMultiple, setIsMultiple] = useState(false);

  const displayValues: string[] = useMemo(() => {
    if (!isList || (typeof value !== "string" && !Array.isArray(value))) {
      return [];
    }
    if (typeof value === "string") {
<<<<<<< HEAD
      const splitted = value
        .split(",")
        .map((item) => item.trim())
        .filter((item) => item.length);
      if (splitted.length > 1) {
=======
      const split = value.split(delimiter).map((item) => item.trim()).filter((item) => item.length);
      if (split.length > 1) {
>>>>>>> bb937e8f
        setIsMultiple(true);
      }
      return split;
    }
    setIsMultiple(true);
    return value?.map((item) => item.trim()).filter((item) => item.length);
  }, [value, isList, delimiter]);

  return (
    <StyledGrid md={gridWidth || 6} xs={12} item>
      <Stack
        direction={valuePlacement === "bottom" ? "column" : "row"}
        alignItems="start"
        justifyContent="start"
      >
        {label && (
          <StyledLabelWrapper
            direction="row"
            alignItems="center"
            sx={{ marginBottom: valuePlacement === "bottom" ? "3px" : 0 }}
          >
            <StyledLabel id={idPrefix.concat(`-property-label`)} sx={{ textTransform }}>
              {!hideLabel && label}
            </StyledLabel>
          </StyledLabelWrapper>
        )}
        <Stack
          display={valuePlacement === "right" ? "inline-flex" : "flex"}
          direction={isMultiple ? "column" : "row"}
          alignItems={isMultiple ? "flex-start" : "center"}
          spacing={1}
        >
<<<<<<< HEAD
          {isList ? (
            displayValues?.map((val, idx) => (
              <StyledValue
                // eslint-disable-next-line react/no-array-index-key
                key={`${val}_${idx}_${new Date().getTime()}`}
                id={idPrefix.concat(`-property-value-${idx}`)}
              >
                {" "}
                {`${val}${idx !== displayValues.length - 1 ? "," : ""}`}
              </StyledValue>
            ))
          ) : (
            <StyledValue id={idPrefix.concat(`-property-value`)}>{value}</StyledValue>
=======
          {isList ? displayValues?.map((val, idx) => (
            <StyledValue
            // eslint-disable-next-line react/no-array-index-key
              key={`${val}_${idx}_${new Date().getTime()}`}
              id={idPrefix.concat(`-property-value-${idx}`)}
            >
              {' '}
              {val}
            </StyledValue>
          )) : (
            <StyledValue id={idPrefix.concat(`-property-value`)}>
              {value}
            </StyledValue>
>>>>>>> bb937e8f
          )}
        </Stack>
      </Stack>
    </StyledGrid>
  );
};

export default ReviewDataListingProperty;<|MERGE_RESOLUTION|>--- conflicted
+++ resolved
@@ -63,16 +63,11 @@
       return [];
     }
     if (typeof value === "string") {
-<<<<<<< HEAD
-      const splitted = value
-        .split(",")
+      const split = value
+        .split(delimiter)
         .map((item) => item.trim())
         .filter((item) => item.length);
-      if (splitted.length > 1) {
-=======
-      const split = value.split(delimiter).map((item) => item.trim()).filter((item) => item.length);
       if (split.length > 1) {
->>>>>>> bb937e8f
         setIsMultiple(true);
       }
       return split;
@@ -105,7 +100,6 @@
           alignItems={isMultiple ? "flex-start" : "center"}
           spacing={1}
         >
-<<<<<<< HEAD
           {isList ? (
             displayValues?.map((val, idx) => (
               <StyledValue
@@ -114,26 +108,11 @@
                 id={idPrefix.concat(`-property-value-${idx}`)}
               >
                 {" "}
-                {`${val}${idx !== displayValues.length - 1 ? "," : ""}`}
+                {val}
               </StyledValue>
             ))
           ) : (
             <StyledValue id={idPrefix.concat(`-property-value`)}>{value}</StyledValue>
-=======
-          {isList ? displayValues?.map((val, idx) => (
-            <StyledValue
-            // eslint-disable-next-line react/no-array-index-key
-              key={`${val}_${idx}_${new Date().getTime()}`}
-              id={idPrefix.concat(`-property-value-${idx}`)}
-            >
-              {' '}
-              {val}
-            </StyledValue>
-          )) : (
-            <StyledValue id={idPrefix.concat(`-property-value`)}>
-              {value}
-            </StyledValue>
->>>>>>> bb937e8f
           )}
         </Stack>
       </Stack>
