import {
  Autocomplete,
  AutocompleteChangeReason,
  AutocompleteProps,
  AutocompleteValue,
  FormControl,
  FormHelperText,
  Grid,
  TextField,
  styled,
} from "@mui/material";
<<<<<<< HEAD
import { WithStyles, withStyles } from "@mui/styles";
import dropdownArrowsIcon from "../../assets/icons/dropdown_arrows.svg";

const DropdownArrowsIcon = styled("div")(() => ({
  backgroundImage: `url(${dropdownArrowsIcon})`,
  backgroundSize: "contain",
  backgroundRepeat: "no-repeat",
  width: "10px",
  height: "18px",
  marginBottom: "1px"
=======
import { SyntheticEvent, useEffect, useId, useRef, useState } from "react";
import { ReactComponent as DropdownArrowsIconSvg } from "../../assets/icons/dropdown_arrows.svg";

const StyledFormControl = styled(FormControl)(() => ({
  height: "100%",
  justifyContent: "end",
  "& .MuiFormHelperText-root.Mui-error": {
    color: "#D54309 !important",
  },
  "& .MuiOutlinedInput-notchedOutline": {
    borderRadius: "8px",
    borderColor: "#6B7294",
  },
  "& .Mui-focused .MuiOutlinedInput-notchedOutline": {
    border: "1px solid #209D7D !important",
    boxShadow:
      "2px 2px 4px 0px rgba(38, 184, 147, 0.10), -1px -1px 6px 0px rgba(38, 184, 147, 0.20)",
  },
  "& .Mui-error fieldset": {
    borderColor: "#D54309 !important",
  },
  "& .MuiInputBase-input::placeholder": {
    color: "#929296",
    fontWeight: 400,
    opacity: 1,
  },
  "& .MuiAutocomplete-input": {
    color: "#083A50",
  },
  "& .MuiAutocomplete-root .MuiAutocomplete-endAdornment": {
    top: '50%',
    transform: 'translateY(-50%)',
    right: "12px",
  },
  "& .MuiAutocomplete-popupIndicator": {
    marginRight: "1px",
  },
  "& .MuiAutocomplete-popupIndicatorOpen": {
    transform: "none",
  },

  "& .MuiPaper-root": {
    borderRadius: "8px",
    border: "1px solid #6B7294",
    marginTop: "2px",
    "& .MuiAutocomplete-listbox": {
      padding: 0,
      overflow: "auto",
      maxHeight: "300px",
    },
    "& .MuiAutocomplete-option[aria-selected='true']": {
      color: "#083A50",
      background: "#FFFFFF",
    },
    "& .MuiAutocomplete-option": {
      padding: "7.5px 10px",
      minHeight: "35px",
      color: "#083A50",
      background: "#FFFFFF",
    },
    "& .MuiAutocomplete-option:hover": {
      backgroundColor: "#5E6787",
      color: "#FFFFFF",
    },
    "& .MuiAutocomplete-option.Mui-focused": {
      backgroundColor: "#5E6787 !important",
      color: "#FFFFFF",
    },
  },
}));

const StyledFormLabel = styled("label")(() => ({
  fontWeight: 700,
  fontSize: "16px",
  lineHeight: "19.6px",
  minHeight: "20px",
  color: "#083A50",
  marginBottom: "4px",
}));

const StyledAsterisk = styled("span")(() => ({
  color: "#D54309",
  marginLeft: "6px",
}));

const StyledAutocomplete = styled(Autocomplete)(() => ({
  "& .MuiInputBase-root": {
    backgroundColor: "#FFFFFF",
    "&.MuiAutocomplete-inputRoot.MuiInputBase-root": {
      display: 'flex',
      alignItems: 'center',
      padding: 0,
    },
    "&.MuiOutlinedInput-input:read-only": {
      backgroundColor: "#D9DEE4",
      cursor: "not-allowed",
      borderRadius: "8px",
    },
    "& .MuiInputBase-input": {
      fontWeight: 400,
      fontSize: "16px",
      fontFamily: "'Nunito', 'Rubik', sans-serif",
      padding: "12px 30px 12px 12px !important",
      height: "20px",
    },
    "& .MuiAutocomplete-clearIndicator": {
      visibility: "hidden !important",
      position: "absolute"
    },
  },
>>>>>>> 892940e8
}));

const StyledFormHelperText = styled(FormHelperText)(() => ({
  marginLeft: 0,
  marginTop: "4px",
  minHeight: "20px",
}));

type Props<T> = {
  name?: string;
  label?: string;
  value?: T;
  options?: T[];
  gridWidth?: 2 | 4 | 6 | 8 | 10 | 12;
  helpText?: string;
  required?: boolean;
  validate?: (input: T) => boolean;
} & Omit<AutocompleteProps<T, false, true, true, "div">, "renderInput">;

const AutocompleteInput = <T,>({
  name,
  label,
  gridWidth,
  helpText,
  required,
  value,
  onChange,
  options,
  validate,
  placeholder,
  freeSolo,
  ...rest
}: Props<T>) => {
  const id = useId();

  const [val, setVal] = useState<T>(value);
  const [error, setError] = useState<boolean>(false);
  const helperText = helpText || (required ? "This field is required" : " ");
  const inputRef = useRef<HTMLInputElement>(null);

  const validateInput = (input: AutocompleteValue<T, false, false, false>,): boolean => {
    const isString = typeof input === "string";
    if (validate) {
      const customIsValid = validate(input);
      return customIsValid;
    }
    if ((required && !input) || !(required && isString && input?.length > 0)) {
      return false;
    }
    return true;
  };

  const onChangeWrapper = (
    event: SyntheticEvent,
    newValue: AutocompleteValue<T, false, false, false>,
    reason: AutocompleteChangeReason
  ): void => {
    if (typeof onChange === "function") {
      onChange(event, newValue, reason);
    }

    setVal(newValue);
    setError(!validateInput(newValue));
  };

  const onBlurWrapper = (value: string): void => {
    if (freeSolo) {
      setError(!validateInput(value as T));
    }
  };

  useEffect(() => {
    onChangeWrapper(null, value, null);
  }, [value]);

  return (
    <Grid md={gridWidth || 6} xs={12} item>
      <StyledFormControl fullWidth error={error}>
        <StyledFormLabel htmlFor={id}>
          {label}
          {required ? <StyledAsterisk>*</StyledAsterisk> : ""}
        </StyledFormLabel>
        <StyledAutocomplete
          value={val}
          onChange={onChangeWrapper}
          onBlur={(event: React.FocusEvent<HTMLInputElement>) => onBlurWrapper(event.target.value)}
          options={options}
          forcePopupIcon
          popupIcon={<DropdownArrowsIconSvg />}
          freeSolo={freeSolo}
          slotProps={{
            popper: {
              disablePortal: true,
              modifiers: [
                {
                  // disables popper from flipping above the input when out of screen room
                  name: "flip",
                  enabled: false,
                  options: {
                    fallbackPlacements: [],
                  },
                },
              ],
            },
          }}
          renderInput={(params) => (
            <TextField
              {...params}
              ref={inputRef}
              name={name}
              required={required}
              placeholder={placeholder}
            />
          )}
          {...rest}
        />
        <StyledFormHelperText>{error ? helperText : " "}</StyledFormHelperText>
      </StyledFormControl>
    </Grid>
  );
};

export default AutocompleteInput;<|MERGE_RESOLUTION|>--- conflicted
+++ resolved
@@ -9,18 +9,6 @@
   TextField,
   styled,
 } from "@mui/material";
-<<<<<<< HEAD
-import { WithStyles, withStyles } from "@mui/styles";
-import dropdownArrowsIcon from "../../assets/icons/dropdown_arrows.svg";
-
-const DropdownArrowsIcon = styled("div")(() => ({
-  backgroundImage: `url(${dropdownArrowsIcon})`,
-  backgroundSize: "contain",
-  backgroundRepeat: "no-repeat",
-  width: "10px",
-  height: "18px",
-  marginBottom: "1px"
-=======
 import { SyntheticEvent, useEffect, useId, useRef, useState } from "react";
 import { ReactComponent as DropdownArrowsIconSvg } from "../../assets/icons/dropdown_arrows.svg";
 
@@ -131,7 +119,6 @@
       position: "absolute"
     },
   },
->>>>>>> 892940e8
 }));
 
 const StyledFormHelperText = styled(FormHelperText)(() => ({
