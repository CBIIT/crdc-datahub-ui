import {
  Autocomplete,
  AutocompleteChangeReason,
  AutocompleteProps,
  AutocompleteValue,
  FormControl,
  FormHelperText,
  Grid,
  TextField,
  styled,
} from "@mui/material";
import { ReactNode, SyntheticEvent, useEffect, useId, useRef, useState } from "react";
import { ReactComponent as DropdownArrowsIconSvg } from "../../assets/icons/dropdown_arrows.svg";
<<<<<<< HEAD
import Tooltip from "./Tooltip";
=======
import { updateInputValidity } from '../../utils';
>>>>>>> 1b35ba86

const StyledFormControl = styled(FormControl)(() => ({
  height: "100%",
  justifyContent: "end",
  "& .MuiFormHelperText-root.Mui-error": {
    color: "#D54309 !important",
  },
  "& .MuiOutlinedInput-notchedOutline": {
    borderRadius: "8px",
    borderColor: "#6B7294",
  },
  "& .Mui-focused .MuiOutlinedInput-notchedOutline": {
    border: "1px solid #209D7D !important",
    boxShadow:
      "2px 2px 4px 0px rgba(38, 184, 147, 0.10), -1px -1px 6px 0px rgba(38, 184, 147, 0.20)",
  },
  "& .Mui-error fieldset": {
    borderColor: "#D54309 !important",
  },
  "& .MuiInputBase-input::placeholder": {
    color: "#929296",
    fontWeight: 400,
    opacity: 1,
  },
  "& .MuiAutocomplete-input": {
    color: "#083A50",
  },
  "& .MuiAutocomplete-root .MuiAutocomplete-endAdornment": {
    top: '50%',
    transform: 'translateY(-50%)',
    right: "12px",
  },
  "& .MuiAutocomplete-popupIndicator": {
    marginRight: "1px",
  },
  "& .MuiAutocomplete-popupIndicatorOpen": {
    transform: "none",
  },

  "& .MuiPaper-root": {
    borderRadius: "8px",
    border: "1px solid #6B7294",
    marginTop: "2px",
    "& .MuiAutocomplete-listbox": {
      padding: 0,
      overflow: "auto",
      maxHeight: "300px",
    },
    "& .MuiAutocomplete-option[aria-selected='true']": {
      color: "#083A50",
      background: "#FFFFFF",
    },
    "& .MuiAutocomplete-option": {
      padding: "7.5px 10px",
      minHeight: "35px",
      color: "#083A50",
      background: "#FFFFFF",
    },
    "& .MuiAutocomplete-option:hover": {
      backgroundColor: "#5E6787",
      color: "#FFFFFF",
    },
    "& .MuiAutocomplete-option.Mui-focused": {
      backgroundColor: "#5E6787 !important",
      color: "#FFFFFF",
    },
  },
}));

const StyledFormLabel = styled("label")(() => ({
  fontWeight: 700,
  fontSize: "16px",
  lineHeight: "19.6px",
  minHeight: "20px",
  color: "#083A50",
  marginBottom: "4px",
}));

const StyledAsterisk = styled("span")(() => ({
  color: "#D54309",
  marginLeft: "6px",
}));

const StyledAutocomplete = styled(Autocomplete)(({ readOnly } : { readOnly? : boolean }) => ({
  "& .MuiInputBase-root": {
    backgroundColor: readOnly ? "#D9DEE4" : "#FFFFFF",
    "&.MuiAutocomplete-inputRoot.MuiInputBase-root": {
      display: 'flex',
      alignItems: 'center',
      padding: 0,
    },
    "& .MuiOutlinedInput-input:read-only": {
      backgroundColor: "#D9DEE4",
      cursor: "not-allowed",
      borderRadius: "8px",
    },
    "& .MuiInputBase-input": {
      fontWeight: 400,
      fontSize: "16px",
      fontFamily: "'Nunito', 'Rubik', sans-serif",
      padding: "12px 30px 12px 12px !important",
      height: "20px",
      cursor: readOnly ? "not-allowed !important" : "initial",
    },
    "& .MuiAutocomplete-clearIndicator": {
      visibility: "hidden !important",
      position: "absolute"
    },
  },
}));

const StyledFormHelperText = styled(FormHelperText)(() => ({
  marginLeft: 0,
  marginTop: "4px",
  minHeight: "20px",
}));

type Props<T> = {
  name?: string;
  label?: string;
  value?: T;
  options?: T[];
  gridWidth?: 2 | 4 | 6 | 8 | 10 | 12;
  helpText?: string;
  tooltipText?: string | ReactNode;
  required?: boolean;
  validate?: (input: T) => boolean;
} & Omit<AutocompleteProps<T, false, true, true, "div">, "renderInput">;

const AutocompleteInput = <T,>({
  name,
  label,
  gridWidth,
  helpText,
  tooltipText,
  required,
  value,
  onChange,
  options,
  validate,
  placeholder,
  freeSolo,
  readOnly,
  ...rest
}: Props<T>) => {
  const id = useId();

  const [val, setVal] = useState<T>(value);
  const [error, setError] = useState<boolean>(false);
  const helperText = helpText || (required ? "This field is required" : " ");
  const inputRef = useRef<HTMLInputElement>(null);

  const processValue = (newValue: T) => {
    if (typeof validate === "function") {
      const customIsValid = validate(newValue);
      updateInputValidity(inputRef, !customIsValid ? helpText : "");
    } else if (required) {
      updateInputValidity(inputRef, !newValue ? helperText : "");
    }

    setVal(newValue);
  };

  const onChangeWrapper = (
    event: SyntheticEvent,
    newValue: AutocompleteValue<T, false, false, false>,
    reason: AutocompleteChangeReason
  ): void => {
    if (typeof onChange === "function") {
      onChange(event, newValue, reason);
    }

    processValue(newValue);
    setError(false);
  };

  useEffect(() => {
    const invalid = () => setError(true);

    inputRef.current?.addEventListener("invalid", invalid);
    return () => {
      inputRef.current?.removeEventListener("invalid", invalid);
    };
  }, [inputRef]);

  useEffect(() => {
    processValue(value);
  }, [value]);

  return (
    <Grid md={gridWidth || 6} xs={12} item>
      <StyledFormControl fullWidth error={error}>
        <StyledFormLabel htmlFor={id}>
          {label}
          {required ? <StyledAsterisk>*</StyledAsterisk> : ""}
          {tooltipText && <Tooltip placement="right" title={tooltipText} />}
        </StyledFormLabel>
        <StyledAutocomplete
          value={val}
          onChange={onChangeWrapper}
          options={options}
          readOnly={readOnly}
          forcePopupIcon
          popupIcon={<DropdownArrowsIconSvg />}
          freeSolo={freeSolo}
          slotProps={{
            popper: {
              disablePortal: true,
              modifiers: [
                {
                  // disables popper from flipping above the input when out of screen room
                  name: "flip",
                  enabled: false,
                  options: {
                    fallbackPlacements: [],
                  },
                },
              ],
            },
          }}
          renderInput={(params) => (
            <TextField
              {...params}
              inputRef={inputRef}
              name={name}
              required={required}
              placeholder={placeholder}
            />
          )}
          {...rest}
        />
        <StyledFormHelperText>{!readOnly && error ? helperText : " "}</StyledFormHelperText>
      </StyledFormControl>
    </Grid>
  );
};

export default AutocompleteInput;<|MERGE_RESOLUTION|>--- conflicted
+++ resolved
@@ -11,11 +11,8 @@
 } from "@mui/material";
 import { ReactNode, SyntheticEvent, useEffect, useId, useRef, useState } from "react";
 import { ReactComponent as DropdownArrowsIconSvg } from "../../assets/icons/dropdown_arrows.svg";
-<<<<<<< HEAD
 import Tooltip from "./Tooltip";
-=======
 import { updateInputValidity } from '../../utils';
->>>>>>> 1b35ba86
 
 const StyledFormControl = styled(FormControl)(() => ({
   height: "100%",
