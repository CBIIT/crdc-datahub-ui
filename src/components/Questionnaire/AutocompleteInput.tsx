import React, { FC, useEffect, useId, useState } from "react";
import {
  Autocomplete,
  AutocompleteProps,
  FormControl,
  FormHelperText,
  Grid,
  TextField,
  styled,
} from "@mui/material";
import { WithStyles, withStyles } from "@mui/styles";
import dropdownArrowsIcon from "../../assets/icons/dropdown_arrows.svg";

const DropdownArrowsIcon = styled("div")(() => ({
  backgroundImage: `url(${dropdownArrowsIcon})`,
  backgroundSize: "contain",
  backgroundRepeat: "no-repeat",
  width: "10px",
  height: "18px",
  marginBottom: "-3px"
}));

type Props = {
  classes: WithStyles<typeof styles>["classes"];
  value: string;
  label: string;
  options: string[];
  name?: string;
  required?: boolean;
  helpText?: string;
  gridWidth?: 2 | 4 | 6 | 8 | 10 | 12;
  placeholder?: string;
  disableClearable?: boolean;
<<<<<<< HEAD
  readOnly?: boolean;
=======
  freeSolo?: boolean;
>>>>>>> 202dffb3
  onChange?: (e: React.SyntheticEvent, v: string, r: string) => void;
} & Omit<AutocompleteProps<unknown, false, true, true, "div">, "renderInput">;

/**
 * Generates a generic autocomplete select box with a label and help text
 *
 * @param {Props} props
 * @returns {JSX.Element}
 */
const AutocompleteInput: FC<Props> = ({
  classes,
  value,
  name,
  label,
  required = false,
  helpText,
  gridWidth,
  onChange,
  ...rest
}) => {
  const id = useId();

  const [val, setVal] = useState(value);
  const [error] = useState(false);
  const helperText = helpText || (required ? "This field is required" : " ");

  const onChangeWrapper = (e, v, r) => {
    if (typeof onChange === "function") {
      onChange(e, v, r);
    }

    setVal(v);
  };

  useEffect(() => {
    onChangeWrapper(null, value, null);
  }, [value]);

  return (
    <Grid className={classes.root} md={gridWidth || 6} xs={12} item>
      <FormControl fullWidth error={error}>
        <label htmlFor={id} className={classes.label}>
          {label}
          {required ? <span className={classes.asterisk}>*</span> : ""}
        </label>
        <Autocomplete
          id={id}
          size="small"
          value={val}
          classes={{ root: classes.input }}
          onChange={onChangeWrapper}
          popupIcon={<DropdownArrowsIcon />}
          forcePopupIcon
          slotProps={{
            paper: {
              className: classes.paper
            },
            popper: {
              disablePortal: true,
              modifiers: [
                {
                  // disables popper from flipping above the input when out of screen room
                  name: "flip",
                  enabled: false,
                  options: {
                    fallbackPlacements: [],
                  },
                },
              ],
            },
          }}
          renderInput={(p) => (
            <TextField
              {...p}
              name={name}
              required={required}
              placeholder={rest.placeholder || ""}
            />
          )}
          {...rest}
        />
        <FormHelperText>{error ? helperText : " "}</FormHelperText>
      </FormControl>
    </Grid>
  );
};

const styles = () => ({
  root: {
    "& .MuiFormHelperText-root.Mui-error": {
      color: "#D54309 !important",
    },
    "& .MuiOutlinedInput-notchedOutline": {
      borderRadius: "8px",
      borderColor: "#6B7294",
    },
    "& .Mui-focused .MuiOutlinedInput-notchedOutline": {
      border: "1px solid #209D7D",
      boxShadow: "2px 2px 4px 0px rgba(38, 184, 147, 0.10), -1px -1px 6px 0px rgba(38, 184, 147, 0.20)",
    },
    "&.Mui-error fieldset": {
      borderColor: "#D54309 !important",
    },
    "& .MuiInputBase-input::placeholder": {
      color: "#929296",
      fontWeight: 400,
      opacity: 1
    },
    "& .MuiAutocomplete-input": {
      color: "#083A50",
    },
    "& .MuiAutocomplete-root .MuiAutocomplete-endAdornment": {
      right: "12px",
    },
    "& .MuiAutocomplete-popupIndicatorOpen": {
      transform: "none"
    }
  },
  label: {
    fontWeight: 700,
    fontSize: "16px",
    color: "#083A50",
    marginBottom: "4px",
  },
  asterisk: {
    color: "#D54309",
    marginLeft: "6px",
  },
  paper: {
    borderRadius: "8px",
    border: "1px solid #6B7294",
    marginTop: "2px",
    "& .MuiAutocomplete-listbox": {
      padding: 0,
      overflow: "auto",
      maxHeight: "300px"
    },
    "& .MuiAutocomplete-option[aria-selected='true']": {
      color: "#083A50",
      background: "#FFFFFF"
    },
    "& .MuiAutocomplete-option": {
      padding: "7.5px 10px",
      minHeight: "35px",
      color: "#083A50",
      background: "#FFFFFF"
    },
    "& .MuiAutocomplete-option:hover": {
      backgroundColor: "#5E6787",
      color: "#FFFFFF"
    },
    "& .MuiAutocomplete-option.Mui-focused": {
      backgroundColor: "#5E6787 !important",
      color: "#FFFFFF"
    },
  },
  input: {
    backgroundColor: "#fff",
    "&  .MuiAutocomplete-inputRoot.MuiInputBase-root": {
      padding: 0,
    },
    "& .MuiInputBase-input": {
      fontWeight: 400,
      fontSize: "16px",
      fontFamily: "'Nunito', 'Rubik', sans-serif",
      padding: "12px 30px 12px 12px !important",
      height: "20px",
    },
    "& .MuiOutlinedInput-input:read-only": {
      backgroundColor: "#D9DEE4",
      cursor: "not-allowed",
      borderRadius: "8px",
    },
  },
});

export default withStyles(styles, { withTheme: true })(AutocompleteInput);<|MERGE_RESOLUTION|>--- conflicted
+++ resolved
@@ -31,11 +31,7 @@
   gridWidth?: 2 | 4 | 6 | 8 | 10 | 12;
   placeholder?: string;
   disableClearable?: boolean;
-<<<<<<< HEAD
-  readOnly?: boolean;
-=======
   freeSolo?: boolean;
->>>>>>> 202dffb3
   onChange?: (e: React.SyntheticEvent, v: string, r: string) => void;
 } & Omit<AutocompleteProps<unknown, false, true, true, "div">, "renderInput">;
 
