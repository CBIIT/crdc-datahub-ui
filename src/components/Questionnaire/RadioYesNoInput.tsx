--- conflicted
+++ resolved
@@ -1,8 +1,14 @@
-<<<<<<< HEAD
-import React, { FC, useState, useRef, useEffect } from 'react';
-import { Grid, FormControl, FormControlLabel, RadioGroup, RadioGroupProps, FormHelperText } from '@mui/material';
-import styled from "styled-components";
-import { updateInputValidity } from '../../utils';
+import React, { FC, useState, useRef, useEffect } from "react";
+import {
+  Grid,
+  FormControl,
+  FormControlLabel,
+  RadioGroup,
+  RadioGroupProps,
+  FormHelperText,
+  styled,
+} from "@mui/material";
+import { updateInputValidity } from "../../utils";
 import StyledRadioButton from './StyledRadioButton';
 
 const GridStyled = styled(Grid)<{ $containerWidth?: string; }>`
@@ -35,77 +41,6 @@
     display: none !important;
   }
 `;
-=======
-import React, { FC, useState, useRef, useEffect } from "react";
-import {
-  Grid,
-  FormControl,
-  FormControlLabel,
-  Radio,
-  RadioGroup,
-  RadioProps,
-  RadioGroupProps,
-  FormHelperText,
-  styled,
-  GridProps,
-} from "@mui/material";
-import { updateInputValidity } from "../../utils";
-
-const GridStyled = styled(Grid, {
-  shouldForwardProp: (prop) => prop !== "containerWidth",
-})<GridProps & { containerWidth?: string }>(({ containerWidth }) => ({
-  width: containerWidth,
-  "& .formControl": {
-    marginTop: "8px",
-    marginBottom: "4px",
-  },
-  "& .css-hsm3ra-MuiFormLabel-root": {
-    color: "rgba(0, 0, 0, 0.6) !important",
-  },
-  "& .MuiRadio-root": {
-    color: "#1D91AB !important",
-    marginLeft: "10px",
-  },
-  "& #invisibleRadioInput": {
-    height: 0,
-    border: "none",
-    width: 0,
-  },
-  "& .MuiFormHelperText-root": {
-    color: "#083A50",
-    marginLeft: 0,
-  },
-  "& .MuiFormHelperText-root.Mui-error": {
-    color: "#D54309 !important",
-  },
-  "& .displayNone": {
-    display: "none !important",
-  },
-}));
-const BpIcon = styled("span")(() => ({
-  borderRadius: "50%",
-  width: 24,
-  height: 24,
-  outline: "6px auto #1D91AB",
-  "input:hover ~ &": {
-    outlineOffset: "2px",
-  },
-}));
-
-const BpCheckedIcon = styled(BpIcon)({
-  backgroundImage: "linear-gradient(180deg,hsla(0,0%,100%,.1),hsla(0,0%,100%,0))",
-  "&:before": {
-    borderRadius: "50%",
-    display: "block",
-    marginTop: "4px",
-    marginLeft: "4px",
-    width: 16,
-    height: 16,
-    backgroundImage: "radial-gradient(#1D91AB, #1D91AB)",
-    content: '""',
-  },
-});
->>>>>>> c2d76ff6
 
 const StyledFormLabel = styled("label")(() => ({
   fontWeight: 700,
@@ -121,34 +56,6 @@
   color: "#D54309",
 }));
 
-<<<<<<< HEAD
-=======
-const StyledRadio = styled(Radio)((props) => ({
-  "& input": {
-    cursor: props.readOnly ? "not-allowed" : "initial",
-  },
-  "& .radio-icon": {
-    backgroundColor: props.readOnly ? "#E5EEF4 !important" : "initial",
-  },
-}));
-
-// Inspired by blueprintjs
-const BpRadio = (props: RadioProps) => (
-  <StyledRadio
-    disableRipple
-    color="default"
-    checkedIcon={<BpCheckedIcon className="radio-icon" />}
-    icon={<BpIcon className="radio-icon" />}
-    inputProps={
-      {
-        "data-type": "auto",
-      } as unknown
-    }
-    {...props}
-  />
-);
-
->>>>>>> c2d76ff6
 type Props = {
   label: string;
   name: string;
@@ -204,7 +111,7 @@
   }, [radioGroupInputRef]);
 
   return (
-    <GridStyled md={gridWidth || 6} xs={12} item containerWidth={containerWidth}>
+    <GridStyled md={gridWidth || 6} xs={12} item $containerWidth={containerWidth}>
       <FormControl className="formControl" error={error}>
         <StyledFormLabel>
           {label}
