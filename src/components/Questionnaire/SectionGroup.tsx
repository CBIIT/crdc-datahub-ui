--- conflicted
+++ resolved
@@ -37,10 +37,6 @@
   fontWeight: 500,
   color: "#5A7C81",
   fontSize: "17px",
-<<<<<<< HEAD
-=======
-  textTransform: "uppercase",
->>>>>>> cb343d5c
 });
 
 export const StyledDescription = styled(Typography)({
