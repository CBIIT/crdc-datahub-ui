import React, { FC, useEffect, useId, useState } from 'react';
import { FormControl, FormHelperText, Grid, OutlinedInput, OutlinedInputProps } from '@mui/material';
import { WithStyles, withStyles } from '@mui/styles';

type Props = {
  classes: WithStyles<typeof styles>['classes'];
  value: string;
  label: string;
  name: string;
  helpText?: string;
  gridWidth?: 2 | 4 | 6 | 8 | 10 | 12;
  maxLength?: number;
  validate?: (input: string) => boolean;
  filter?: (input: string) => string;
} & OutlinedInputProps;

/**
 * Generates a generic text input with a label and help text
 *
 * NOTE:
 * - We're using a custom wrapper for Material UI's OutlinedInput component
 *   instead of using the TextField component because of the forced
 *   floating label behavior of TextField.
 *
 * @param {Props} props
 * @returns {JSX.Element}
 */
const TextInput: FC<Props> = ({
  classes, value, label, required = false,
  helpText, gridWidth, maxLength, name,
  validate, filter,
  ...rest
}) => {
  const id = useId();
  const [val, setVal] = useState(value);
  const [error, setError] = useState(false);
  const helperText = helpText || (required ? 'This field is required' : ' ');

  const validateInput = (input: string) => {
    if (validate) {
      return validate(input);
    }
    if (typeof maxLength === "number" && input.length > maxLength) {
      return false;
    }
    if (required && input.trim().length === 0) {
      return false;
    }

    return true;
  };

  const onChange = (e) => {
    let newVal = e.target.value;

    if (typeof filter === "function") {
      newVal = filter(newVal);
      e.target.value = newVal;
    }

    if (typeof maxLength === "number" && newVal.length > maxLength) {
      newVal = newVal.slice(0, maxLength);
      e.target.value = newVal;
    }

    setVal(newVal);
    setError(!validateInput(newVal));
  };

  useEffect(() => {
    setVal(value);
  }, [value]);

  return (
    <Grid className={classes.root} md={gridWidth || 6} xs={12} item>
      <FormControl fullWidth error={error}>
        <label htmlFor={id} className={classes.label}>
          {label}
          {required ? (<span className={classes.asterisk}>*</span>) : ''}
        </label>
        <OutlinedInput
          classes={{ root: classes.input }}
<<<<<<< HEAD
=======
          type={rest.type || 'text'}
>>>>>>> a25a0953
          id={id}
          size="small"
          value={val}
          name={name}
          onChange={onChange}
          required={required}
          {...rest}
        />
        <FormHelperText>{error ? helperText : ' '}</FormHelperText>
      </FormControl>
    </Grid>
  );
};

const styles = () => ({
  root: {
    "& .MuiFormHelperText-root.Mui-error": {
      color: "#D54309 !important",
    },
  },
  label: {
    fontWeight: 500,
    fontSize: "16px",
    color: "#346798",
    marginBottom: "7px",
  },
  asterisk: {
    color: '#D54309',
    marginLeft: '4px',
  },
  input: {
    borderRadius: "0",
    backgroundColor: "#fff",
    color: "#4E4E4E",

    "& .MuiOutlinedInput-notchedOutline": {
      borderColor: "#346798",
    },
    "& input::placeholder": {
      color: "#9D9D9D",
    },
    // Override the input error border color
    "&.Mui-error fieldset": {
      borderColor: "#D54309 !important",
    },
    // Target readOnly <textarea> inputs
    "&.MuiInputBase-multiline.Mui-readOnly": {
      backgroundColor: '#D9DEE4',
      cursor: 'not-allowed',
    },
    // Target readOnly <input> inputs
    "& .MuiOutlinedInput-input:read-only": {
      backgroundColor: '#D9DEE4',
      cursor: 'not-allowed',
    },
  },
  input: {
    "& .MuiOutlinedInput-input:read-only": {
      backgroundColor: '#d8d8d8',
      cursor: 'not-allowed',
    },
  },
});

export default withStyles(styles, { withTheme: true })(TextInput);<|MERGE_RESOLUTION|>--- conflicted
+++ resolved
@@ -80,10 +80,7 @@
         </label>
         <OutlinedInput
           classes={{ root: classes.input }}
-<<<<<<< HEAD
-=======
           type={rest.type || 'text'}
->>>>>>> a25a0953
           id={id}
           size="small"
           value={val}
@@ -140,12 +137,6 @@
       cursor: 'not-allowed',
     },
   },
-  input: {
-    "& .MuiOutlinedInput-input:read-only": {
-      backgroundColor: '#d8d8d8',
-      cursor: 'not-allowed',
-    },
-  },
 });
 
 export default withStyles(styles, { withTheme: true })(TextInput);