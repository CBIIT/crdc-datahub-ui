import { axe } from "vitest-axe";
<<<<<<< HEAD
import { render, waitFor } from "../../test-utils";
=======

import { render } from "../../test-utils";

>>>>>>> a1e4eda0
import ValidationStatistics from "./ValidationStatistics";
import * as SubmissionCtx from "../Contexts/SubmissionContext";
import { SubmissionCtxStatus } from "../Contexts/SubmissionContext";

const baseSubmission: Omit<Submission, "_id"> = {
  status: "New",
  name: "",
  submitterID: "",
  submitterName: "",
  organization: undefined,
  dataCommons: "",
  dataCommonsDisplayName: "",
  modelVersion: "",
  studyAbbreviation: "",
  studyName: "",
  dbGaPID: "",
  bucketName: "",
  rootPath: "",
  metadataValidationStatus: "New",
  fileValidationStatus: "New",
  fileErrors: [],
  history: [],
  conciergeName: "",
  conciergeEmail: "",
  intention: "New/Update",
  dataType: "Metadata and Data Files",
  createdAt: "",
  updatedAt: "",
  crossSubmissionStatus: "New",
  otherSubmissions: null,
  archived: false,
  validationStarted: "",
  validationEnded: "",
  validationScope: "New",
  validationType: ["metadata", "file"],
  studyID: "",
  deletingData: false,
  nodeCount: 0,
  collaborators: [],
  dataFileSize: null,
};

describe("Accessibility", () => {
  afterEach(() => {
    vi.clearAllMocks();
  });

  it("should not have accessibility violations", async () => {
    vi.spyOn(SubmissionCtx, "useSubmissionContext").mockReturnValue({
      status: SubmissionCtxStatus.LOADED,
      data: {
        getSubmission: {
          ...baseSubmission,
          _id: "id-accessibility-base-case",
        },
        submissionStats: {
          stats: [
            { nodeName: "node1", total: 5, new: 1, passed: 2, error: 3, warning: 4 },
            { nodeName: "node2", total: 10, new: 3, passed: 3, warning: 3, error: 1 },
            { nodeName: "node3", total: 33, new: 0, passed: 11, warning: 11, error: 11 },
          ],
        },
        getSubmissionAttributes: {
          submissionAttributes: {
            hasOrphanError: false,
            isBatchUploading: false,
          },
        },
      },
      error: null,
    });

    const { container, getByTestId } = render(<ValidationStatistics />);
    expect(await axe(container)).toHaveNoViolations();
    expect(getByTestId("statistics-charts-container")).toBeVisible();
  });

  it("should not have accessibility violations (loading)", async () => {
    vi.spyOn(SubmissionCtx, "useSubmissionContext").mockReturnValue({
      status: SubmissionCtxStatus.LOADING,
      data: null,
      error: null,
      startPolling: vi.fn(),
      stopPolling: vi.fn(),
    });

    const { container, getByTestId } = render(<ValidationStatistics />);
    expect(await axe(container)).toHaveNoViolations();

    await waitFor(() => {
      expect(getByTestId("statistics-loader-container")).toBeVisible();
    });
  });

  it("should not have accessibility violations (no data)", async () => {
    vi.spyOn(SubmissionCtx, "useSubmissionContext").mockReturnValue({
      status: SubmissionCtxStatus.LOADED,
      data: {
        getSubmission: {
          ...baseSubmission,
          _id: "id-accessibility-no-data",
        },
        submissionStats: { stats: [] },
        getSubmissionAttributes: {
          submissionAttributes: {
            hasOrphanError: false,
            isBatchUploading: false,
          },
        },
      },
      error: null,
    });

    const { container, getByTestId } = render(<ValidationStatistics />);
    expect(await axe(container)).toHaveNoViolations();
    expect(getByTestId("statistics-empty-container")).toBeVisible();
  });
});<|MERGE_RESOLUTION|>--- conflicted
+++ resolved
@@ -1,14 +1,10 @@
 import { axe } from "vitest-axe";
-<<<<<<< HEAD
+
 import { render, waitFor } from "../../test-utils";
-=======
-
-import { render } from "../../test-utils";
-
->>>>>>> a1e4eda0
-import ValidationStatistics from "./ValidationStatistics";
 import * as SubmissionCtx from "../Contexts/SubmissionContext";
 import { SubmissionCtxStatus } from "../Contexts/SubmissionContext";
+
+import ValidationStatistics from "./ValidationStatistics";
 
 const baseSubmission: Omit<Submission, "_id"> = {
   status: "New",
