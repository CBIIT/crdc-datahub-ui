--- conflicted
+++ resolved
@@ -181,11 +181,14 @@
         />
       </>
     ),
-<<<<<<< HEAD
-    [dataSubmission, canValidateFiles, canValidateMetadata, isValidating, isLoading]
-=======
-    [validationType, canValidateFiles, canValidateMetadata, isValidating, isLoading]
->>>>>>> 9176f3a1
+    [
+      dataSubmission,
+      handleValidateFiles,
+      canValidateFiles,
+      canValidateMetadata,
+      isValidating,
+      isLoading,
+    ]
   );
 
   useEffect(() => {
