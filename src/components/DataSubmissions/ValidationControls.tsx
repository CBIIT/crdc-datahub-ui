import { FC, ReactElement, useEffect, useMemo, useState } from "react";
import { useMutation } from "@apollo/client";
import { FormControlLabel, RadioGroup, Stack, Typography, styled } from "@mui/material";
import { LoadingButton } from "@mui/lab";
import { useSnackbar } from "notistack";
import { useAuthContext } from "../Contexts/AuthContext";
import StyledRadioButton from "../Questionnaire/StyledRadioButton";
import { VALIDATE_SUBMISSION, ValidateSubmissionResp } from "../../graphql";
import { getDefaultValidationType, getValidationTypes } from "../../utils";
import FlowWrapper from "./FlowWrapper";
import { CrossValidationButton } from "./CrossValidationButton";

type Props = {
  /**
   * The data submission to display validation controls for.
   *
   * NOTE: Initially null during the loading state.
   */
  dataSubmission?: Submission;
  /**
   * Callback function called when the validating is initiated.
   *
   * @param success whether the validation was successfully initiated
   */
  onValidate: (success: boolean) => void;
};

const StyledValidateButton = styled(LoadingButton)({
  padding: "10px",
  fontSize: "16px",
  fontStyle: "normal",
  lineHeight: "24px",
  letterSpacing: "0.32px",
  height: "44px",
  "&.MuiButtonBase-root": {
<<<<<<< HEAD
    height: "fit-content",
    minHeight: "44px",
=======
    marginLeft: "auto",
>>>>>>> afd7b3aa
    minWidth: "137px",
  },
});

const StyledRow = styled(Stack)({
  fontFamily: "Nunito",
});

const StyledRowTitle = styled(Typography)({
  fontWeight: 700,
  fontSize: "16px",
  color: "#083A50",
  minWidth: "170px",
});

const StyledRowContent = styled(Stack)({
  display: "flex",
  flexDirection: "row",
  alignItems: "center",
  width: "650px",
});

const StyledRadioControl = styled(FormControlLabel)({
  fontFamily: "Nunito",
  fontSize: "16px",
  fontWeight: "500",
  lineHeight: "20px",
  textAlign: "left",
  color: "#083A50",
  minWidth: "230px",
  "&:last-child": {
    marginRight: "0px",
    minWidth: "unset",
  },
});

const StyledButtonStack = styled(Stack)({
  marginLeft: "auto",
  marginRight: "auto",
});

const ValidateRoles: User["role"][] = ["Submitter", "Data Curator", "Organization Owner", "Admin"];
const ValidateStatuses: Submission["status"][] = ["In Progress", "Withdrawn", "Rejected"];

/**
 * Provides the UI for validating a data submission's assets.
 *
 * @param {Props}
 * @returns {React.FC<Props>}
 */
const ValidationControls: FC<Props> = ({ dataSubmission, onValidate }: Props) => {
  const { user } = useAuthContext();
  const { enqueueSnackbar } = useSnackbar();

  const [validationType, setValidationType] = useState<ValidationType>(null);
  const [uploadType, setUploadType] = useState<ValidationTarget>("New");
  const [isLoading, setIsLoading] = useState<boolean>(false);
  const [isValidating, setIsValidating] = useState<boolean>(
    dataSubmission?.fileValidationStatus === "Validating" ||
      dataSubmission?.metadataValidationStatus === "Validating"
  );

  const canValidateMetadata: boolean = useMemo(() => {
    if (!user?.role || ValidateRoles.includes(user?.role) === false) {
      return false;
    }
    if (!dataSubmission?.status || ValidateStatuses.includes(dataSubmission?.status) === false) {
      return false;
    }

    return dataSubmission?.metadataValidationStatus !== null;
  }, [user?.role, dataSubmission?.metadataValidationStatus]);

  const canValidateFiles: boolean = useMemo(() => {
    if (!user?.role || ValidateRoles.includes(user?.role) === false) {
      return false;
    }
    if (!dataSubmission?.status || ValidateStatuses.includes(dataSubmission?.status) === false) {
      return false;
    }
    if (dataSubmission.intention === "Delete") {
      return false;
    }

    return dataSubmission?.fileValidationStatus !== null;
  }, [user?.role, dataSubmission?.fileValidationStatus]);

  const [validateSubmission] = useMutation<ValidateSubmissionResp>(VALIDATE_SUBMISSION, {
    context: { clientName: "backend" },
    fetchPolicy: "no-cache",
  });

  const handleValidateFiles = async () => {
    if (isValidating || !validationType || !uploadType) {
      return;
    }
    if (!canValidateFiles && validationType === "Files") {
      return;
    }
    if (!canValidateMetadata && validationType === "Metadata") {
      return;
    }

    setIsLoading(true);

    const { data, errors } = await validateSubmission({
      variables: {
        _id: dataSubmission?._id,
        types: getValidationTypes(validationType),
        scope: uploadType === "New" ? "New" : "All",
      },
    });

    if (errors || !data?.validateSubmission?.success) {
      enqueueSnackbar("Unable to initiate validation process.", {
        variant: "error",
      });
      setIsValidating(false);
      onValidate?.(false);
    } else {
      enqueueSnackbar(
        "Validation process is starting; this may take some time. Please wait before initiating another validation.",
        { variant: "success" }
      );
      setIsValidating(true);
      onValidate?.(true);
    }

    setValidationType(getDefaultValidationType(dataSubmission));
    setUploadType("New");
    setIsLoading(false);
  };

  const Actions: ReactElement = useMemo(
    () => (
      <StyledValidateButton
        variant="contained"
        color="info"
        disabled={(!canValidateFiles && !canValidateMetadata) || isValidating}
        loading={isLoading}
        onClick={handleValidateFiles}
      >
        {isValidating ? "Validating..." : "Validate"}
      </StyledValidateButton>
    ),
    [canValidateFiles, canValidateMetadata, isValidating, isLoading]
  );

  useEffect(() => {
    setIsValidating(
      dataSubmission?.fileValidationStatus === "Validating" ||
        dataSubmission?.metadataValidationStatus === "Validating"
    );
  }, [dataSubmission?.fileValidationStatus, dataSubmission?.metadataValidationStatus]);

  useEffect(() => {
    if (validationType !== null) {
      return;
    }
    if (typeof dataSubmission === "undefined") {
      return;
    }

    setValidationType(getDefaultValidationType(dataSubmission));
  }, [dataSubmission]);

  return (
<<<<<<< HEAD
    <FlowWrapper title="Validate Data" borderColor="#8E9AD5" hoverColor="#869AFF">
      <StyledFileValidationSection direction="row" alignItems="center">
        <div className="fileValidationLeftSide">
          <div className="fileValidationLeftSideTopRow">
            <div className="headerText">Validation Type:</div>
            <div className="fileValidationRadioButtonGroup">
              <RadioGroup
                value={validationType}
                onChange={(e, val: ValidationType) => setValidationType(val)}
                row
              >
                <StyledRadioControl
                  value="Metadata"
                  control={<StyledRadioButton readOnly={false} />}
                  label="Validate Metadata"
                  disabled={!canValidateMetadata}
                />
                <StyledRadioControl
                  value="Files"
                  control={<StyledRadioButton readOnly={false} />}
                  label="Validate Data Files"
                  disabled={!canValidateFiles}
                />
                <StyledRadioControl
                  value="All"
                  control={<StyledRadioButton readOnly={false} />}
                  label="Both"
                  disabled={!canValidateFiles || !canValidateMetadata}
                />
              </RadioGroup>
            </div>
          </div>
          <div className="fileValidationLeftSideBottomRow">
            <div className="headerText">Validation Target:</div>
            <div className="fileValidationRadioButtonGroup">
              <RadioGroup
                value={uploadType}
                onChange={(event, val: ValidationTarget) => setUploadType(val)}
                row
              >
                <StyledRadioControl
                  value="New"
                  control={<StyledRadioButton readOnly={false} />}
                  label="New Uploaded Data"
                  disabled={!canValidateFiles && !canValidateMetadata}
                />
                <StyledRadioControl
                  value="All"
                  control={<StyledRadioButton readOnly={false} />}
                  label="All Uploaded Data"
                  disabled={!canValidateFiles && !canValidateMetadata}
                />
              </RadioGroup>
            </div>
          </div>
        </div>
        <StyledButtonStack
          direction="column"
          justifyContent="center"
          alignItems="center"
          spacing={2}
        >
          <StyledValidateButton
            variant="contained"
            color="info"
            disabled={(!canValidateFiles && !canValidateMetadata) || isValidating}
            loading={isLoading}
            onClick={handleValidateFiles}
          >
            {isValidating ? "Validating..." : "Validate"}
          </StyledValidateButton>
          <CrossValidationButton
            submission={dataSubmission}
            variant="contained"
            color="info"
            onValidate={onValidate}
          />
        </StyledButtonStack>
      </StyledFileValidationSection>
=======
    <FlowWrapper index={3} title="Validate Data" actions={Actions} last>
      <>
        <StyledRow direction="row" alignItems="center" sx={{ marginBottom: "-5px" }}>
          <StyledRowTitle>Validation Type:</StyledRowTitle>
          <StyledRowContent>
            <RadioGroup
              value={validationType}
              onChange={(e, val: ValidationType) => setValidationType(val)}
              row
            >
              <StyledRadioControl
                value="Metadata"
                control={<StyledRadioButton readOnly={false} />}
                label="Validate Metadata"
                disabled={!canValidateMetadata}
              />
              <StyledRadioControl
                value="Files"
                control={<StyledRadioButton readOnly={false} />}
                label="Validate Data Files"
                disabled={!canValidateFiles}
              />
              <StyledRadioControl
                value="All"
                control={<StyledRadioButton readOnly={false} />}
                label="Both"
                disabled={!canValidateFiles || !canValidateMetadata}
              />
            </RadioGroup>
          </StyledRowContent>
        </StyledRow>
        <StyledRow direction="row" alignItems="center" sx={{ marginTop: "-5px" }}>
          <StyledRowTitle>Validation Target:</StyledRowTitle>
          <StyledRowContent>
            <RadioGroup
              value={uploadType}
              onChange={(event, val: ValidationTarget) => setUploadType(val)}
              row
            >
              <StyledRadioControl
                value="New"
                control={<StyledRadioButton readOnly={false} />}
                label="New Uploaded Data"
                disabled={!canValidateFiles && !canValidateMetadata}
              />
              <StyledRadioControl
                value="All"
                control={<StyledRadioButton readOnly={false} />}
                label="All Uploaded Data"
                disabled={!canValidateFiles && !canValidateMetadata}
              />
            </RadioGroup>
          </StyledRowContent>
        </StyledRow>
      </>
>>>>>>> afd7b3aa
    </FlowWrapper>
  );
};

export default ValidationControls;<|MERGE_RESOLUTION|>--- conflicted
+++ resolved
@@ -33,12 +33,7 @@
   letterSpacing: "0.32px",
   height: "44px",
   "&.MuiButtonBase-root": {
-<<<<<<< HEAD
-    height: "fit-content",
-    minHeight: "44px",
-=======
     marginLeft: "auto",
->>>>>>> afd7b3aa
     minWidth: "137px",
   },
 });
@@ -73,11 +68,6 @@
     marginRight: "0px",
     minWidth: "unset",
   },
-});
-
-const StyledButtonStack = styled(Stack)({
-  marginLeft: "auto",
-  marginRight: "auto",
 });
 
 const ValidateRoles: User["role"][] = ["Submitter", "Data Curator", "Organization Owner", "Admin"];
@@ -174,15 +164,23 @@
 
   const Actions: ReactElement = useMemo(
     () => (
-      <StyledValidateButton
-        variant="contained"
-        color="info"
-        disabled={(!canValidateFiles && !canValidateMetadata) || isValidating}
-        loading={isLoading}
-        onClick={handleValidateFiles}
-      >
-        {isValidating ? "Validating..." : "Validate"}
-      </StyledValidateButton>
+      <>
+        <StyledValidateButton
+          variant="contained"
+          color="info"
+          disabled={(!canValidateFiles && !canValidateMetadata) || isValidating}
+          loading={isLoading}
+          onClick={handleValidateFiles}
+        >
+          {isValidating ? "Validating..." : "Validate"}
+        </StyledValidateButton>
+        <CrossValidationButton
+          submission={dataSubmission}
+          variant="contained"
+          color="info"
+          onValidate={onValidate}
+        />
+      </>
     ),
     [canValidateFiles, canValidateMetadata, isValidating, isLoading]
   );
@@ -206,87 +204,6 @@
   }, [dataSubmission]);
 
   return (
-<<<<<<< HEAD
-    <FlowWrapper title="Validate Data" borderColor="#8E9AD5" hoverColor="#869AFF">
-      <StyledFileValidationSection direction="row" alignItems="center">
-        <div className="fileValidationLeftSide">
-          <div className="fileValidationLeftSideTopRow">
-            <div className="headerText">Validation Type:</div>
-            <div className="fileValidationRadioButtonGroup">
-              <RadioGroup
-                value={validationType}
-                onChange={(e, val: ValidationType) => setValidationType(val)}
-                row
-              >
-                <StyledRadioControl
-                  value="Metadata"
-                  control={<StyledRadioButton readOnly={false} />}
-                  label="Validate Metadata"
-                  disabled={!canValidateMetadata}
-                />
-                <StyledRadioControl
-                  value="Files"
-                  control={<StyledRadioButton readOnly={false} />}
-                  label="Validate Data Files"
-                  disabled={!canValidateFiles}
-                />
-                <StyledRadioControl
-                  value="All"
-                  control={<StyledRadioButton readOnly={false} />}
-                  label="Both"
-                  disabled={!canValidateFiles || !canValidateMetadata}
-                />
-              </RadioGroup>
-            </div>
-          </div>
-          <div className="fileValidationLeftSideBottomRow">
-            <div className="headerText">Validation Target:</div>
-            <div className="fileValidationRadioButtonGroup">
-              <RadioGroup
-                value={uploadType}
-                onChange={(event, val: ValidationTarget) => setUploadType(val)}
-                row
-              >
-                <StyledRadioControl
-                  value="New"
-                  control={<StyledRadioButton readOnly={false} />}
-                  label="New Uploaded Data"
-                  disabled={!canValidateFiles && !canValidateMetadata}
-                />
-                <StyledRadioControl
-                  value="All"
-                  control={<StyledRadioButton readOnly={false} />}
-                  label="All Uploaded Data"
-                  disabled={!canValidateFiles && !canValidateMetadata}
-                />
-              </RadioGroup>
-            </div>
-          </div>
-        </div>
-        <StyledButtonStack
-          direction="column"
-          justifyContent="center"
-          alignItems="center"
-          spacing={2}
-        >
-          <StyledValidateButton
-            variant="contained"
-            color="info"
-            disabled={(!canValidateFiles && !canValidateMetadata) || isValidating}
-            loading={isLoading}
-            onClick={handleValidateFiles}
-          >
-            {isValidating ? "Validating..." : "Validate"}
-          </StyledValidateButton>
-          <CrossValidationButton
-            submission={dataSubmission}
-            variant="contained"
-            color="info"
-            onValidate={onValidate}
-          />
-        </StyledButtonStack>
-      </StyledFileValidationSection>
-=======
     <FlowWrapper index={3} title="Validate Data" actions={Actions} last>
       <>
         <StyledRow direction="row" alignItems="center" sx={{ marginBottom: "-5px" }}>
@@ -342,7 +259,6 @@
           </StyledRowContent>
         </StyledRow>
       </>
->>>>>>> afd7b3aa
     </FlowWrapper>
   );
 };
