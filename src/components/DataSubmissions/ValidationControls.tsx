--- conflicted
+++ resolved
@@ -5,20 +5,14 @@
 import { useSnackbar } from "notistack";
 import { useAuthContext } from "../Contexts/AuthContext";
 import StyledRadioButton from "../Questionnaire/StyledRadioButton";
-<<<<<<< HEAD
 import { VALIDATE_SUBMISSION, ValidateSubmissionResp } from "../../graphql";
-import { getDefaultValidationType, getValidationTypes } from "../../utils";
-import FlowWrapper from "./FlowWrapper";
-import { CrossValidationButton } from "./CrossValidationButton";
-=======
-import { VALIDATE_SUBMISSION, ValidateSubmissionResp } from '../../graphql';
 import {
   getDefaultValidationTarget,
   getDefaultValidationType,
   getValidationTypes,
 } from "../../utils";
-import FlowWrapper from './FlowWrapper';
->>>>>>> bb937e8f
+import FlowWrapper from "./FlowWrapper";
+import { CrossValidationButton } from "./CrossValidationButton";
 
 type Props = {
   /**
@@ -253,7 +247,6 @@
   }, [dataSubmission]);
 
   return (
-<<<<<<< HEAD
     <FlowWrapper index={3} title="Validate Data" actions={Actions} last>
       <>
         <StyledRow direction="row" alignItems="center" sx={{ marginBottom: "-5px" }}>
@@ -299,7 +292,11 @@
                 value="New"
                 control={<StyledRadioButton readOnly={false} />}
                 label="New Uploaded Data"
-                disabled={!canValidateFiles && !canValidateMetadata}
+                disabled={
+                  (!canValidateFiles && !canValidateMetadata) ||
+                  // NOTE: No new data to validate if the submission is already submitted
+                  dataSubmission?.status === "Submitted"
+                }
               />
               <StyledRadioControl
                 value="All"
@@ -311,70 +308,6 @@
           </StyledRowContent>
         </StyledRow>
       </>
-=======
-    <FlowWrapper title="Validate Data" borderColor="#8E9AD5" hoverColor="#869AFF">
-      <StyledFileValidationSection direction="row" alignItems="center">
-        <div className="fileValidationLeftSide">
-          <div className="fileValidationLeftSideTopRow">
-            <div className="headerText">Validation Type:</div>
-            <div className="fileValidationRadioButtonGroup">
-              <RadioGroup value={validationType} onChange={(e, val: ValidationType) => setValidationType(val)} row>
-                <StyledRadioControl
-                  value="Metadata"
-                  control={<StyledRadioButton readOnly={false} />}
-                  label="Validate Metadata"
-                  disabled={!canValidateMetadata}
-                />
-                <StyledRadioControl
-                  value="Files"
-                  control={<StyledRadioButton readOnly={false} />}
-                  label="Validate Data Files"
-                  disabled={!canValidateFiles}
-                />
-                <StyledRadioControl
-                  value="All"
-                  control={<StyledRadioButton readOnly={false} />}
-                  label="Both"
-                  disabled={!canValidateFiles || !canValidateMetadata}
-                />
-              </RadioGroup>
-            </div>
-          </div>
-          <div className="fileValidationLeftSideBottomRow">
-            <div className="headerText">Validation Target:</div>
-            <div className="fileValidationRadioButtonGroup">
-              <RadioGroup value={uploadType} onChange={(event, val: ValidationTarget) => setUploadType(val)} row>
-                <StyledRadioControl
-                  value="New"
-                  control={<StyledRadioButton readOnly={false} />}
-                  label="New Uploaded Data"
-                  disabled={
-                    (!canValidateFiles && !canValidateMetadata)
-                    // NOTE: No new data to validate if the submission is already submitted
-                    || dataSubmission?.status === "Submitted"
-                  }
-                />
-                <StyledRadioControl
-                  value="All"
-                  control={<StyledRadioButton readOnly={false} />}
-                  label="All Uploaded Data"
-                  disabled={!canValidateFiles && !canValidateMetadata}
-                />
-              </RadioGroup>
-            </div>
-          </div>
-        </div>
-        <StyledValidateButton
-          variant="contained"
-          color="info"
-          disabled={(!canValidateFiles && !canValidateMetadata) || isValidating}
-          loading={isLoading}
-          onClick={handleValidateFiles}
-        >
-          {isValidating ? "Validating..." : "Validate"}
-        </StyledValidateButton>
-      </StyledFileValidationSection>
->>>>>>> bb937e8f
     </FlowWrapper>
   );
 };
