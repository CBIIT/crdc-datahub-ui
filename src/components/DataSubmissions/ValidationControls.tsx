<<<<<<< HEAD
import { FC, ReactElement, useEffect, useMemo, useState } from "react";
import { useMutation } from "@apollo/client";
import { FormControlLabel, RadioGroup, Stack, Typography, styled } from "@mui/material";
import { LoadingButton } from "@mui/lab";
import { useSnackbar } from "notistack";
import { useAuthContext } from "../Contexts/AuthContext";
=======
import React, { FC, useEffect, useMemo, useState } from 'react';
import { useMutation } from '@apollo/client';
import { FormControlLabel, RadioGroup, Stack, styled } from '@mui/material';
import { LoadingButton } from '@mui/lab';
import { isEqual } from 'lodash';
import { useSnackbar } from 'notistack';
import { useAuthContext } from '../Contexts/AuthContext';
>>>>>>> ce0b73e9
import StyledRadioButton from "../Questionnaire/StyledRadioButton";
import { VALIDATE_SUBMISSION, ValidateSubmissionResp } from "../../graphql";
import {
  getDefaultValidationTarget,
  getDefaultValidationType,
  getValidationTypes,
} from "../../utils";
import FlowWrapper from "./FlowWrapper";
import { CrossValidationButton } from "./CrossValidationButton";

const StyledValidateButton = styled(LoadingButton)({
  padding: "10px",
  fontSize: "16px",
  fontStyle: "normal",
  lineHeight: "24px",
  letterSpacing: "0.32px",
  "&.MuiButtonBase-root": {
    marginLeft: "auto",
    minWidth: "137px",
  },
});

const StyledRow = styled(Stack)({
  fontFamily: "Nunito",
});

const StyledRowTitle = styled(Typography)({
  fontWeight: 700,
  fontSize: "16px",
  color: "#083A50",
  minWidth: "170px",
});

const StyledRowContent = styled(Stack)({
  display: "flex",
  flexDirection: "row",
  alignItems: "center",
  width: "650px",
});

const StyledRadioControl = styled(FormControlLabel)({
  fontFamily: "Nunito",
  fontSize: "16px",
  fontWeight: "500",
  lineHeight: "20px",
  textAlign: "left",
  color: "#083A50",
  minWidth: "230px",
  "&:last-child": {
    marginRight: "0px",
    minWidth: "unset",
  },
});

/**
 * Base set of user roles that can validate a submission.
 */
const BaseValidateRoles: User["role"][] = [
  "Submitter",
  "Data Curator",
  "Organization Owner",
  "Admin",
];

/**
 * A map from Submission Status to the user roles that can validate the submission for that status.
 *
 * @note All of the permission logic really should be refactored into a hook or otherwise.
 */
const ValidateMap: Partial<Record<Submission["status"], User["role"][]>> = {
  "In Progress": BaseValidateRoles,
  Withdrawn: BaseValidateRoles,
  Rejected: BaseValidateRoles,
  Submitted: ["Data Curator", "Admin"],
};

type Props = {
  /**
   * The data submission to display validation controls for.
   *
   * NOTE: Initially null during the loading state.
   */
  dataSubmission?: Submission;
  /**
   * Callback function called when the validating is initiated.
   *
   * @param success whether the validation was successfully initiated
   */
  onValidate: (success: boolean) => void;
};

/**
 * Provides the UI for validating a data submission's assets.
 *
 * @param {Props}
 * @returns {React.FC<Props>}
 */
const ValidationControls: FC<Props> = ({ dataSubmission, onValidate }: Props) => {
  const { user } = useAuthContext();
  const { enqueueSnackbar } = useSnackbar();

  const [validationType, setValidationType] = useState<ValidationType>(null);
  const [uploadType, setUploadType] = useState<ValidationTarget>(null);
  const [isLoading, setIsLoading] = useState<boolean>(false);
  const [isValidating, setIsValidating] = useState<boolean>(
    dataSubmission?.fileValidationStatus === "Validating" ||
      dataSubmission?.metadataValidationStatus === "Validating"
  );

  const canValidateMetadata: boolean = useMemo(() => {
    const permissionMap = ValidateMap[dataSubmission?.status];
    if (!user?.role || !dataSubmission?.status || !permissionMap) {
      return false;
    }
    if (permissionMap.includes(user.role) === false) {
      return false;
    }

    return dataSubmission?.metadataValidationStatus !== null;
  }, [user?.role, dataSubmission?.metadataValidationStatus, dataSubmission?.status]);

  const canValidateFiles: boolean = useMemo(() => {
    const permissionMap = ValidateMap[dataSubmission?.status];
    if (!user?.role || !dataSubmission?.status || !permissionMap) {
      return false;
    }
    if (permissionMap.includes(user.role) === false) {
      return false;
    }
    if (dataSubmission.intention === "Delete") {
      return false;
    }

    return dataSubmission?.fileValidationStatus !== null;
  }, [user?.role, dataSubmission?.fileValidationStatus, dataSubmission?.status]);

  const [validateSubmission] = useMutation<ValidateSubmissionResp>(VALIDATE_SUBMISSION, {
    context: { clientName: "backend" },
    fetchPolicy: "no-cache",
  });

  const handleValidateFiles = async () => {
    if (isValidating || !validationType || !uploadType) {
      return;
    }
    if (!canValidateFiles && validationType === "Files") {
      return;
    }
    if (!canValidateMetadata && validationType === "Metadata") {
      return;
    }

    setIsLoading(true);

    const { data, errors } = await validateSubmission({
      variables: {
        _id: dataSubmission?._id,
        types: getValidationTypes(validationType),
        scope: uploadType === "New" ? "New" : "All",
      },
    }).catch((e) => ({ errors: e?.message, data: null }));

    if (errors || !data?.validateSubmission?.success) {
      enqueueSnackbar("Unable to initiate validation process.", {
        variant: "error",
      });
      setIsValidating(false);
      onValidate?.(false);
    } else {
      enqueueSnackbar(
        "Validation process is starting; this may take some time. Please wait before initiating another validation.",
        { variant: "success" }
      );
      setIsValidating(true);
      onValidate?.(true);
    }

    setValidationType(getDefaultValidationType(dataSubmission, user, ValidateMap));
    setUploadType("New");
    setIsLoading(false);
  };

  const Actions: ReactElement = useMemo(
    () => (
      <>
        <StyledValidateButton
          variant="contained"
          color="info"
          disabled={(!canValidateFiles && !canValidateMetadata) || isValidating}
          loading={isLoading}
          onClick={handleValidateFiles}
          data-testid="validate-controls-validate-button"
        >
          {isValidating ? "Validating..." : "Validate"}
        </StyledValidateButton>
        <CrossValidationButton
          submission={dataSubmission}
          variant="contained"
          color="info"
          onValidate={onValidate}
        />
      </>
    ),
    [
      handleValidateFiles,
      dataSubmission,
      canValidateFiles,
      canValidateMetadata,
      isValidating,
      isLoading,
    ]
  );

  useEffect(() => {
    setIsValidating(
      dataSubmission?.fileValidationStatus === "Validating" ||
        dataSubmission?.metadataValidationStatus === "Validating"
    );
  }, [dataSubmission?.fileValidationStatus, dataSubmission?.metadataValidationStatus]);

  useEffect(() => {
    if (validationType !== null) {
      return;
    }
    if (typeof dataSubmission === "undefined") {
      return;
    }

    setValidationType(getDefaultValidationType(dataSubmission, user, ValidateMap));
  }, [dataSubmission, user]);

  useEffect(() => {
    if (uploadType !== null) {
      return;
    }
    if (typeof dataSubmission === "undefined") {
      return;
    }

    setUploadType(getDefaultValidationTarget(dataSubmission, user, ValidateMap));
  }, [dataSubmission]);

  return (
    <FlowWrapper index={3} title="Validate Data" actions={Actions} last>
      <>
        <StyledRow direction="row" alignItems="center" sx={{ marginBottom: "-5px" }}>
          <StyledRowTitle>Validation Type:</StyledRowTitle>
          <StyledRowContent>
            <RadioGroup
              value={validationType}
              onChange={(e, val: ValidationType) => setValidationType(val)}
              data-testid="validate-controls-validation-type"
              row
            >
              <StyledRadioControl
                value="Metadata"
                control={<StyledRadioButton readOnly={false} />}
                label="Validate Metadata"
                disabled={!canValidateMetadata}
              />
              <StyledRadioControl
                value="Files"
                control={<StyledRadioButton readOnly={false} />}
                label="Validate Data Files"
                disabled={!canValidateFiles}
              />
              <StyledRadioControl
                value="All"
                control={<StyledRadioButton readOnly={false} />}
                label="Both"
                disabled={!canValidateFiles || !canValidateMetadata}
              />
            </RadioGroup>
          </StyledRowContent>
        </StyledRow>
        <StyledRow direction="row" alignItems="center" sx={{ marginTop: "-5px" }}>
          <StyledRowTitle>Validation Target:</StyledRowTitle>
          <StyledRowContent>
            <RadioGroup
              value={uploadType}
              onChange={(event, val: ValidationTarget) => setUploadType(val)}
              data-testid="validate-controls-validation-target"
              row
            >
              <StyledRadioControl
                value="New"
                control={<StyledRadioButton readOnly={false} />}
                label="New Uploaded Data"
                disabled={
                  (!canValidateFiles && !canValidateMetadata) ||
                  // NOTE: No new data to validate if the submission is already submitted
                  dataSubmission?.status === "Submitted"
                }
              />
              <StyledRadioControl
                value="All"
                control={<StyledRadioButton readOnly={false} />}
                label="All Uploaded Data"
                disabled={!canValidateFiles && !canValidateMetadata}
              />
            </RadioGroup>
          </StyledRowContent>
        </StyledRow>
      </>
    </FlowWrapper>
  );
};

export default React.memo<Props>(ValidationControls, (prevProps, nextProps) => isEqual(prevProps, nextProps));<|MERGE_RESOLUTION|>--- conflicted
+++ resolved
@@ -1,19 +1,10 @@
-<<<<<<< HEAD
-import { FC, ReactElement, useEffect, useMemo, useState } from "react";
+import React, { FC, ReactElement, useEffect, useMemo, useState } from "react";
 import { useMutation } from "@apollo/client";
 import { FormControlLabel, RadioGroup, Stack, Typography, styled } from "@mui/material";
 import { LoadingButton } from "@mui/lab";
+import { isEqual } from "lodash";
 import { useSnackbar } from "notistack";
 import { useAuthContext } from "../Contexts/AuthContext";
-=======
-import React, { FC, useEffect, useMemo, useState } from 'react';
-import { useMutation } from '@apollo/client';
-import { FormControlLabel, RadioGroup, Stack, styled } from '@mui/material';
-import { LoadingButton } from '@mui/lab';
-import { isEqual } from 'lodash';
-import { useSnackbar } from 'notistack';
-import { useAuthContext } from '../Contexts/AuthContext';
->>>>>>> ce0b73e9
 import StyledRadioButton from "../Questionnaire/StyledRadioButton";
 import { VALIDATE_SUBMISSION, ValidateSubmissionResp } from "../../graphql";
 import {
@@ -322,4 +313,6 @@
   );
 };
 
-export default React.memo<Props>(ValidationControls, (prevProps, nextProps) => isEqual(prevProps, nextProps));+export default React.memo<Props>(ValidationControls, (prevProps, nextProps) =>
+  isEqual(prevProps, nextProps)
+);