--- conflicted
+++ resolved
@@ -648,9 +648,6 @@
     expect(getByTestId("validate-controls-validate-button")).toHaveTextContent("Validating...");
   });
 
-<<<<<<< HEAD
-  it("should render as enabled when collaborator does have 'Can Edit' permissions", () => {
-=======
   it("should render as disabled when user is not submission owner with permissions or collaborator", () => {
     const { getByTestId } = render(
       <TestParent
@@ -661,51 +658,6 @@
             _id: "some-other-user",
             role: "Submitter",
             permissions: ["data_submission:view"],
-          },
-        }}
-        submission={{
-          ...baseSubmission,
-          _id: "example-sub-id-disabled",
-          status: "In Progress",
-          metadataValidationStatus: "New",
-          fileValidationStatus: "New",
-          submitterID: "some-other-user",
-          collaborators: [
-            {
-              collaboratorID: "collaborator-user",
-              collaboratorName: "",
-              Organization: null,
-              permission: "Can View",
-            },
-          ],
-        }}
-      >
-        <ValidationControls />
-      </TestParent>
-    );
-
-    const typeRadio = getByTestId("validate-controls-validation-type") as HTMLInputElement;
-    const targetRadio = getByTestId("validate-controls-validation-target") as HTMLInputElement;
-
-    expect(getByTestId("validate-controls-validate-button")).toBeDisabled();
-    expect(getByLabelText(typeRadio, "Validate Metadata")).toBeDisabled();
-    expect(getByLabelText(typeRadio, "Validate Data Files")).toBeDisabled();
-    expect(getByLabelText(typeRadio, "Both")).toBeDisabled();
-    expect(getByLabelText(targetRadio, "New Uploaded Data")).toBeDisabled();
-    expect(getByLabelText(targetRadio, "All Uploaded Data")).toBeDisabled();
-  });
-
-  it("should render as enabled when user is collaborator without permissions", () => {
->>>>>>> 9db2a7cc
-    const { getByTestId } = render(
-      <TestParent
-        authCtxState={{
-          ...baseAuthCtx,
-          user: {
-            ...baseUser,
-            _id: "collaborator-user",
-            role: "Submitter",
-            permissions: [],
           },
         }}
         submission={{
@@ -732,6 +684,50 @@
     const typeRadio = getByTestId("validate-controls-validation-type") as HTMLInputElement;
     const targetRadio = getByTestId("validate-controls-validation-target") as HTMLInputElement;
 
+    expect(getByTestId("validate-controls-validate-button")).toBeDisabled();
+    expect(getByLabelText(typeRadio, "Validate Metadata")).toBeDisabled();
+    expect(getByLabelText(typeRadio, "Validate Data Files")).toBeDisabled();
+    expect(getByLabelText(typeRadio, "Both")).toBeDisabled();
+    expect(getByLabelText(targetRadio, "New Uploaded Data")).toBeDisabled();
+    expect(getByLabelText(targetRadio, "All Uploaded Data")).toBeDisabled();
+  });
+
+  it("should render as enabled when user is collaborator without permissions", () => {
+    const { getByTestId } = render(
+      <TestParent
+        authCtxState={{
+          ...baseAuthCtx,
+          user: {
+            ...baseUser,
+            _id: "collaborator-user",
+            role: "Submitter",
+            permissions: [],
+          },
+        }}
+        submission={{
+          ...baseSubmission,
+          _id: "example-sub-id-disabled",
+          status: "In Progress",
+          metadataValidationStatus: "New",
+          fileValidationStatus: "New",
+          submitterID: "some-other-user",
+          collaborators: [
+            {
+              collaboratorID: "collaborator-user",
+              collaboratorName: "",
+              Organization: null,
+              permission: "Can Edit",
+            },
+          ],
+        }}
+      >
+        <ValidationControls />
+      </TestParent>
+    );
+
+    const typeRadio = getByTestId("validate-controls-validation-type") as HTMLInputElement;
+    const targetRadio = getByTestId("validate-controls-validation-target") as HTMLInputElement;
+
     expect(getByTestId("validate-controls-validate-button")).toBeEnabled();
     expect(getByLabelText(typeRadio, "Validate Metadata")).toBeEnabled();
     expect(getByLabelText(typeRadio, "Validate Data Files")).toBeEnabled();
