--- conflicted
+++ resolved
@@ -188,18 +188,11 @@
 const DataSubmissionSummary: FC<Props> = ({ dataSubmission }) => {
   const [openDialog, setOpenDialog] = useState<DialogOptions>(null);
   const [isEditing, setIsEditing] = useState(false);
-<<<<<<< HEAD
-  const { enqueueSnackbar } = useSnackbar();
-  const { user } = useAuthContext();
-  const isPrimarySubmitter = user?._id === dataSubmission?.submitterID;
-
-=======
   const { updateQuery, data } = useSubmissionContext();
   const { enqueueSnackbar } = useSnackbar();
   const { user } = useAuthContext();
   const isPrimarySubmitter = user?._id === dataSubmission?.submitterID;
   const displayName = data?.getSubmission?.name ?? dataSubmission?.name;
->>>>>>> 670b168b
   const numCollaborators = dataSubmission?.collaborators?.length || 0;
   const lastReview = useMemo(
     () =>
@@ -255,15 +248,6 @@
             label="Submission Name"
             value={
               <Stack direction="row" alignItems="center" spacing={1}>
-<<<<<<< HEAD
-                <StyledValue>
-                  <TruncatedText
-                    text={dataSubmission?.name}
-                    maxCharacters={15}
-                    ellipsis
-                    underline={false}
-                    tooltipText={dataSubmission?.name}
-=======
                 <StyledValue data-testid="submission-name-display">
                   <TruncatedText
                     text={displayName}
@@ -271,7 +255,6 @@
                     ellipsis
                     underline={false}
                     tooltipText={displayName}
->>>>>>> 670b168b
                   />
                 </StyledValue>
                 {isPrimarySubmitter && (
@@ -418,12 +401,6 @@
       <EditSubmissionNameDialog
         open={isEditing}
         submissionID={dataSubmission?._id}
-<<<<<<< HEAD
-        initialValue={dataSubmission?.name || ""}
-        onCancel={() => setIsEditing(false)}
-        onSave={(newName) => {
-          setIsEditing(false);
-=======
         initialValue={dataSubmission?.name}
         onCancel={() => setIsEditing(false)}
         onSave={(newName) => {
@@ -435,7 +412,6 @@
               name: newName, // Use the new name from the mutation response
             },
           }));
->>>>>>> 670b168b
           enqueueSnackbar("The Data Submission name has been successfully changed.", {
             variant: "success",
             autoHideDuration: 4000,
