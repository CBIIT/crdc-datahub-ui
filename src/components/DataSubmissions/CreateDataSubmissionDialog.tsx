--- conflicted
+++ resolved
@@ -167,7 +167,6 @@
   alignItems: "flex-start",
   justifyContent: "center",
   flexDirection: "column",
-  position: "relative",
 });
 
 const StyledHelperText = styled(BaseStyledHelperText)({
@@ -361,139 +360,6 @@
           </Stack>
         </StyledDialogTitle>
         <StyledDialogContent>
-<<<<<<< HEAD
-          <StyledFormWrapper>
-            <form id="create-submission-dialog-form" onSubmit={handleSubmit(onSubmit)}>
-              <Stack direction="column">
-                <StyledField>
-                  <Controller
-                    name="intention"
-                    control={control}
-                    rules={{ required: "This field is required" }}
-                    render={({ field }) => (
-                      <Grid container>
-                        <StyledRadioInput
-                          {...field}
-                          id="create-data-submission-dialog-submission-type"
-                          label="Submission Type"
-                          value={field.value}
-                          options={submissionTypeOptions}
-                          gridWidth={12}
-                          required
-                          row
-                          aria-describedby="submission-intention-helper-text"
-                          data-testid="create-data-submission-dialog-submission-type-input"
-                        />
-                      </Grid>
-                    )}
-                  />
-                  <StyledHelperText id="submission-intention-helper-text">
-                    {errors?.intention?.message}
-                  </StyledHelperText>
-                </StyledField>
-                <StyledField>
-                  <Controller
-                    name="dataType"
-                    control={control}
-                    rules={{ required: "This field is required" }}
-                    render={({ field }) => (
-                      <Grid container>
-                        <StyledRadioInput
-                          {...field}
-                          id="create-data-submission-dialog-data-type"
-                          label="Data Type"
-                          value={field.value}
-                          options={submissionDataTypeOptions}
-                          gridWidth={12}
-                          required
-                          row
-                          aria-describedby="submission-data-type-helper-text"
-                          data-testid="create-data-submission-dialog-data-type-input"
-                        />
-                      </Grid>
-                    )}
-                  />
-                  <StyledHelperText id="submission-data-type-helper-text">
-                    {errors?.intention?.message}
-                  </StyledHelperText>
-                </StyledField>
-                <StyledField>
-                  <StyledLabel id="dataCommons">
-                    Data Commons
-                    <StyledAsterisk />
-                  </StyledLabel>
-                  <Controller
-                    name="dataCommons"
-                    control={control}
-                    rules={{ required: "This field is required" }}
-                    render={({ field }) => (
-                      <StyledSelect
-                        {...field}
-                        value={field.value}
-                        MenuProps={{ disablePortal: true }}
-                        aria-describedby="submission-data-commons-helper-text"
-                        inputProps={{ "aria-labelledby": "dataCommons" }}
-                        data-testid="create-data-submission-dialog-data-commons-input"
-                      >
-                        {DataCommons.map((dc) => (
-                          <MenuItem key={dc.name} value={dc.name}>
-                            {dc.name}
-                          </MenuItem>
-                        ))}
-                      </StyledSelect>
-                    )}
-                  />
-                  <StyledHelperText id="submission-data-commons-helper-text">
-                    {errors?.dataCommons?.message}
-                  </StyledHelperText>
-                </StyledField>
-                <StyledField>
-                  <StyledLabel id="study">
-                    Study
-                    <StyledAsterisk />
-                  </StyledLabel>
-                  <Controller
-                    name="studyID"
-                    control={control}
-                    rules={{ required: "This field is required" }}
-                    render={({ field }) => (
-                      <StyledSelect
-                        {...field}
-                        value={field.value || ""}
-                        MenuProps={{ disablePortal: true }}
-                        aria-describedby="submission-study-abbreviation-helper-text"
-                        inputProps={{ "aria-labelledby": "study" }}
-                        data-testid="create-data-submission-dialog-study-id-input"
-                      >
-                        {approvedStudiesData?.listApprovedStudiesOfMyOrganization?.map((study) => (
-                          <MenuItem key={study._id} value={study._id}>
-                            {study.studyAbbreviation}
-                          </MenuItem>
-                        ))}
-                      </StyledSelect>
-                    )}
-                  />
-                  <StyledHelperText id="submission-study-abbreviation-helper-text">
-                    {errors?.studyID?.message}
-                  </StyledHelperText>
-                </StyledField>
-                <StyledField>
-                  <StyledLabel id="dbGaPID" data-testid="dbGaP-id-label">
-                    dbGaP ID
-                    {isDbGapRequired && <StyledAsterisk />}
-                  </StyledLabel>
-                  <StyledOutlinedInput
-                    {...register("dbGaPID", {
-                      validate: {
-                        empty: isDbGapRequired ? validateEmpty : () => null,
-                        emoji: validateEmoji,
-                      },
-                    })}
-                    inputProps={{ maxLength: 50, "aria-labelledby": "dbGaPID" }}
-                    placeholder="Input dbGaP ID"
-                    aria-describedby="submission-dbGaPID-helper-text"
-                    data-testid="create-data-submission-dialog-dbgap-id-input"
-=======
           <StyledFormStack
             direction="column"
             component="form"
@@ -516,7 +382,6 @@
                     inline
                     required
                     row
->>>>>>> d1264f14
                   />
                 )}
               />
@@ -545,14 +410,6 @@
                 {errors?.intention?.message}
               </StyledHelperText>
             </StyledField>
-            <StyledOrganizationField>
-              <StyledLabel id="organization">Organization</StyledLabel>
-              <StyledOutlinedInput
-                value={user?.organization?.orgName}
-                inputProps={{ "aria-labelledby": "organization" }}
-                readOnly
-              />
-            </StyledOrganizationField>
             <StyledField>
               <StyledLabel id="dataCommons">
                 Data Commons
