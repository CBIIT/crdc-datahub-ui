--- conflicted
+++ resolved
@@ -48,18 +48,6 @@
   color: "#D54309",
 }));
 
-<<<<<<< HEAD
-=======
-const StyledRadio = styled(Radio)((props) => ({
-  "& input": {
-    cursor: props.readOnly ? "not-allowed" : "pointer",
-  },
-  "& .radio-icon": {
-    backgroundColor: props.readOnly ? "#D2DFE9 !important" : "initial",
-  }
-}));
-
->>>>>>> b304aa8b
 const StyledFormControlLabel = styled(FormControlLabel)(() => ({
   "&.MuiFormControlLabel-root": {
     paddingRight: "10px",
