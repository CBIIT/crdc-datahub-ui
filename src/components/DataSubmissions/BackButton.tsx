<<<<<<< HEAD
import { FC } from "react";
import { useNavigate } from "react-router-dom";
import ArrowBackIcon from "@mui/icons-material/ArrowBack";
import { Button, ButtonProps, styled } from "@mui/material";
=======
import React, { FC } from 'react';
import { useNavigate } from 'react-router-dom';
import ArrowBackIcon from '@mui/icons-material/ArrowBack';
import { Button, ButtonProps, styled } from '@mui/material';
>>>>>>> ce0b73e9

const StyledBackButton = styled(Button)(() => ({
  color: "#2E5481",
  fontWeight: 700,
  fontSize: "14px",
  fontFamily: "'Nunito', 'Rubik', sans-serif",
  lineHeight: "19.6px",
  "&:hover": {
    background: "transparent",
  },
  "& svg": {
    marginRight: "4px",
  },
}));

type Props = {
  text?: string;
  navigateTo?: string;
} & ButtonProps;

const BackButton: FC<Props> = ({ text = "Back", navigateTo }) => {
  const navigate = useNavigate();

  const navigateToPath = () => {
    if (!navigateTo) {
      return;
    }

    navigate(navigateTo);
    window.scrollTo(0, 0);
  };

  return (
    <StyledBackButton
      variant="text"
      onClick={navigateToPath}
      startIcon={<ArrowBackIcon fontSize="small" />}
      disableElevation
      disableRipple
      disableFocusRipple
      disableTouchRipple
    >
      {text}
    </StyledBackButton>
  );
};

export default React.memo(BackButton);<|MERGE_RESOLUTION|>--- conflicted
+++ resolved
@@ -1,14 +1,7 @@
-<<<<<<< HEAD
-import { FC } from "react";
+import React, { FC } from "react";
 import { useNavigate } from "react-router-dom";
 import ArrowBackIcon from "@mui/icons-material/ArrowBack";
 import { Button, ButtonProps, styled } from "@mui/material";
-=======
-import React, { FC } from 'react';
-import { useNavigate } from 'react-router-dom';
-import ArrowBackIcon from '@mui/icons-material/ArrowBack';
-import { Button, ButtonProps, styled } from '@mui/material';
->>>>>>> ce0b73e9
 
 const StyledBackButton = styled(Button)(() => ({
   color: "#2E5481",
