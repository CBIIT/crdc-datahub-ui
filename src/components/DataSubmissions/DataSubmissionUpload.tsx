import { useEffect, useRef, useState } from "react";
import { useMutation } from "@apollo/client";
import { useParams } from "react-router-dom";
import { LoadingButton } from "@mui/lab";
import {
  AlertColor,
  Button,
  Stack,
  Typography,
  styled,
} from "@mui/material";
import RadioInput from "./RadioInput";
import { CREATE_BATCH, CreateBatchResp, UPDATE_BATCH, UpdateBatchResp } from "../../graphql";
import { useAuthContext } from "../Contexts/AuthContext";

const StyledUploadTypeText = styled(Typography)(() => ({
  color: "#083A50",
  fontFamily: "'Nunito', 'Rubik', sans-serif",
  fontSize: "16px",
  fontStyle: "normal",
  fontWeight: 700,
  lineHeight: "19.6px",
}));

const StyledMetadataText = styled(StyledUploadTypeText)(() => ({
  "&.MuiTypography-root": {
    color: "#000000",
  },
}));

const StyledUploadFilesButton = styled(Button)(() => ({
  display: "flex",
  flexDirection: "column",
  padding: "12px 20px",
  justifyContent: "center",
  alignItems: "center",
  borderRadius: "8px",
  background: "#005EA2",
  color: "#FFF",
  textAlign: "center",
  fontFamily: "'Nunito'",
  fontSize: "16px",
  fontStyle: "normal",
  fontWeight: 700,
  lineHeight: "16px",
  letterSpacing: "0.32px",
  textTransform: "none",
  "&.MuiButtonBase-root": {
    marginLeft: "auto",
    marginRight: "21.5px",
    minWidth: "137px",
  }
}));
const StyledChooseFilesButton = styled(LoadingButton)(() => ({
  display: "flex",
  flexDirection: "column",
  padding: "12px 22px",
  justifyContent: "center",
  alignItems: "center",
  borderRadius: "8px",
  border: "1px solid #6B7294",
  background: "#FFFFFF",
  textAlign: "center",
  color: "#000000",
  fontFamily: "'Nunito', 'Rubik', sans-serif",
  fontSize: "16px",
  fontStyle: "normal",
  fontWeight: 500,
  lineHeight: "19.6px",
  textTransform: "initial",
  height: "44px",
  boxShadow: "none",
  marginLeft: "12px",
  marginRight: "12px",
  "&.MuiButtonBase-root": {
    marginLeft: "15px",
  },
  "&:hover": {
    cursor: "pointer",
    background: "#C0DAF3"
  },
}));

const StyledFilesSelected = styled(Typography)(() => ({
  color: "#083A50",
  fontFamily: "'Nunito', 'Rubik', sans-serif",
  fontSize: "16px",
  fontStyle: "italic",
  fontWeight: 400,
  lineHeight: "19.6px",
  minWidth: "135px",
}));

const StyledUploadWrapper = styled(Stack)(() => ({
  paddingLeft: "24px",
  marginBottom: "19px"
}));

const StyledUploadActionWrapper = styled(Stack)(() => ({
  "&.MuiStack-root": {
    justifyContent: "center",
    alignItems: "center",
    marginLeft: "48px"
  }
}));

const VisuallyHiddenInput = styled("input")(() => ({
  display: "none !important",
}));

const UploadRoles: User["role"][] = ["Organization Owner"]; // and submission owner

type Props = {
  submitterID: string;
  readOnly?: boolean;
  onUpload: (message: string, severity: AlertColor) => void;
};

const DataSubmissionUpload = ({ submitterID, readOnly, onUpload }: Props) => {
  const { submissionId } = useParams();
  const { user } = useAuthContext();

  const [metadataIntention, setMetadataIntention] = useState<MetadataIntention>("New");
  const [selectedFiles, setSelectedFiles] = useState<FileList | null>(null);
  const [isUploading, setIsUploading] = useState<boolean>(false);
  const uploadMetatadataInputRef = useRef<HTMLInputElement>(null);
  const isSubmissionOwner = submitterID === user?._id;
  const canUpload = UploadRoles.includes(user?.role) || isSubmissionOwner;
  const acceptedExtensions = [".tsv", ".txt"];

  const [createBatch] = useMutation<CreateBatchResp>(CREATE_BATCH, {
    context: { clientName: 'backend' },
    fetchPolicy: 'no-cache'
  });

  const [updateBatch] = useMutation<UpdateBatchResp>(UPDATE_BATCH, {
    context: { clientName: 'backend' },
    fetchPolicy: 'no-cache'
  });

  // Intercept browser navigation actions (e.g. closing the tab) with unsaved changes
  useEffect(() => {
    const unloadHandler = (event: BeforeUnloadEvent) => {
      if (selectedFiles?.length > 0) {
        event.preventDefault();
        event.returnValue = 'You have unsaved form changes. Are you sure you want to leave?';
      }
    };

    window.addEventListener('beforeunload', unloadHandler);

    return () => {
      window.removeEventListener('beforeunload', unloadHandler);
    };
  });

  const handleChooseFilesClick = () => {
    if (!canUpload || readOnly) {
      return;
    }
    uploadMetatadataInputRef?.current?.click();
  };

  const handleChooseFiles = (event: React.ChangeEvent<HTMLInputElement>) => {
    const { files } = event?.target || {};

    if (!files) {
      setSelectedFiles(null);
      return;
    }

    // Filter out any file that is not an accepted file extension
    const filteredFiles = Array.from(files)?.filter((file: File) => acceptedExtensions.some((ext) => file.name?.toLowerCase()?.endsWith(ext)));
    if (!filteredFiles?.length) {
      setSelectedFiles(null);
      return;
    }

    // Add the files back to a FileList
    const dataTransfer = new DataTransfer();
    filteredFiles.forEach((file) => dataTransfer?.items?.add(file));

    setSelectedFiles(dataTransfer?.files);
  };

  const createNewBatch = async (): Promise<NewBatch> => {
    if (!selectedFiles?.length) {
      return null;
    }

    try {
      const formattedFiles: FileInput[] = Array.from(selectedFiles)?.map((file) => ({ fileName: file.name, size: file.size }));
      const { data: batch, errors } = await createBatch({
        variables: {
          submissionID: submissionId,
          type: "metadata",
          metadataIntention,
          files: formattedFiles,
        }
      });

      if (errors) {
        throw new Error("Unexpected network error");
      }

      return batch?.createBatch;
    } catch (err) {
      // Unable to initiate upload process so all failed
      onUploadFail(selectedFiles?.length);
      return null;
    }
  };

  const handleUploadFiles = async () => {
    if (!selectedFiles?.length || !canUpload || readOnly) {
      return;
    }

    setIsUploading(true);
    const newBatch: NewBatch = await createNewBatch();
    if (!newBatch) {
      return;
    }

    const uploadResult: UploadResult[] = [];

    const uploadPromises = newBatch.files?.map(async (file: FileURL) => {
      const selectedFile: File = Array.from(selectedFiles).find((f) => f.name === file.fileName);
      try {
        const res = await fetch(file.signedURL, {
          method: "PUT",
          body: selectedFile,
          headers: {
            'Content-Type': 'text/tab-separated-values',
          }
        });
        if (!res.ok) {
          throw new Error("Unexpected network error");
        }
        uploadResult.push({ fileName: file.fileName, succeeded: true, errors: null });
      } catch (err) {
        uploadResult.push({ fileName: file.fileName, succeeded: false, errors: err?.toString() });
      }
    });

    // Wait for all uploads to finish
    await Promise.allSettled(uploadPromises);
    onBucketUpload(newBatch._id, uploadResult);
  };

  const onBucketUpload = async (batchID: string, files: UploadResult[]) => {
    let failedFilesCount = 0;
    files?.forEach((file) => {
      if (!file.succeeded) {
        failedFilesCount++;
      }
    });

    try {
      const { errors } = await updateBatch({
        variables: {
          batchID,
          files
        }
      });

      if (errors) {
        throw new Error("Unexpected network error");
      }
      if (failedFilesCount > 0) {
        onUploadFail(failedFilesCount);
        return;
      }
      // Batch upload completed successfully
      onUpload(`${selectedFiles.length} ${selectedFiles.length > 1 ? "Files" : "File"} successfully uploaded`, "success");
      setIsUploading(false);
      setSelectedFiles(null);
      if (uploadMetatadataInputRef.current) {
        uploadMetatadataInputRef.current.value = "";
      }
    } catch (err) {
      // Unable to let BE know of upload result so all fail
      onUploadFail(selectedFiles?.length);
    }
  };

  const onUploadFail = (fileCount = 0) => {
    onUpload(`${fileCount} ${fileCount > 1 ? "Files" : "File"} failed to upload`, "error");
    setSelectedFiles(null);
    setIsUploading(false);
    if (uploadMetatadataInputRef.current) {
      uploadMetatadataInputRef.current.value = "";
    }
  };

  return (
    <StyledUploadWrapper direction="row" alignItems="center" spacing={1.25}>
      <RadioInput
        id="data-submission-dashboard-upload-type"
        label="Upload Type"
        value={metadataIntention}
        onChange={(_event, value: MetadataIntention) => setMetadataIntention(value)}
        options={[{ label: "New", value: "New", disabled: !canUpload }, { label: "Update", value: "Update", disabled: !canUpload }]}
        gridWidth={4}
        readOnly={readOnly}
        inline
        row
      />
      <StyledUploadActionWrapper direction="row">
        <StyledMetadataText variant="body2">Metadata Files</StyledMetadataText>
        <VisuallyHiddenInput
          ref={uploadMetatadataInputRef}
          type="file"
          accept={acceptedExtensions.toString()}
          aria-label="Upload metadata files"
          onChange={handleChooseFiles}
          readOnly={readOnly}
          multiple
        />
        <StyledChooseFilesButton
          variant="outlined"
          onClick={handleChooseFilesClick}
          disabled={readOnly || isUploading || !canUpload}
        >
          Choose Files
        </StyledChooseFilesButton>
        <StyledFilesSelected variant="body1">
          {selectedFiles?.length ? `${selectedFiles.length} ${selectedFiles.length > 1 ? "files" : "file"} selected` : "No files selected"}
        </StyledFilesSelected>
      </StyledUploadActionWrapper>
      <StyledUploadFilesButton
        variant="contained"
        onClick={handleUploadFiles}
        disabled={readOnly || !selectedFiles?.length || !canUpload || isUploading}
        disableElevation
        disableRipple
        disableTouchRipple
      >
<<<<<<< HEAD
        {isUploading ? "Uploading..." : "Upload"}
=======
        Upload
>>>>>>> 04b422a6
      </StyledUploadFilesButton>
    </StyledUploadWrapper>
  );
};

export default DataSubmissionUpload;<|MERGE_RESOLUTION|>--- conflicted
+++ resolved
@@ -336,11 +336,7 @@
         disableRipple
         disableTouchRipple
       >
-<<<<<<< HEAD
         {isUploading ? "Uploading..." : "Upload"}
-=======
-        Upload
->>>>>>> 04b422a6
       </StyledUploadFilesButton>
     </StyledUploadWrapper>
   );
