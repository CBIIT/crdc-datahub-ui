import { useEffect, useRef, useState } from "react";
import { useMutation } from "@apollo/client";
import { useParams } from "react-router-dom";
import { LoadingButton } from "@mui/lab";
import { VariantType } from "notistack";
import {
  Button,
  Stack,
  Typography,
  styled,
} from "@mui/material";
import RadioInput from "./RadioInput";
import { CREATE_BATCH, CreateBatchResp, UPDATE_BATCH, UpdateBatchResp } from "../../graphql";
import { useAuthContext } from "../Contexts/AuthContext";
import DeleteDialog from "../../content/dataSubmissions/DeleteDialog";
import FlowWrapper from './FlowWrapper';

const StyledUploadTypeText = styled(Typography)(() => ({
  color: "#083A50",
  fontFamily: "'Nunito', 'Rubik', sans-serif",
  fontSize: "16px",
  fontStyle: "normal",
  fontWeight: 700,
  lineHeight: "19.6px",
}));

const StyledMetadataText = styled(StyledUploadTypeText)(() => ({
  "&.MuiTypography-root": {
    color: "#000000",
  },
}));

const StyledUploadFilesButton = styled(Button)(() => ({
  minWidth: "137px",
  minHeight: "44px",
  padding: "10px",
  color: "#FFF",
  fontFamily: "'Nunito'",
  fontSize: "16px",
  fontStyle: "normal",
  lineHeight: "24px",
  letterSpacing: "0.32px",
  textTransform: "none",
  "&.MuiButtonBase-root": {
    marginLeft: "auto",
<<<<<<< HEAD
    marginRight: "21.5px",
=======
    minWidth: "137px",
>>>>>>> 504c8180
  }
}));
const StyledChooseFilesButton = styled(LoadingButton)(() => ({
  minWidth: "137px",
  minHeight: "44px",
  padding: "10px",
  fontFamily: "'Nunito', 'Rubik', sans-serif",
  fontSize: "16px",
  fontStyle: "normal",
  fontWeight: 500,
  lineHeight: "24px",
  textTransform: "initial",
  marginLeft: "12px",
  marginRight: "12px",
  "&.MuiButtonBase-root": {
    marginLeft: "15px",
  },
}));

const StyledFilesSelected = styled(Typography)(() => ({
  color: "#083A50",
  fontFamily: "'Nunito', 'Rubik', sans-serif",
  fontSize: "16px",
  fontStyle: "italic",
  fontWeight: 400,
  lineHeight: "19.6px",
  minWidth: "135px",
}));

const StyledUploadActionWrapper = styled(Stack)(() => ({
  "&.MuiStack-root": {
    justifyContent: "center",
    alignItems: "center",
    marginLeft: "48px"
  }
}));

const VisuallyHiddenInput = styled("input")(() => ({
  display: "none !important",
}));

const UploadRoles: User["role"][] = ["Organization Owner"]; // and submission owner

type Props = {
  submission: Submission;
  readOnly?: boolean;
  onCreateBatch: () => void;
  onUpload: (message: string, severity: VariantType) => void;
};

const DataSubmissionUpload = ({ submission, readOnly, onCreateBatch, onUpload }: Props) => {
  const { submissionId } = useParams();
  const { user } = useAuthContext();

  const [metadataIntention, setMetadataIntention] = useState<MetadataIntention>("New");
  const [selectedFiles, setSelectedFiles] = useState<FileList | null>(null);
  const [isUploading, setIsUploading] = useState<boolean>(false);
  const [openDeleteDialog, setOpenDeleteDialog] = useState<boolean>(false);
  const uploadMetadataInputRef = useRef<HTMLInputElement>(null);
  const isSubmissionOwner = submission?.submitterID === user?._id;
  const canUpload = UploadRoles.includes(user?.role) || isSubmissionOwner;
  const isNewSubmission = !submission?.metadataValidationStatus && !submission?.fileValidationStatus;
  const acceptedExtensions = [".tsv", ".txt"];
  const metadataIntentionOptions = [
    { label: "New", value: "New", disabled: !canUpload },
    { label: "Update", value: "Update", disabled: !canUpload || isNewSubmission },
    { label: "Delete", value: "Delete", disabled: !canUpload || isNewSubmission },
  ];

  const [createBatch] = useMutation<CreateBatchResp>(CREATE_BATCH, {
    context: { clientName: 'backend' },
    fetchPolicy: 'no-cache'
  });

  const [updateBatch] = useMutation<UpdateBatchResp>(UPDATE_BATCH, {
    context: { clientName: 'backend' },
    fetchPolicy: 'no-cache'
  });

  // Intercept browser navigation actions (e.g. closing the tab) with unsaved changes
  useEffect(() => {
    const unloadHandler = (event: BeforeUnloadEvent) => {
      if (selectedFiles?.length > 0) {
        event.preventDefault();
        event.returnValue = 'You have unsaved form changes. Are you sure you want to leave?';
      }
    };

    window.addEventListener('beforeunload', unloadHandler);

    return () => {
      window.removeEventListener('beforeunload', unloadHandler);
    };
  });

  const handleChooseFilesClick = () => {
    if (!canUpload || readOnly) {
      return;
    }
    uploadMetadataInputRef?.current?.click();
  };

  const handleChooseFiles = (event: React.ChangeEvent<HTMLInputElement>) => {
    const { files } = event?.target || {};

    if (!files) {
      setSelectedFiles(null);
      return;
    }

    // Filter out any file that is not an accepted file extension
    const filteredFiles = Array.from(files)?.filter((file: File) => acceptedExtensions.some((ext) => file.name?.toLowerCase()?.endsWith(ext)));
    if (!filteredFiles?.length) {
      setSelectedFiles(null);
      return;
    }

    // Add the files back to a FileList
    const dataTransfer = new DataTransfer();
    filteredFiles.forEach((file) => dataTransfer?.items?.add(file));

    setSelectedFiles(dataTransfer?.files);
  };

  const createNewBatch = async (): Promise<NewBatch> => {
    if (!selectedFiles?.length) {
      return null;
    }

    try {
      const formattedFiles: FileInput[] = Array.from(selectedFiles)?.map((file) => ({ fileName: file.name, size: file.size }));
      const { data: batch, errors } = await createBatch({
        variables: {
          submissionID: submissionId,
          type: "metadata",
          metadataIntention,
          files: formattedFiles,
        }
      });

      if (errors) {
        throw new Error("Unexpected network error");
      }

      return batch?.createBatch;
    } catch (err) {
      // Unable to initiate upload process so all failed
      onUploadFail(selectedFiles?.length);
      return null;
    }
  };

  const handleUploadFiles = async () => {
    if (!selectedFiles?.length || !canUpload || readOnly) {
      return;
    }

    setIsUploading(true);
    const newBatch: NewBatch = await createNewBatch();
    if (!newBatch) {
      return;
    }
    onCreateBatch();

    const uploadResult: UploadResult[] = [];

    const uploadPromises = newBatch.files?.map(async (file: FileURL) => {
      const selectedFile: File = Array.from(selectedFiles).find((f) => f.name === file.fileName);
      try {
        const res = await fetch(file.signedURL, {
          method: "PUT",
          body: selectedFile,
          headers: {
            'Content-Type': 'text/tab-separated-values',
          }
        });
        if (!res.ok) {
          throw new Error("Unexpected network error");
        }
        uploadResult.push({ fileName: file.fileName, succeeded: true, errors: null });
      } catch (err) {
        uploadResult.push({ fileName: file.fileName, succeeded: false, errors: err?.toString() });
      }
    });

    // Wait for all uploads to finish
    await Promise.allSettled(uploadPromises);
    onBucketUpload(newBatch._id, uploadResult);
  };

  const onBucketUpload = async (batchID: string, files: UploadResult[]) => {
    let failedFilesCount = 0;
    files?.forEach((file) => {
      if (!file.succeeded) {
        failedFilesCount++;
      }
    });

    try {
      const { errors } = await updateBatch({
        variables: {
          batchID,
          files
        }
      });

      if (errors) {
        throw new Error("Unexpected network error");
      }
      if (failedFilesCount > 0) {
        onUploadFail(failedFilesCount);
        return;
      }
      // Batch upload completed successfully
      onUpload(`${selectedFiles.length} ${selectedFiles.length > 1 ? "Files" : "File"} successfully ${metadataIntention === "Delete" ? "deleted" : "uploaded"}`, "success");
      setIsUploading(false);
      setSelectedFiles(null);
      if (uploadMetadataInputRef.current) {
        uploadMetadataInputRef.current.value = "";
      }
    } catch (err) {
      // Unable to let BE know of upload result so all fail
      onUploadFail(selectedFiles?.length);
    }
  };

  const onUploadFail = (fileCount = 0) => {
    onUpload(`${fileCount} ${fileCount > 1 ? "Files" : "File"} failed to ${metadataIntention === "Delete" ? "delete" : "upload"}`, "error");
    setSelectedFiles(null);
    setIsUploading(false);
    if (uploadMetadataInputRef.current) {
      uploadMetadataInputRef.current.value = "";
    }
  };

  const onCloseDeleteDialog = () => {
    setOpenDeleteDialog(false);
  };

  const onDeleteUpload = () => {
    setOpenDeleteDialog(false);
    handleUploadFiles();
  };

  return (
    <FlowWrapper title="Upload Data" borderColor="#8FC8D5" hoverColor="#92E7FA">
      <Stack direction="row" alignItems="center" spacing={1.25}>
        <RadioInput
          id="data-submission-dashboard-upload-type"
          label="Upload Type:"
          value={metadataIntention}
          onChange={(_event, value: MetadataIntention) => !readOnly && setMetadataIntention(value)}
          options={metadataIntentionOptions}
          gridWidth={4}
          readOnly={readOnly}
          inline
          row
        />
<<<<<<< HEAD
        <StyledChooseFilesButton
          variant="contained"
          color="info"
          onClick={handleChooseFilesClick}
          disabled={readOnly || isUploading || !canUpload}
        >
          Choose Files
        </StyledChooseFilesButton>
        <StyledFilesSelected variant="body1">
          {selectedFiles?.length ? `${selectedFiles.length} ${selectedFiles.length > 1 ? "files" : "file"} selected` : "No files selected"}
        </StyledFilesSelected>
      </StyledUploadActionWrapper>
      <StyledUploadFilesButton
        variant="contained"
        color="info"
        onClick={() => (metadataIntention === "Delete" ? setOpenDeleteDialog(true) : handleUploadFiles())}
        disabled={readOnly || !selectedFiles?.length || !canUpload || isUploading}
        disableElevation
        disableRipple
        disableTouchRipple
      >
        {isUploading ? "Uploading..." : "Upload"}
      </StyledUploadFilesButton>

      <DeleteDialog
        open={openDeleteDialog}
        onClose={onCloseDeleteDialog}
        onConfirm={onDeleteUpload}
      />
    </StyledUploadWrapper>
=======
        <StyledUploadActionWrapper direction="row">
          <StyledMetadataText variant="body2">Metadata Files</StyledMetadataText>
          <VisuallyHiddenInput
            ref={uploadMetadataInputRef}
            type="file"
            accept={acceptedExtensions.toString()}
            aria-label="Upload metadata files"
            onChange={handleChooseFiles}
            readOnly={readOnly}
            multiple
          />
          <StyledChooseFilesButton
            variant="outlined"
            onClick={handleChooseFilesClick}
            disabled={readOnly || isUploading || !canUpload}
          >
            Choose Files
          </StyledChooseFilesButton>
          <StyledFilesSelected variant="body1">
            {selectedFiles?.length ? `${selectedFiles.length} ${selectedFiles.length > 1 ? "files" : "file"} selected` : "No files selected"}
          </StyledFilesSelected>
        </StyledUploadActionWrapper>
        <StyledUploadFilesButton
          variant="contained"
          onClick={() => (metadataIntention === "Delete" ? setOpenDeleteDialog(true) : handleUploadFiles())}
          disabled={readOnly || !selectedFiles?.length || !canUpload || isUploading}
          disableElevation
          disableRipple
          disableTouchRipple
        >
          {isUploading ? "Uploading..." : "Upload"}
        </StyledUploadFilesButton>

        <DeleteDialog
          open={openDeleteDialog}
          onClose={onCloseDeleteDialog}
          onConfirm={onDeleteUpload}
        />
      </Stack>
    </FlowWrapper>
>>>>>>> 504c8180
  );
};

export default DataSubmissionUpload;<|MERGE_RESOLUTION|>--- conflicted
+++ resolved
@@ -43,11 +43,8 @@
   textTransform: "none",
   "&.MuiButtonBase-root": {
     marginLeft: "auto",
-<<<<<<< HEAD
     marginRight: "21.5px",
-=======
     minWidth: "137px",
->>>>>>> 504c8180
   }
 }));
 const StyledChooseFilesButton = styled(LoadingButton)(() => ({
@@ -306,38 +303,6 @@
           inline
           row
         />
-<<<<<<< HEAD
-        <StyledChooseFilesButton
-          variant="contained"
-          color="info"
-          onClick={handleChooseFilesClick}
-          disabled={readOnly || isUploading || !canUpload}
-        >
-          Choose Files
-        </StyledChooseFilesButton>
-        <StyledFilesSelected variant="body1">
-          {selectedFiles?.length ? `${selectedFiles.length} ${selectedFiles.length > 1 ? "files" : "file"} selected` : "No files selected"}
-        </StyledFilesSelected>
-      </StyledUploadActionWrapper>
-      <StyledUploadFilesButton
-        variant="contained"
-        color="info"
-        onClick={() => (metadataIntention === "Delete" ? setOpenDeleteDialog(true) : handleUploadFiles())}
-        disabled={readOnly || !selectedFiles?.length || !canUpload || isUploading}
-        disableElevation
-        disableRipple
-        disableTouchRipple
-      >
-        {isUploading ? "Uploading..." : "Upload"}
-      </StyledUploadFilesButton>
-
-      <DeleteDialog
-        open={openDeleteDialog}
-        onClose={onCloseDeleteDialog}
-        onConfirm={onDeleteUpload}
-      />
-    </StyledUploadWrapper>
-=======
         <StyledUploadActionWrapper direction="row">
           <StyledMetadataText variant="body2">Metadata Files</StyledMetadataText>
           <VisuallyHiddenInput
@@ -350,7 +315,8 @@
             multiple
           />
           <StyledChooseFilesButton
-            variant="outlined"
+            variant="contained"
+            color="info"
             onClick={handleChooseFilesClick}
             disabled={readOnly || isUploading || !canUpload}
           >
@@ -362,6 +328,7 @@
         </StyledUploadActionWrapper>
         <StyledUploadFilesButton
           variant="contained"
+          color="info"
           onClick={() => (metadataIntention === "Delete" ? setOpenDeleteDialog(true) : handleUploadFiles())}
           disabled={readOnly || !selectedFiles?.length || !canUpload || isUploading}
           disableElevation
@@ -378,7 +345,6 @@
         />
       </Stack>
     </FlowWrapper>
->>>>>>> 504c8180
   );
 };
 
