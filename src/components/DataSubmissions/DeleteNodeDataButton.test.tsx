--- conflicted
+++ resolved
@@ -745,13 +745,8 @@
       wrapper: (props) => <TestParent {...props} user={{ role: "Submitter", permissions: [] }} />,
     });
 
-<<<<<<< HEAD
     expect(queryByTestId("delete-node-data-button")).not.toBeInTheDocument();
   });
-=======
-      expect(queryByTestId("delete-node-data-button")).not.toBeInTheDocument();
-    }
-  );
 
   it.each<SubmissionStatus>(["New", "In Progress", "Rejected", "Withdrawn"])(
     "should (implicitly) be enabled for the Submission Status %s",
@@ -774,5 +769,4 @@
       expect(getByTestId("delete-node-data-button")).toBeDisabled();
     }
   );
->>>>>>> 6bee958a
 });