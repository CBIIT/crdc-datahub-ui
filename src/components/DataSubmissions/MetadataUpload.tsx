import React, { ReactElement, useEffect, useMemo, useRef, useState } from "react";
import { useMutation } from "@apollo/client";
import { LoadingButton } from "@mui/lab";
import { isEqual } from "lodash";
import { VariantType } from "notistack";
import { Button, Stack, Typography, styled } from "@mui/material";
import Tooltip from "../Tooltip";
import {
  CREATE_BATCH,
  CreateBatchInput,
  CreateBatchResp,
  UPDATE_BATCH,
  UpdateBatchResp,
} from "../../graphql";
import { useAuthContext } from "../Contexts/AuthContext";
import { useSubmissionContext } from "../Contexts/SubmissionContext";
import FlowWrapper from "./FlowWrapper";
import { Logger } from "../../utils";
import { hasPermission } from "../../config/AuthPermissions";
import { TOOLTIP_TEXT } from "../../config/DashboardTooltips";
import NavigatorLink from "./NavigatorLink";
import ModelSelection from "../ModelSelection";

const StyledUploadTypeText = styled(Typography)(() => ({
  color: "#083A50",
  fontFamily: "'Nunito', 'Rubik', sans-serif",
  fontSize: "16px",
  fontStyle: "normal",
  fontWeight: 700,
  lineHeight: "19.6px",
}));

const StyledMetadataText = styled(StyledUploadTypeText)(() => ({
  "&.MuiTypography-root": {
    color: "#000000",
  },
}));

const StyledUploadFilesButton = styled(Button)(() => ({
  minWidth: "137px",
  padding: "10px",
  color: "#FFF",
  fontFamily: "'Nunito'",
  fontSize: "16px",
  fontStyle: "normal",
  lineHeight: "24px",
  letterSpacing: "0.32px",
  textTransform: "none",
  "&.MuiButtonBase-root": {
    marginLeft: "auto",
    minWidth: "137px",
  },
}));

const StyledChooseFilesButton = styled(LoadingButton)(() => ({
  minWidth: "137px",
  padding: "10px",
  fontFamily: "'Nunito', 'Rubik', sans-serif",
  fontSize: "16px",
  fontStyle: "normal",
  fontWeight: 500,
  lineHeight: "24px",
  textTransform: "initial",
  marginLeft: "12px",
  marginRight: "12px",
  "&.MuiButtonBase-root": {
    marginLeft: "15px",
  },
}));

const StyledFilesSelected = styled(Typography)(() => ({
  color: "#083A50",
  fontFamily: "'Nunito', 'Rubik', sans-serif",
  fontSize: "16px",
  fontStyle: "italic",
  fontWeight: 400,
  lineHeight: "19.6px",
  minWidth: "135px",
}));

const StyledUploadActionWrapper = styled(Stack)(() => ({
  "&.MuiStack-root": {
    justifyContent: "center",
    alignItems: "center",
  },
}));

const VisuallyHiddenInput = styled("input")(() => ({
  display: "none !important",
}));

const StyledTooltip = styled(Tooltip)(() => ({
  alignSelf: "start",
  marginTop: "3.5px",
}));

const StyledModelVersionText = styled(Typography)({
  color: "#000",
  fontWeight: 400,
  fontSize: "11.5px",
  textTransform: "uppercase",
  "& a": {
    paddingLeft: "3px",
    color: "#005A9E",
    fontWeight: 700,
    textTransform: "none",
  },
});

type Props = {
  /**
   * Explicitly force the component to be read-only
   */
  readOnly?: boolean;
  /**
   * Callback function to be called when a new batch is created
   */
  onCreateBatch: () => void;
  /**
   * Callback function to be called when the file upload is completed
   */
  onUpload: (message: string, severity: VariantType) => void;
};

/**
 * A component that handles the Metadata upload process for a Data Submission
 *
 * @param {Props} props
 * @returns {React.FC<Props>}
 */
const MetadataUpload = ({ readOnly, onCreateBatch, onUpload }: Props) => {
  const { data } = useSubmissionContext();
  const { user } = useAuthContext();

  const { getSubmission } = data || {};

  const [selectedFiles, setSelectedFiles] = useState<FileList | null>(null);
  const [isUploading, setIsUploading] = useState<boolean>(false);
  const uploadMetadataInputRef = useRef<HTMLInputElement>(null);
  const canUpload = hasPermission(user, "data_submission", "create", getSubmission);
  const acceptedExtensions = [".tsv", ".txt"];

  const [createBatch] = useMutation<CreateBatchResp, CreateBatchInput>(CREATE_BATCH, {
    context: { clientName: "backend" },
    fetchPolicy: "no-cache",
  });

  const [updateBatch] = useMutation<UpdateBatchResp>(UPDATE_BATCH, {
    context: { clientName: "backend" },
    fetchPolicy: "no-cache",
  });

  // Intercept browser navigation actions (e.g. closing the tab) with unsaved changes
  useEffect(() => {
    const unloadHandler = (event: BeforeUnloadEvent) => {
      if (selectedFiles?.length > 0) {
        event.preventDefault();
        event.returnValue = "You have unsaved form changes. Are you sure you want to leave?";
      }
    };

    window.addEventListener("beforeunload", unloadHandler);

    return () => {
      window.removeEventListener("beforeunload", unloadHandler);
    };
  });

  const handleChooseFilesClick = () => {
    if (!canUpload || readOnly) {
      return;
    }
    uploadMetadataInputRef?.current?.click();
  };

  const handleChooseFiles = (event: React.ChangeEvent<HTMLInputElement>) => {
    const { files } = event?.target || {};

    if (!files?.length) {
      setSelectedFiles(null);
      return;
    }

    // Filter out any file that is not an accepted file extension
    const filteredFiles = Array.from(files)?.filter((file: File) =>
      acceptedExtensions.some((ext) => file.name?.toLowerCase()?.endsWith(ext))
    );
    if (!filteredFiles?.length) {
      setSelectedFiles(null);
      return;
    }

    // Add the files back to a FileList
    const dataTransfer = new DataTransfer();
    filteredFiles.forEach((file) => dataTransfer?.items?.add(file));

    setSelectedFiles(dataTransfer?.files);
  };

  const onUploadFail = (fileCount = 0) => {
    onUpload(`${fileCount} ${fileCount > 1 ? "Files" : "File"} failed to upload`, "error");
    setSelectedFiles(null);
    setIsUploading(false);
    if (uploadMetadataInputRef.current) {
      uploadMetadataInputRef.current.value = "";
    }
  };

  const createNewBatch = async (): Promise<NewBatch> => {
    if (!selectedFiles?.length) {
      return null;
    }

    try {
      const { data: batch, errors } = await createBatch({
        variables: {
          submissionID: getSubmission?._id,
          type: "metadata",
          files: Array.from(selectedFiles)?.map((file) => file.name),
        },
      });

      if (errors) {
        throw new Error("Unexpected network error");
      }

      return batch?.createBatch;
    } catch (err) {
      // Unable to initiate upload process so all failed
      Logger.error("Error creating new batch", err);
      onUploadFail(selectedFiles?.length);
      return null;
    }
  };

  const onBucketUpload = async (batchID: string, files: UploadResult[]) => {
    let failedFilesCount = 0;
    files?.forEach((file) => {
      if (!file.succeeded) {
        failedFilesCount += 1;
      }
    });

    try {
      const { errors } = await updateBatch({
        variables: {
          batchID,
          files,
        },
      });

      if (errors) {
        throw new Error("Unexpected network error");
      }
      if (failedFilesCount > 0) {
        onUploadFail(failedFilesCount);
        return;
      }
      // Batch upload completed successfully
      onUpload(
        "The batch upload is in progress. You can check the upload status in the Data Activity tab once the upload is complete",
        "success"
      );
      setIsUploading(false);
      setSelectedFiles(null);
      if (uploadMetadataInputRef.current) {
        uploadMetadataInputRef.current.value = "";
      }
    } catch (err) {
      // Unable to let BE know of upload result so all fail
      onUploadFail(selectedFiles?.length);
    }
  };

  const handleUploadFiles = async () => {
    if (!selectedFiles?.length || !canUpload || readOnly) {
      return;
    }

    setIsUploading(true);
    const newBatch: NewBatch = await createNewBatch();
    if (!newBatch) {
      return;
    }
    onCreateBatch();

    const uploadResult: UploadResult[] = [];

    const uploadPromises = newBatch.files?.map(async (file: FileURL) => {
      const selectedFile: File = Array.from(selectedFiles).find((f) => f.name === file.fileName);
      try {
        const res = await fetch(file.signedURL, {
          method: "PUT",
          body: selectedFile,
          headers: {
            "Content-Type": "text/tab-separated-values",
          },
        });
        if (!res.ok) {
          throw new Error("Unexpected network error");
        }
        uploadResult.push({
          fileName: file.fileName,
          succeeded: true,
          errors: null,
        });
      } catch (err) {
        uploadResult.push({
          fileName: file.fileName,
          succeeded: false,
          errors: err?.toString(),
        });
      }
    });

    // Wait for all uploads to finish
    await Promise.allSettled(uploadPromises);
    onBucketUpload(newBatch._id, uploadResult);
  };

  const Actions: ReactElement = useMemo(
    () => (
      <StyledUploadFilesButton
        variant="contained"
        color="info"
        onClick={handleUploadFiles}
        data-testid="metadata-upload-file-upload-button"
        disabled={readOnly || !selectedFiles?.length || !canUpload || isUploading}
        disableElevation
        disableRipple
        disableTouchRipple
      >
        {isUploading ? "Uploading..." : "Upload"}
      </StyledUploadFilesButton>
    ),
    [selectedFiles, readOnly, canUpload, isUploading]
  );

  const Adornments: ReactElement = useMemo(
    () => (
      <Stack direction="row" alignItems="center" spacing={1.25}>
        <StyledTooltip
          placement="right"
          title={TOOLTIP_TEXT.FILE_UPLOAD.UPLOAD_METADATA}
          open={undefined}
          disableHoverListener={false}
        />
<<<<<<< HEAD
        {getSubmission?.dataCommons && getSubmission?.modelVersion && (
          <StyledModelVersionText data-testid="metadata-upload-model-version">
            {getSubmission.dataCommons} Data Model: <NavigatorLink submission={getSubmission} />
=======
        {submission?.dataCommonsDisplayName && submission?.modelVersion && (
          <StyledModelVersionText data-testid="metadata-upload-model-version">
            {submission.dataCommonsDisplayName} Data Model:{" "}
            <NavigatorLink submission={submission} />
>>>>>>> b422aaff
          </StyledModelVersionText>
        )}
        <ModelSelection />
      </Stack>
    ),
<<<<<<< HEAD
    [getSubmission]
=======
    [submission?.dataCommonsDisplayName, submission?.modelVersion]
>>>>>>> b422aaff
  );

  return (
    <FlowWrapper index={1} title="Upload Metadata" titleAdornment={Adornments} actions={Actions}>
      <Stack direction="row" alignItems="center" spacing={1.25}>
        <StyledUploadActionWrapper direction="row">
          <StyledMetadataText variant="body2">Metadata Files</StyledMetadataText>
          <VisuallyHiddenInput
            ref={uploadMetadataInputRef}
            type="file"
            accept={acceptedExtensions.toString()}
            data-testid="metadata-upload-file-input"
            aria-label="Upload metadata files"
            onChange={handleChooseFiles}
            readOnly={readOnly}
            multiple
          />
          <StyledChooseFilesButton
            variant="contained"
            color="info"
            onClick={handleChooseFilesClick}
            disabled={readOnly || isUploading || !canUpload}
            data-testid="metadata-upload-file-select-button"
          >
            Choose Files
          </StyledChooseFilesButton>
          <StyledFilesSelected variant="body1" data-testid="metadata-upload-file-count">
            {selectedFiles?.length
              ? `${selectedFiles.length} ${selectedFiles.length > 1 ? "files" : "file"} selected`
              : "No files selected"}
          </StyledFilesSelected>
        </StyledUploadActionWrapper>
      </Stack>
    </FlowWrapper>
  );
};

export default React.memo<Props>(MetadataUpload, (prevProps, nextProps) =>
  isEqual(prevProps, nextProps)
);<|MERGE_RESOLUTION|>--- conflicted
+++ resolved
@@ -345,26 +345,16 @@
           open={undefined}
           disableHoverListener={false}
         />
-<<<<<<< HEAD
-        {getSubmission?.dataCommons && getSubmission?.modelVersion && (
+        {getSubmission?.dataCommonsDisplayName && getSubmission?.modelVersion && (
           <StyledModelVersionText data-testid="metadata-upload-model-version">
-            {getSubmission.dataCommons} Data Model: <NavigatorLink submission={getSubmission} />
-=======
-        {submission?.dataCommonsDisplayName && submission?.modelVersion && (
-          <StyledModelVersionText data-testid="metadata-upload-model-version">
-            {submission.dataCommonsDisplayName} Data Model:{" "}
-            <NavigatorLink submission={submission} />
->>>>>>> b422aaff
+            {getSubmission.dataCommonsDisplayName} Data Model:{" "}
+            <NavigatorLink submission={getSubmission} />
           </StyledModelVersionText>
         )}
         <ModelSelection />
       </Stack>
     ),
-<<<<<<< HEAD
     [getSubmission]
-=======
-    [submission?.dataCommonsDisplayName, submission?.modelVersion]
->>>>>>> b422aaff
   );
 
   return (
