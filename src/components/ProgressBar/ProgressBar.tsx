import React, { FC, useEffect, useState } from 'react';
import { Link } from 'react-router-dom';
import styled from '@emotion/styled';
import {
  List, ListItemText, ListItemButton,
  Stack, ListItemAvatar
} from '@mui/material';
import config from '../../config/SectionConfig';
import { useFormContext } from '../Contexts/FormContext';
import StatusAdornment from './StatusAdornment';

type Props = {
  section: string;
};

type ProgressSection = {
  title: string;
  id: string;
  url: string;
  icon: SectionStatus | "Review" | "ReviewDisabled";
  disabled?: boolean;
  selected?: boolean;
};

const StyledList = styled(List)({
  marginTop: "22px",
  width: '250px',
  "& a": {
    color: "inherit",
    textDecoration: "none",
    cursor: "unset",
  },
  "& a:not(:first-of-type) .MuiStack-root": {
    marginTop: "24px",
  },
  "& .MuiListItemText-root": {
    margin: 0,
  },
  "& .MuiListItemText-primary": {
    color: "#737373",
    fontWeight: "700",
  },
  "& .Mui-selected .MuiListItemText-primary": {
    color: "#156071",
  },
});

const StyledAvatar = styled(ListItemAvatar)({
  minWidth: "43px",
});

const StyledButton = styled(ListItemButton)({
  padding: "12px 14px",
  borderRadius: "8px",
  "&.Mui-selected": {
    background: "#DDF4F4",
  },
  "&.Mui-disabled": {
    cursor: "not-allowed !important",
  },
});

/**
 * Form Section Progress Bar Component
 *
 * @param {Props} props
 * @returns {JSX.Element}
 */
const ProgressBar: FC<Props> = ({ section }) => {
  const sectionKeys = Object.keys(config);

  const { data } = useFormContext();
  const { _id, sections: sectionStatuses } = data;

  const [sections, setSections] = useState<ProgressSection[]>([]);

  useEffect(() => {
    const newSections: ProgressSection[] = [];
    let completedSections = 0;

    // Dynamically build the progress bar with section statuses
    sectionKeys.forEach((s) => {
<<<<<<< HEAD
      const { title, urlPath } = config[s];
=======
      const { title, id } = config[s];
>>>>>>> 1bd47c2d
      const status = sectionStatuses?.find((sec) => sec.name === s)?.status || "Not Started";
      completedSections += status === "Completed" ? 1 : 0;

      newSections.push({
        title,
<<<<<<< HEAD
        url: `/questionnaire/${_id}/${urlPath}`,
=======
        id,
        url: `/submission/${_id}/${s}`,
>>>>>>> 1bd47c2d
        icon: status,
        selected: urlPath === section,
      });
    });

    // Special icon for the review section
    const reviewSection = newSections.find((s) => s.title === "Review & Submit");
    if (reviewSection) {
      reviewSection.icon = completedSections === sectionKeys.length - 1 ? "Review" : "ReviewDisabled";
      reviewSection.disabled = completedSections !== sectionKeys.length - 1;
    }

    setSections(newSections);
  }, [section, sectionStatuses]);

  return (
    <StyledList>
      {sections.map(({ url, id, icon, title, disabled, selected }, idx) => (
        <Link
          id={`progress-bar-section-${id}`}
          key={title}
          to={url}
          style={{ pointerEvents: !disabled ? "initial" : "none" }}
          data-testid={`progress-bar-section-${idx}`}
          aria-disabled={disabled || false}
          aria-selected={selected}
        >
          <Stack direction="row" alignItems="center" justifyContent="center">
            <StyledAvatar>
              <StatusAdornment icon={icon} />
            </StyledAvatar>
            <StyledButton selected={selected} disabled={disabled}>
              <ListItemText primary={title} />
            </StyledButton>
          </Stack>
        </Link>
      ))}
    </StyledList>
  );
};

export default ProgressBar;<|MERGE_RESOLUTION|>--- conflicted
+++ resolved
@@ -80,24 +80,16 @@
 
     // Dynamically build the progress bar with section statuses
     sectionKeys.forEach((s) => {
-<<<<<<< HEAD
-      const { title, urlPath } = config[s];
-=======
       const { title, id } = config[s];
->>>>>>> 1bd47c2d
       const status = sectionStatuses?.find((sec) => sec.name === s)?.status || "Not Started";
       completedSections += status === "Completed" ? 1 : 0;
 
       newSections.push({
         title,
-<<<<<<< HEAD
-        url: `/questionnaire/${_id}/${urlPath}`,
-=======
         id,
         url: `/submission/${_id}/${s}`,
->>>>>>> 1bd47c2d
         icon: status,
-        selected: urlPath === section,
+        selected: s === section,
       });
     });
 
