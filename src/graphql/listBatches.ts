--- conflicted
+++ resolved
@@ -4,7 +4,7 @@
 const BaseBatchFragment = gql`
   fragment BaseBatchFragment on Batch {
     _id
-    # TODO: Need to add numeric ID here too
+    displayID
     createdAt
     updatedAt
   }
@@ -49,30 +49,8 @@
     ) {
       total
       batches {
-<<<<<<< HEAD
         ...BaseBatchFragment
         ...BatchFragment @skip(if: $partial)
-=======
-        _id
-        displayID
-        submissionID
-        type
-        metadataIntention
-        fileCount
-        files {
-          filePrefix
-          fileName
-          size
-          status
-          errors
-          createdAt
-          updatedAt
-        }
-        status
-        errors
-        createdAt
-        updatedAt
->>>>>>> 2a1f09ab
       }
     }
   }
