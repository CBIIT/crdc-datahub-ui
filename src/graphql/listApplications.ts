import gql from "graphql-tag";

export const query = gql`
  query listApplications($first: Int, $offset: Int, $orderBy: String, $sortDirection: String) {
    listApplications(
      first: $first
      offset: $offset
      orderBy: $orderBy
      sortDirection: $sortDirection
    ) {
      total
      applications {
        _id
        programName
        studyAbbreviation
        status
        createdAt
        updatedAt
        submittedDate
        applicant {
          applicantName
          applicantID
        }
<<<<<<< HEAD
=======
        organization {
          name
        }
        conditional
        pendingConditions
>>>>>>> d1264f14
      }
    }
  }
`;

export type Input = {
  first: number;
  offset: number;
  orderBy: string;
  sortDirection: Order;
};

export type Response = {
  listApplications: {
    total: number;
    applications: Omit<Application, "questionnaireData" | "organization">[];
  };
};<|MERGE_RESOLUTION|>--- conflicted
+++ resolved
@@ -21,14 +21,8 @@
           applicantName
           applicantID
         }
-<<<<<<< HEAD
-=======
-        organization {
-          name
-        }
         conditional
         pendingConditions
->>>>>>> d1264f14
       }
     }
   }
