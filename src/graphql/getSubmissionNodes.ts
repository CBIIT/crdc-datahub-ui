--- conflicted
+++ resolved
@@ -31,12 +31,8 @@
       sortDirection: $sortDirection
     ) {
       total
-<<<<<<< HEAD
+      IDPropName @skip(if: $partial)
       properties @skip(if: $partial)
-=======
-      IDPropName
-      properties
->>>>>>> 3b3c3ee2
       nodes {
         nodeID
         ...SubmissionNodeFragment @skip(if: $partial)
@@ -74,7 +70,6 @@
   partial?: boolean;
 };
 
-<<<<<<< HEAD
 export type Response =
   | {
       getSubmissionNodes: {
@@ -82,6 +77,11 @@
          * Total number of nodes in the submission.
          */
         total: number;
+        /**
+         * The ID/Key property of current node.
+         *
+         */
+        IDPropName: string;
         /**
          * The list of all node properties including parents
          */
@@ -99,29 +99,4 @@
         total: number;
         nodes: Pick<SubmissionNode, "nodeID">[];
       };
-    };
-=======
-export type Response = {
-  getSubmissionNodes: {
-    /**
-     * Total number of nodes in the submission.
-     */
-    total: number;
-    /**
-     * The ID/Key property of current node.
-     *
-     */
-    IDPropName: string;
-    /**
-     * The list of all node properties including parents
-     */
-    properties: string[];
-    /**
-     * An array of nodes matching the queried node type
-     *
-     * @note Unused values are omitted from the query. See the type definition for additional fields.
-     */
-    nodes: Pick<SubmissionNode, "nodeType" | "nodeID" | "props" | "status">[];
-  };
-};
->>>>>>> 3b3c3ee2
+    };