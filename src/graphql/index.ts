// Submission Request
export { mutation as REVIEW_APP } from "./reviewApplication";
export type { Response as ReviewAppResp } from "./reviewApplication";

export { mutation as REOPEN_APP } from "./reopenApplication";
export type { Response as ReopenAppResp } from "./reopenApplication";

export { mutation as APPROVE_APP } from "./approveApplication";
export type { Response as ApproveAppResp } from "./approveApplication";

export { mutation as REJECT_APP } from "./rejectApplication";
export type { Response as RejectAppResp } from "./rejectApplication";

export { mutation as SAVE_APP } from "./saveApplication";
export type { Response as SaveAppResp } from "./saveApplication";

export { mutation as SUBMIT_APP } from "./submitApplication";
export type { Response as SubmitAppResp } from "./submitApplication";

export { query as LAST_APP } from "./getMyLastApplication";
export type { Response as LastAppResp } from "./getMyLastApplication";

export { query as GET_APP } from "./getApplication";
export type { Response as GetAppResp } from "./getApplication";

export { mutation as UPDATE_MY_USER } from "./updateMyUser";
export type { Response as UpdateMyUserResp } from "./updateMyUser";

// Data Submissions
export { query as GET_SUBMISSION } from "./getSubmission";
export type { Response as GetSubmissionResp } from "./getSubmission";

export { query as GET_DATA_SUBMISSION_BATCH_FILES } from "./getDataSubmissionBatchFiles";
export type { Response as GetDataSubmissionBatchFilesResp } from "./getDataSubmissionBatchFiles";

<<<<<<< HEAD
export { mutation as SUBMISSION_ACTION } from "./submissionAction";
export type { Response as SubmissionActionResp } from "./submissionAction";
=======
export { mutation as CREATE_BATCH } from './createBatch';
export type { Response as CreateBatchResp } from './createBatch';

export { mutation as UPDATE_BATCH } from './updateBatch';
export type { Response as UpdateBatchResp } from './updateBatch';
>>>>>>> 77a70c70

export { query as LIST_BATCHES } from "./listBatches";
export type { Response as ListBatchesResp } from "./listBatches";

// User Profile
export { query as GET_USER } from "./getUser";
export type { Response as GetUserResp } from "./getUser";

export { query as LIST_USERS } from "./listUsers";
export type { Response as ListUsersResp } from "./listUsers";

export { mutation as EDIT_USER } from "./editUser";
export type { Response as EditUserResp } from "./editUser";

// Organizations
export { query as LIST_ORGS } from './listOrganizations';
export type { Response as ListOrgsResp } from './listOrganizations';

export { query as GET_ORG } from './getOrganization';
export type { Response as GetOrgResp } from './getOrganization';

export { mutation as EDIT_ORG } from './editOrganization';
export type { Response as EditOrgResp } from './editOrganization';

export { query as LIST_CURATORS } from './listActiveCurators';
export type { Response as ListCuratorsResp } from './listActiveCurators';

export { query as LIST_APPROVED_STUDIES } from './listApprovedStudies';
export type { Response as ListApprovedStudiesResp } from './listApprovedStudies';

export { mutation as CREATE_ORG } from './createOrganization';
export type { Response as CreateOrgResp } from './createOrganization';

// Misc.
export { mutation as GRANT_TOKEN } from './grantToken';
export type { Response as GrantTokenResp } from './grantToken';<|MERGE_RESOLUTION|>--- conflicted
+++ resolved
@@ -33,16 +33,14 @@
 export { query as GET_DATA_SUBMISSION_BATCH_FILES } from "./getDataSubmissionBatchFiles";
 export type { Response as GetDataSubmissionBatchFilesResp } from "./getDataSubmissionBatchFiles";
 
-<<<<<<< HEAD
 export { mutation as SUBMISSION_ACTION } from "./submissionAction";
 export type { Response as SubmissionActionResp } from "./submissionAction";
-=======
+
 export { mutation as CREATE_BATCH } from './createBatch';
 export type { Response as CreateBatchResp } from './createBatch';
 
 export { mutation as UPDATE_BATCH } from './updateBatch';
 export type { Response as UpdateBatchResp } from './updateBatch';
->>>>>>> 77a70c70
 
 export { query as LIST_BATCHES } from "./listBatches";
 export type { Response as ListBatchesResp } from "./listBatches";
