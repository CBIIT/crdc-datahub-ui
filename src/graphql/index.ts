// Submission Request
export { mutation as REVIEW_APP } from "./reviewApplication";
export type { Response as ReviewAppResp } from "./reviewApplication";

export { mutation as REOPEN_APP } from "./reopenApplication";
export type { Response as ReopenAppResp } from "./reopenApplication";

export { mutation as APPROVE_APP } from "./approveApplication";
export type { Response as ApproveAppResp } from "./approveApplication";

export { mutation as REJECT_APP } from "./rejectApplication";
export type { Response as RejectAppResp } from "./rejectApplication";

export { mutation as SAVE_APP } from "./saveApplication";
export type { Response as SaveAppResp } from "./saveApplication";

export { mutation as SUBMIT_APP } from "./submitApplication";
export type { Response as SubmitAppResp } from "./submitApplication";

export { query as LAST_APP } from "./getMyLastApplication";
export type { Response as LastAppResp } from "./getMyLastApplication";

export { query as GET_APP } from "./getApplication";
export type { Response as GetAppResp } from "./getApplication";

export { mutation as UPDATE_MY_USER } from "./updateMyUser";
export type { Response as UpdateMyUserResp } from "./updateMyUser";

// Data Submissions
export { query as GET_SUBMISSION } from "./getSubmission";
export type { Response as GetSubmissionResp } from "./getSubmission";

export { query as GET_DATA_SUBMISSION_BATCH_FILES } from "./getDataSubmissionBatchFiles";
export type { Response as GetDataSubmissionBatchFilesResp } from "./getDataSubmissionBatchFiles";

<<<<<<< HEAD
export { mutation as SUBMISSION_ACTION } from "./submissionAction";
export type { Response as SubmissionActionResp } from "./submissionAction";
=======
export { query as LIST_BATCHES } from "./listBatches";
export type { Response as ListBatchesResp } from "./listBatches";
>>>>>>> 7690168d

// User Profile
export { query as GET_USER } from "./getUser";
export type { Response as GetUserResp } from "./getUser";

export { query as LIST_USERS } from "./listUsers";
export type { Response as ListUsersResp } from "./listUsers";

export { mutation as EDIT_USER } from "./editUser";
export type { Response as EditUserResp } from "./editUser";

// Organizations
export { query as LIST_ORGS } from './listOrganizations';
export type { Response as ListOrgsResp } from './listOrganizations';

export { query as GET_ORG } from './getOrganization';
export type { Response as GetOrgResp } from './getOrganization';

export { mutation as EDIT_ORG } from './editOrganization';
export type { Response as EditOrgResp } from './editOrganization';

export { query as LIST_CURATORS } from './listActiveCurators';
export type { Response as ListCuratorsResp } from './listActiveCurators';

export { query as LIST_APPROVED_STUDIES } from './listApprovedStudies';
export type { Response as ListApprovedStudiesResp } from './listApprovedStudies';

export { mutation as CREATE_ORG } from './createOrganization';
export type { Response as CreateOrgResp } from './createOrganization';<|MERGE_RESOLUTION|>--- conflicted
+++ resolved
@@ -33,13 +33,11 @@
 export { query as GET_DATA_SUBMISSION_BATCH_FILES } from "./getDataSubmissionBatchFiles";
 export type { Response as GetDataSubmissionBatchFilesResp } from "./getDataSubmissionBatchFiles";
 
-<<<<<<< HEAD
 export { mutation as SUBMISSION_ACTION } from "./submissionAction";
 export type { Response as SubmissionActionResp } from "./submissionAction";
-=======
+
 export { query as LIST_BATCHES } from "./listBatches";
 export type { Response as ListBatchesResp } from "./listBatches";
->>>>>>> 7690168d
 
 // User Profile
 export { query as GET_USER } from "./getUser";
