// Submission Request
export { mutation as REVIEW_APP } from "./reviewApplication";
export type { Response as ReviewAppResp } from "./reviewApplication";

export { mutation as REOPEN_APP } from "./reopenApplication";
export type { Response as ReopenAppResp } from "./reopenApplication";

export { mutation as APPROVE_APP } from "./approveApplication";
export type { Response as ApproveAppResp } from "./approveApplication";

export { mutation as INQUIRE_APP } from "./inquireApplication";
export type { Response as InquireAppResp } from "./inquireApplication";

export { mutation as REJECT_APP } from "./rejectApplication";
export type { Response as RejectAppResp } from "./rejectApplication";

export { mutation as SAVE_APP } from "./saveApplication";
export type { Response as SaveAppResp } from "./saveApplication";

export { mutation as SUBMIT_APP } from "./submitApplication";
export type { Response as SubmitAppResp } from "./submitApplication";

export { query as LAST_APP } from "./getMyLastApplication";
export type { Response as LastAppResp } from "./getMyLastApplication";

export { query as GET_APP } from "./getApplication";
export type { Response as GetAppResp } from "./getApplication";

export { mutation as UPDATE_MY_USER } from "./updateMyUser";
export type { Response as UpdateMyUserResp } from "./updateMyUser";

// Data Submissions
export { query as GET_SUBMISSION } from "./getSubmission";
export type { Response as GetSubmissionResp } from "./getSubmission";

export { mutation as SUBMISSION_ACTION } from "./submissionAction";
export type { Response as SubmissionActionResp } from "./submissionAction";

export { mutation as CREATE_BATCH } from './createBatch';
export type { Response as CreateBatchResp } from './createBatch';

export { mutation as UPDATE_BATCH } from './updateBatch';
export type { Response as UpdateBatchResp } from './updateBatch';

export { query as LIST_BATCHES } from "./listBatches";
export type { Response as ListBatchesResp } from "./listBatches";

export { query as LIST_LOGS } from "./listLogs";
export type { Response as ListLogsResp } from "./listLogs";

<<<<<<< HEAD
export { mutation as VALIDATE_SUBMISSION } from "./validateSubmission";
export type { Response as ValidateSubmissionResp } from "./validateSubmission";
=======
export { query as SUBMISSION_QC_RESULTS } from "./submissionQCResults";
export type { Response as submissionQCResultsResp } from "./submissionQCResults";
>>>>>>> 342a62ca

// User Profile
export { query as GET_USER } from "./getUser";
export type { Response as GetUserResp } from "./getUser";

export { query as LIST_USERS } from "./listUsers";
export type { Response as ListUsersResp } from "./listUsers";

export { mutation as EDIT_USER } from "./editUser";
export type { Response as EditUserResp } from "./editUser";

// Organizations
export { query as LIST_ORGS } from './listOrganizations';
export type { Response as ListOrgsResp } from './listOrganizations';

export { query as GET_ORG } from './getOrganization';
export type { Response as GetOrgResp } from './getOrganization';

export { mutation as EDIT_ORG } from './editOrganization';
export type { Response as EditOrgResp } from './editOrganization';

export { query as LIST_CURATORS } from './listActiveCurators';
export type { Response as ListCuratorsResp } from './listActiveCurators';

export { query as LIST_APPROVED_STUDIES } from './listApprovedStudies';
export type { Response as ListApprovedStudiesResp } from './listApprovedStudies';

export { mutation as CREATE_ORG } from './createOrganization';
export type { Response as CreateOrgResp } from './createOrganization';

// Misc.
export { mutation as GRANT_TOKEN } from './grantToken';
export type { Response as GrantTokenResp } from './grantToken';<|MERGE_RESOLUTION|>--- conflicted
+++ resolved
@@ -48,13 +48,11 @@
 export { query as LIST_LOGS } from "./listLogs";
 export type { Response as ListLogsResp } from "./listLogs";
 
-<<<<<<< HEAD
+export { query as SUBMISSION_QC_RESULTS } from "./submissionQCResults";
+export type { Response as submissionQCResultsResp } from "./submissionQCResults";
+
 export { mutation as VALIDATE_SUBMISSION } from "./validateSubmission";
 export type { Response as ValidateSubmissionResp } from "./validateSubmission";
-=======
-export { query as SUBMISSION_QC_RESULTS } from "./submissionQCResults";
-export type { Response as submissionQCResultsResp } from "./submissionQCResults";
->>>>>>> 342a62ca
 
 // User Profile
 export { query as GET_USER } from "./getUser";
