--- conflicted
+++ resolved
@@ -68,7 +68,6 @@
   ${BaseQCResultFragment}
 `;
 
-<<<<<<< HEAD
 export type Input = {
   id: string;
   issueCode?: string;
@@ -79,14 +78,11 @@
   offset?: number;
   orderBy?: string;
   sortDirection?: string;
+  partial?: boolean;
 };
 
-export type Response = {
-  submissionQCResults: ValidationResult<QCResult>;
-=======
 export type Response<IsPartial = false> = {
   submissionQCResults: ValidationResult<
     IsPartial extends true ? Pick<QCResult, "errors"> : QCResult
   >;
->>>>>>> ee090ac9
 };