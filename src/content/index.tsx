import React, { FC, useState, useEffect } from 'react';
import styled from 'styled-components';
import { Dialog } from "@mui/material";
import { Link, useLocation } from 'react-router-dom';
import InactivityDialog from '../components/InactivityDialog/InactivityDialog';

const LoginDialog = styled(Dialog)`
  .MuiDialog-paper {
    width: 550px;
    height: 218px;
    border-radius: 8px;
    border: 2px solid var(--secondary-one, #0B7F99);
    background: linear-gradient(0deg, #F2F6FA 0%, #F2F6FA 100%), #2E4D7B;
    box-shadow: 0px 4px 45px 0px rgba(0, 0, 0, 0.40);
  }
  .buttonContainer {
    display: flex;
    justify-content: space-around;
  }
  .loginDialogText {
    margin-top: 57px;
    /* Body */
    font-family: Nunito;
    font-size: 16px;
    font-style: normal;
    font-weight: 400;
    line-height: 19.6px; /* 122.5% */
    text-align: center;
  }
  .loginDialogButton{
    display: flex;
    width: 128px;
    height: 42px;
    justify-content: center;
    align-items: center;
    border-radius: 8px;
    border: 1px solid #000;
    margin-top: 39px;
    text-decoration: none;
    color: rgba(0, 0, 0, 0.87);
  }
  .loginDialogButton:hover {
    cursor: pointer;
  }
  #loginDialogLinkToLogin{
    color:black;
  }
`;

const Home: FC = () => {
    const [showRedirectDialog, setShowRedirectDialog] = useState(false);
    const { state } = useLocation();
    let dialogRedirectPath = state?.path ?? "";
    let dialogLinkName = state?.name ?? "";
    useEffect(() => {
        if (state !== null) {
            dialogRedirectPath = state.path;
            dialogLinkName = state.name;
            setShowRedirectDialog(true);
        }
      }, []);
    return (
      <>
        <LoginDialog open={showRedirectDialog}>
          <pre className="loginDialogText">
            {/* eslint-disable-next-line react/jsx-one-expression-per-line */}
            Please <Link id="loginDialogLinkToLogin" to="/login" state={{ redirectURLOnLoginSuccess: dialogRedirectPath }} onClick={() => setShowRedirectDialog(false)}><strong>log in</strong></Link> to access {dialogLinkName}.
          </pre>
          <div className="buttonContainer">
            <div
              role="button"
              tabIndex={0}
              id="loginDialogCloseButton"
              className="loginDialogButton"
              onKeyDown={(e) => {
                    if (e.key === "Enter") {
                        setShowRedirectDialog(false);
                    }
                }}
              onClick={() => setShowRedirectDialog(false)}
            >
              <strong>Close</strong>
            </div>
            {/* <div
              role="button"
              tabIndex={0}
              id="loginDialogLoginButton"
              className="loginDialogButton"
              onKeyDown={(e) => {
                    if (e.key === "Enter") {
                        setShowRedirectDialog(false);
                    }
                }}
              onClick={() => setShowRedirectDialog(false)}
            >
              <strong>Log In</strong>

            </div> */}
            <Link
              id="loginDialogLoginButton" className="loginDialogButton"
              to="/login" state={{ redirectURLOnLoginSuccess: dialogRedirectPath }}
              onClick={() => setShowRedirectDialog(false)}
            >
              <strong>Log In</strong>
            </Link>
          </div>
<<<<<<< HEAD
        </LoginDialog>
=======

        </StyledDialog>
>>>>>>> 116cda32
        <div>This is Home Page</div>
        <InactivityDialog />
      </>
);
};

export default Home;<|MERGE_RESOLUTION|>--- conflicted
+++ resolved
@@ -104,12 +104,8 @@
               <strong>Log In</strong>
             </Link>
           </div>
-<<<<<<< HEAD
+
         </LoginDialog>
-=======
-
-        </StyledDialog>
->>>>>>> 116cda32
         <div>This is Home Page</div>
         <InactivityDialog />
       </>
