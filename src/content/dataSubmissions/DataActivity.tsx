--- conflicted
+++ resolved
@@ -11,33 +11,18 @@
   useRef,
   useState,
 } from "react";
-<<<<<<< HEAD
-import { useLazyQuery } from "@apollo/client";
-import { isEqual } from "lodash";
-import { Box, Button, styled, SxProps } from "@mui/material";
 import { useParams } from "react-router-dom";
-import { useSnackbar } from "notistack";
-import { LIST_BATCHES, ListBatchesResp } from "../../graphql";
-import GenericTable, { Column } from "../../components/GenericTable";
-import BatchTableContext from "./Contexts/BatchTableContext";
-=======
-
->>>>>>> a1e4eda0
+
 import {
   SubmissionCtxStatus,
   useSubmissionContext,
 } from "../../components/Contexts/SubmissionContext";
-<<<<<<< HEAD
-import { FormatDate, Logger } from "../../utils";
-import FileListDialog from "../../components/FileListDialog";
-=======
->>>>>>> a1e4eda0
 import ErrorDetailsDialog from "../../components/ErrorDetailsDialog";
 import FileListDialog from "../../components/FileListDialog";
 import GenericTable, { Column } from "../../components/GenericTable";
 import StyledTooltip from "../../components/StyledFormComponents/StyledTooltip";
 import { LIST_BATCHES, ListBatchesResp } from "../../graphql";
-import { FormatDate } from "../../utils";
+import { FormatDate, Logger } from "../../utils";
 
 import BatchTableContext from "./Contexts/BatchTableContext";
 
