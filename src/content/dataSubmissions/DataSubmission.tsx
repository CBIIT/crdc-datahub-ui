import { FC, useCallback, useEffect, useMemo, useRef } from "react";
import { useMutation } from "@apollo/client";
import { Box, Card, CardActions, CardContent, Container, Tabs, styled } from "@mui/material";
import { useSnackbar, VariantType } from "notistack";
import { useNavigate } from "react-router-dom";
import bannerPng from "../../assets/banner/submission_banner.png";
import summaryBannerPng from "../../assets/banner/summary_banner.png";
import LinkTab from "../../components/DataSubmissions/LinkTab";
import MetadataUpload from "../../components/DataSubmissions/MetadataUpload";
import { SUBMISSION_ACTION, SubmissionActionResp } from "../../graphql";
import DataSubmissionSummary from "../../components/DataSubmissions/DataSubmissionSummary";
import DataSubmissionActions from "./DataSubmissionActions";
import QualityControl from "./QualityControl";
import ValidationStatistics from "../../components/DataSubmissions/ValidationStatistics";
import ValidationControls from "../../components/DataSubmissions/ValidationControls";
import { useAuthContext } from "../../components/Contexts/AuthContext";
import {
  ReleaseInfo,
  shouldDisableRelease,
  shouldEnableSubmit,
} from "../../utils/dataSubmissionUtils";
import usePageTitle from "../../hooks/usePageTitle";
import BackButton from "../../components/DataSubmissions/BackButton";
import SubmittedData from "./SubmittedData";
import { UserGuide } from "../../components/DataSubmissions/UserGuide";
import { DataUpload } from "../../components/DataSubmissions/DataUpload";
import { useSearchParamsContext } from "../../components/Contexts/SearchParamsContext";
import { useSubmissionContext } from "../../components/Contexts/SubmissionContext";
import DataActivity, { DataActivityRef } from "./DataActivity";
import CrossValidation from "./CrossValidation";
import CopyAdornment from "../../components/DataSubmissions/CopyAdornment";
import { Logger } from "../../utils";
import { hasPermission } from "../../config/AuthPermissions";

const StyledBanner = styled("div")(({ bannerSrc }: { bannerSrc: string }) => ({
  background: `url(${bannerSrc})`,
  backgroundBlendMode: "luminosity, normal",
  backgroundSize: "cover",
  backgroundPosition: "center",
  width: "100%",
  height: "296px",
  zIndex: 0,
}));

const StyledBannerContentContainer = styled(Container)(({ padding }: { padding?: string }) => ({
  "&.MuiContainer-root": {
    padding: padding || "58px 73px 75px",
    marginTop: "-295px",
    width: "100%",
    height: "100%",
    position: "relative",
    zIndex: 1,
  },
}));

const StyledCard = styled(Card)(() => ({
  borderRadius: "8px",
  backgroundColor: "#FFFFFF",
  padding: 0,
  // boxShadow: "0px -5px 35px 0px rgba(53, 96, 160, 0.30)",
  "& .MuiCardContent-root": {
    padding: 0,
  },
  "& .MuiCardActions-root": {
    justifyContent: "center",
    alignItems: "center",
    paddingTop: 0,
    paddingBottom: 0,
    position: "relative",
  },
  "&.MuiPaper-root": {
    border: "1px solid #6CACDA",
    borderTopRightRadius: 0,
    borderTopLeftRadius: 0,
    overflow: "visible",
  },
  "&::after": {
    content: '""',
    position: "absolute",
    zIndex: 1,
    bottom: "50px",
    left: 0,
    pointerEvents: "none",
    backgroundImage: "linear-gradient(to bottom, rgba(255,255,255,0), rgba(251,253,255, 1) 20%)",
    width: "100%",
    height: "260px",
  },
}));

const StyledMainContentArea = styled("div")(() => ({
  position: "relative",
  zIndex: 2,
  borderRadius: 0,
  padding: "21px 40px 0",
}));

const StyledCardActions = styled(CardActions)(() => ({
  "&.MuiCardActions-root": {
    paddingTop: "32px",
  },
}));

const StyledTabs = styled(Tabs)(() => ({
  position: "relative",
  display: "flex",
  alignItems: "flex-end",
  zIndex: 3,
  "& .MuiTabs-flexContainer": {
    justifyContent: "center",
  },
  "& .MuiTabs-indicator": {
    display: "none !important",
  },
  "&::before": {
    content: '""',
    position: "absolute",
    bottom: 0,
    left: 0,
    right: 0,
    borderBottom: "1.25px solid #6CACDA",
    zIndex: 1,
  },
}));

const StyledWrapper = styled("div")({
  background: "#FBFDFF",
});

const StyledCardContent = styled(CardContent)({
  background: `url(${summaryBannerPng})`,
  backgroundSize: "auto",
  backgroundRepeat: "no-repeat",
  backgroundPosition: "top",
});

const StyledFlowContainer = styled(Box)({
  padding: "27px 59px 59px 60px",
});

const URLTabs = {
  UPLOAD_ACTIVITY: "upload-activity",
  VALIDATION_RESULTS: "validation-results",
  SUBMITTED_DATA: "data-view",
  CROSS_VALIDATION_RESULTS: "cross-validation-results",
};

const submissionLockedStatuses: SubmissionStatus[] = [
  "Submitted",
  "Released",
  "Completed",
  "Canceled",
];

type Props = {
  submissionId: string;
  tab: string;
};

const DataSubmission: FC<Props> = ({ submissionId, tab = URLTabs.UPLOAD_ACTIVITY }) => {
  usePageTitle(`Data Submission ${submissionId || ""}`);

  const navigate = useNavigate();
  const { user } = useAuthContext();
  const { enqueueSnackbar } = useSnackbar();
  const { lastSearchParams } = useSearchParamsContext();
  const { data, error, refetch: getSubmission, qcData, qcError } = useSubmissionContext();

  const dataSubmissionListPageUrl = `/data-submissions${
    lastSearchParams?.["/data-submissions"] ?? ""
  }`;
  const activityRef = useRef<DataActivityRef>(null);
  const hasUploadingBatches = useMemo<boolean>(
    () => data?.batchStatusList?.batches?.some((b) => b.status === "Uploading"),
    [data?.batchStatusList?.batches]
  );
  const crossValidationVisible: boolean = useMemo<boolean>(
    () =>
      hasPermission(user, "data_submission", "review", data?.getSubmission) &&
      data?.getSubmission?.crossSubmissionStatus !== null,
    [user, data?.getSubmission]
  );
  const isValidTab =
    tab &&
    Object.values(URLTabs).includes(tab) &&
    (tab !== URLTabs.CROSS_VALIDATION_RESULTS || crossValidationVisible);

  const submitInfo: SubmitButtonResult = useMemo(() => {
    if (!data?.getSubmission?._id || hasUploadingBatches) {
      return { enabled: false };
    }

<<<<<<< HEAD
    return shouldEnableSubmit(data.getSubmission, user);
  }, [data?.getSubmission, user, hasUploadingBatches]);
=======
    return shouldEnableSubmit(data.getSubmission, qcData?.submissionQCResults?.results, user?.role);
  }, [data?.getSubmission, user, hasUploadingBatches, SubmitDataSubmissionRoles]);
>>>>>>> 6bee958a
  const releaseInfo: ReleaseInfo = useMemo(
    () => shouldDisableRelease(data?.getSubmission),
    [data?.getSubmission?.crossSubmissionStatus, data?.getSubmission?.otherSubmissions]
  );

  const [submissionAction] = useMutation<SubmissionActionResp>(SUBMISSION_ACTION, {
    context: { clientName: "backend" },
    fetchPolicy: "no-cache",
  });

  const updateSubmissionAction = async (action: SubmissionAction, reviewComment?: string) => {
    if (!submissionId) {
      return;
    }

    try {
      const { data: d, errors } = await submissionAction({
        variables: {
          submissionID: submissionId,
          action,
          comment: reviewComment,
        },
      });
      if (errors || !d?.submissionAction?._id) {
        Logger.error("Submission Action Error", errors);
        throw new Error(`Error occurred while performing '${action}' submission action.`);
      }
      await getSubmission();
    } catch (err) {
      enqueueSnackbar(err?.message, { variant: "error" });
    }
  };

  const handleBatchRefresh = useCallback(() => {
    // Force refresh the batch table to fetch the latest batch
    activityRef?.current?.tableRef?.refresh?.();
  }, [activityRef?.current?.tableRef]);

  const handleOnUpload = useCallback(
    async (message: string, variant: VariantType) => {
      enqueueSnackbar(message, { variant });

      // If the Data Activity tab is active, refresh the table
      handleBatchRefresh();

      // Refresh the submission data to start polling if needed
      await getSubmission();
    },
    [enqueueSnackbar, handleBatchRefresh, getSubmission]
  );

  useEffect(() => {
    if (!submissionId) {
      navigate(dataSubmissionListPageUrl, {
        state: { error: "Oops! An invalid Data Submission ID was provided." },
      });
    } else if (error) {
      navigate(dataSubmissionListPageUrl, {
        state: { error: "Oops! An error occurred while retrieving that Data Submission." },
      });
    } else if (qcError) {
      navigate(dataSubmissionListPageUrl, {
        state: {
          error:
            "There was an issue while retrieving the validation results for that Data Submission.",
        },
      });
    }
  }, [error, qcError]);

  useEffect(() => {
    if (!isValidTab) {
      navigate(`/data-submission/${submissionId}/${URLTabs.UPLOAD_ACTIVITY}`, { replace: true });
    }
  }, [isValidTab]);

  return (
    <StyledWrapper>
      <StyledBanner bannerSrc={bannerPng} />
      <StyledBannerContentContainer maxWidth="xl">
        <CopyAdornment _id={submissionId} />
        <StyledCard>
          <StyledCardContent>
            <DataSubmissionSummary dataSubmission={data?.getSubmission} />
            <ValidationStatistics
              dataSubmission={data?.getSubmission}
              statistics={data?.submissionStats?.stats}
            />
            <StyledFlowContainer>
              <UserGuide />
              <MetadataUpload
                submission={data?.getSubmission}
                readOnly={submissionLockedStatuses.includes(data?.getSubmission?.status)}
                onCreateBatch={handleBatchRefresh}
                onUpload={handleOnUpload}
              />
              <DataUpload submission={data?.getSubmission} />
              <ValidationControls />
            </StyledFlowContainer>
            <StyledTabs value={isValidTab ? tab : URLTabs.UPLOAD_ACTIVITY}>
              <LinkTab
                value={URLTabs.UPLOAD_ACTIVITY}
                label="Upload Activities"
                to={`/data-submission/${submissionId}/${URLTabs.UPLOAD_ACTIVITY}`}
                selected={tab === URLTabs.UPLOAD_ACTIVITY}
              />
              <LinkTab
                value={URLTabs.VALIDATION_RESULTS}
                label="Validation Results"
                to={`/data-submission/${submissionId}/${URLTabs.VALIDATION_RESULTS}`}
                selected={tab === URLTabs.VALIDATION_RESULTS}
              />
              {crossValidationVisible && (
                <LinkTab
                  value={URLTabs.CROSS_VALIDATION_RESULTS}
                  label="Cross Validation Results"
                  to={`/data-submission/${submissionId}/${URLTabs.CROSS_VALIDATION_RESULTS}`}
                  selected={tab === URLTabs.CROSS_VALIDATION_RESULTS}
                />
              )}
              <LinkTab
                value={URLTabs.SUBMITTED_DATA}
                label="Data View"
                to={`/data-submission/${submissionId}/${URLTabs.SUBMITTED_DATA}`}
                selected={tab === URLTabs.SUBMITTED_DATA}
              />
            </StyledTabs>

            <StyledMainContentArea>
              {/* Primary Tab Content */}
              {tab === URLTabs.UPLOAD_ACTIVITY && <DataActivity ref={activityRef} />}
              {tab === URLTabs.VALIDATION_RESULTS && <QualityControl />}
              {tab === URLTabs.CROSS_VALIDATION_RESULTS && crossValidationVisible && (
                <CrossValidation />
              )}
              {tab === URLTabs.SUBMITTED_DATA && <SubmittedData />}

              {/* Return to Data Submission List Button */}
              <BackButton
                navigateTo={dataSubmissionListPageUrl}
                text="Back to Data Submissions List"
              />
            </StyledMainContentArea>
          </StyledCardContent>
          <StyledCardActions>
            <DataSubmissionActions
              submission={data?.getSubmission}
              onAction={updateSubmissionAction}
              submitActionButton={submitInfo}
              releaseActionButton={releaseInfo}
              onError={(message: string) => enqueueSnackbar(message, { variant: "error" })}
            />
          </StyledCardActions>
        </StyledCard>
      </StyledBannerContentContainer>
    </StyledWrapper>
  );
};

export default DataSubmission;<|MERGE_RESOLUTION|>--- conflicted
+++ resolved
@@ -189,13 +189,8 @@
       return { enabled: false };
     }
 
-<<<<<<< HEAD
-    return shouldEnableSubmit(data.getSubmission, user);
-  }, [data?.getSubmission, user, hasUploadingBatches]);
-=======
-    return shouldEnableSubmit(data.getSubmission, qcData?.submissionQCResults?.results, user?.role);
-  }, [data?.getSubmission, user, hasUploadingBatches, SubmitDataSubmissionRoles]);
->>>>>>> 6bee958a
+    return shouldEnableSubmit(data.getSubmission, qcData?.submissionQCResults?.results, user);
+  }, [data?.getSubmission, qcData?.submissionQCResults?.results, user, hasUploadingBatches]);
   const releaseInfo: ReleaseInfo = useMemo(
     () => shouldDisableRelease(data?.getSubmission),
     [data?.getSubmission?.crossSubmissionStatus, data?.getSubmission?.otherSubmissions]
