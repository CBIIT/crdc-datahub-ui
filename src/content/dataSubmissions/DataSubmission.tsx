--- conflicted
+++ resolved
@@ -200,11 +200,7 @@
 const columns: Column<Batch>[] = [
   {
     label: "Upload Type",
-<<<<<<< HEAD
-    renderValue: (data) => data?.metadataIntention,
-=======
-    value: (data) => (data?.type === "file" ? "-" : data?.metadataIntention),
->>>>>>> b304aa8b
+    renderValue: (data) => (data?.type === "file" ? "-" : data?.metadataIntention),
     field: "metadataIntention",
   },
   {
