--- conflicted
+++ resolved
@@ -10,11 +10,8 @@
   CardActionsProps,
   CardContent,
   Container,
-<<<<<<< HEAD
-=======
   IconButton,
   Stack,
->>>>>>> 91d81336
   Tabs,
   Typography,
   styled,
