--- conflicted
+++ resolved
@@ -48,11 +48,8 @@
 import { UserGuide } from "../../components/DataSubmissions/UserGuide";
 import GenericTable, { Column } from "../../components/GenericTable";
 import { DataUpload } from "../../components/DataSubmissions/DataUpload";
-<<<<<<< HEAD
+import { useSearchParamsContext } from "../../components/Contexts/SearchParamsContext";
 import { useSubmissionContext } from "../../components/Contexts/SubmissionContext";
-=======
-import { useSearchParamsContext } from "../../components/Contexts/SearchParamsContext";
->>>>>>> e7a2e371
 
 const StyledBanner = styled("div")(({ bannerSrc }: { bannerSrc: string }) => ({
   background: `url(${bannerSrc})`,
@@ -364,11 +361,8 @@
 
   const { user } = useAuthContext();
   const { enqueueSnackbar } = useSnackbar();
-<<<<<<< HEAD
+  const { lastSearchParams } = useSearchParamsContext();
   const { data, error: submissionError, refetch: getSubmission } = useSubmissionContext();
-=======
-  const { lastSearchParams } = useSearchParamsContext();
->>>>>>> e7a2e371
 
   const [batches, setBatches] = useState<Batch[]>([]);
   const [totalBatches, setTotalBatches] = useState<number>(0);
@@ -383,38 +377,9 @@
     ((pollInterval: number) => void) | null
   >(null);
   const [stopBatchPolling, setStopBatchPolling] = useState<(() => void) | null>(null);
-<<<<<<< HEAD
-=======
-  const [lastValidationTime, setLastValidationTime] = useState(Date.now());
   const dataSubmissionListPageUrl = `/data-submissions${
     lastSearchParams?.["/data-submissions"] ?? ""
   }`;
-
-  const {
-    data,
-    error: submissionError,
-    startPolling,
-    stopPolling,
-    refetch: getSubmission,
-  } = useQuery<GetSubmissionResp>(GET_SUBMISSION, {
-    notifyOnNetworkStatusChange: true,
-    onCompleted: (d) => {
-      setLastValidationTime(Date.now());
-      if (
-        d?.getSubmission?.fileValidationStatus !== "Validating" &&
-        d?.getSubmission?.metadataValidationStatus !== "Validating" &&
-        d?.getSubmission?.crossSubmissionStatus !== "Validating"
-      ) {
-        stopPolling();
-      } else {
-        startPolling(1000);
-      }
-    },
-    variables: { id: submissionId },
-    context: { clientName: "backend" },
-    fetchPolicy: "no-cache",
-  });
->>>>>>> e7a2e371
 
   const tableRef = useRef<TableMethods>(null);
   const isValidTab = tab && Object.values(URLTabs).includes(tab);
