--- conflicted
+++ resolved
@@ -450,18 +450,17 @@
     setSelectedRow(data);
   };
 
-<<<<<<< HEAD
   const handleOpenFileListDialog = (data: Batch) => {
     setOpenFileListDialog(true);
     setSelectedRow(data);
-=======
+  };
+
   const handleOnValidate = (status: boolean) => {
     if (!status) {
       return;
     }
 
     startPolling(60000);
->>>>>>> 362130c1
   };
 
   const providerValue = useMemo(() => ({
