--- conflicted
+++ resolved
@@ -578,17 +578,12 @@
           <StyledCardActions isVisible={tab === URLTabs.DATA_UPLOAD}>
             <DataSubmissionActions
               submission={data?.getSubmission}
-<<<<<<< HEAD
-              disableSubmit={disableSubmit}
-              onAction={updateSubmissionAction}
-              onError={(message: string) => onAlert({ severity: "error", message })}
-=======
               onAction={updateSubmissionAction}
               submitActionButton={{
                 disable: submitInfo?.disable,
                 label: submitInfo?.isAdminOverride ? "Admin Submit" : "Submit",
               }}
->>>>>>> 842267af
+              onError={(message: string) => onAlert({ severity: "error", message })}
             />
           </StyledCardActions>
         </StyledCard>
