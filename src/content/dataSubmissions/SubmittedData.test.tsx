import { FC, useMemo } from "react";
import { MockedProvider, MockedResponse } from "@apollo/client/testing";
import { GraphQLError } from "graphql";
import { MemoryRouter } from "react-router-dom";
import { axe } from "jest-axe";
import { render, waitFor } from "@testing-library/react";
import userEvent from "@testing-library/user-event";
import SubmittedData from "./SubmittedData";
import {
  GET_SUBMISSION_NODES,
  GetSubmissionNodesInput,
  GetSubmissionNodesResp,
  SUBMISSION_STATS,
  SubmissionStatsResp,
} from "../../graphql";
import { SearchParamsProvider } from "../../components/Contexts/SearchParamsContext";
import {
  SubmissionContext,
  SubmissionCtxState,
  SubmissionCtxStatus,
} from "../../components/Contexts/SubmissionContext";
import {
  Context as AuthContext,
  ContextState as AuthContextState,
  Status as AuthContextStatus,
} from "../../components/Contexts/AuthContext";

const baseUser: User = {
  _id: "",
  firstName: "",
  lastName: "",
  userStatus: "Active",
  role: "Submitter", // NOTE: This role has access to everything nested here by default
  IDP: "nih",
  email: "",
  organization: null,
  dataCommons: [],
  createdAt: "",
  updateAt: "",
};

const baseAuthCtx: AuthContextState = {
  status: AuthContextStatus.LOADED,
  isLoggedIn: false,
  user: { ...baseUser },
};

type ParentProps = {
  mocks?: MockedResponse[];
  submissionId?: string;
  submissionName?: string;
  deletingData?: boolean;
  children: React.ReactNode;
};

const TestParent: FC<ParentProps> = ({
  mocks,
  submissionId,
  submissionName,
  deletingData = false,
  children,
}: ParentProps) => {
  const value = useMemo<SubmissionCtxState>(
    () => ({
      status: SubmissionCtxStatus.LOADED,
      error: null,
      isPolling: false,
      data: {
        getSubmission: { _id: submissionId, name: submissionName, deletingData } as Submission,
        submissionStats: {
          stats: [],
        },
        listBatches: null,
      },
    }),
    [submissionId, submissionName, deletingData]
  );

  return (
    <MockedProvider mocks={mocks} showWarnings>
      <MemoryRouter basename="">
        <AuthContext.Provider value={baseAuthCtx}>
          <SubmissionContext.Provider value={value}>
            <SearchParamsProvider>{children}</SearchParamsProvider>
          </SubmissionContext.Provider>
        </AuthContext.Provider>
      </MemoryRouter>
    </MockedProvider>
  );
};

describe("SubmittedData > General", () => {
  const baseSubmissionStatistic: SubmissionStatistic = {
    nodeName: "",
    total: 0,
    new: 0,
    passed: 0,
    warning: 0,
    error: 0,
  };

  const mockSubmissionQuery = {
    request: {
      query: SUBMISSION_STATS,
    },
    variableMatcher: () => true,
    result: {
      data: {
        submissionStats: {
          stats: [{ ...baseSubmissionStatistic, nodeName: "example-node", total: 1 }],
        },
      },
    },
  };

  afterEach(() => {
    jest.clearAllMocks();
  });

  it("should not have any high level accessibility violations", async () => {
    const { container } = render(
      <TestParent mocks={[]} submissionId={undefined} submissionName={undefined}>
        <SubmittedData />
      </TestParent>
    );

    expect(await axe(container)).toHaveNoViolations();
  });

  it("should show an error message when the nodes cannot be fetched (network)", async () => {
    const submissionID = "example-sub-id-1";

    const mocks: MockedResponse[] = [
      mockSubmissionQuery,
      {
        request: {
          query: GET_SUBMISSION_NODES,
        },
        variableMatcher: () => true,
        error: new Error("Simulated network error"),
      },
    ];

    render(
      <TestParent mocks={mocks} submissionId={submissionID} submissionName={undefined}>
        <SubmittedData />
      </TestParent>
    );

    await waitFor(() => {
      expect(global.mockEnqueue).toHaveBeenCalledWith("Unable to retrieve node data.", {
        variant: "error",
      });
    });
  });

  it("should show an error message when the nodes cannot be fetched (GraphQL)", async () => {
    const submissionID = "example-sub-id-2";

    const mocks: MockedResponse[] = [
      mockSubmissionQuery,
      {
        request: {
          query: GET_SUBMISSION_NODES,
        },
        variableMatcher: () => true,
        result: {
          errors: [new GraphQLError("Simulated GraphQL error")],
        },
      },
    ];

    render(
      <TestParent mocks={mocks} submissionId={submissionID} submissionName={undefined}>
        <SubmittedData />
      </TestParent>
    );

    await waitFor(() => {
      expect(global.mockEnqueue).toHaveBeenCalledWith("Unable to retrieve node data.", {
        variant: "error",
      });
    });
  });

  it("should show an error message when 'Select All' failed to fetch all nodes (GraphQL)", async () => {
    const getNodesMock: MockedResponse<GetSubmissionNodesResp, GetSubmissionNodesInput> = {
      request: {
        query: GET_SUBMISSION_NODES,
      },
      variableMatcher: () => true,
      result: {
        data: {
          getSubmissionNodes: {
            total: 200,
            properties: ["col-xyz"],
            nodes: Array(20).fill({
              nodeType: "example-node",
              nodeID: "example-node-id",
              props: JSON.stringify({
                "col-xyz": "value-for-column-xyz",
              }),
              status: "New",
            }),
          },
        },
      },
    };

    const getAllNodesMock: MockedResponse<GetSubmissionNodesResp, GetSubmissionNodesInput> = {
      request: {
        query: GET_SUBMISSION_NODES,
      },
      variableMatcher: () => true,
      result: {
        errors: [new GraphQLError("Simulated GraphQL error")],
      },
    };

    const { getAllByRole } = render(
      <TestParent
        mocks={[mockSubmissionQuery, getNodesMock, getAllNodesMock]}
        submissionId="example-select-all-id-failure"
        submissionName={undefined}
      >
        <SubmittedData />
      </TestParent>
    );

    await waitFor(() => {
      // NOTE: Default pagination is 20 rows, if that drops below 20, this test will need to be updated
      expect(getAllByRole("checkbox")).toHaveLength(21);
    });

    userEvent.click(getAllByRole("checkbox")[0]); // click 'Select All' checkbox

    await waitFor(() => {
      expect(global.mockEnqueue).toHaveBeenCalledWith(
        "Cannot select all rows. Unable to retrieve node data.",
        {
          variant: "error",
        }
      );
    });
  });

  // NOTE: We handle this separately by simply clearing the data and columns
  // This is to support the deletion functionality, where the user may have selected
  // to delete all rows.
  it("should not show an error message when the selected node has 0 results", async () => {
    const getNodesMock: MockedResponse<GetSubmissionNodesResp, GetSubmissionNodesInput> = {
      request: {
        query: GET_SUBMISSION_NODES,
      },
      variableMatcher: () => true,
      result: {
        data: {
          getSubmissionNodes: {
            total: 0,
            properties: [],
            nodes: [],
          },
        },
      },
    };

    render(
      <TestParent
        mocks={[mockSubmissionQuery, getNodesMock]}
        submissionId="zero-results-id"
        submissionName={undefined}
      >
        <SubmittedData />
      </TestParent>
    );

    await waitFor(
      () => {
        expect(global.mockEnqueue).toHaveBeenCalledTimes(0);
      },
      { timeout: 1000 }
    );
  });

  it("should show an error message when 'Select All' failed to fetch all nodes (network)", async () => {
    const getNodesMock: MockedResponse<GetSubmissionNodesResp, GetSubmissionNodesInput> = {
      request: {
        query: GET_SUBMISSION_NODES,
      },
      variableMatcher: () => true,
      result: {
        data: {
          getSubmissionNodes: {
            total: 200,
            properties: ["col-xyz"],
            nodes: Array(20).fill({
              nodeType: "example-node",
              nodeID: "example-node-id",
              props: JSON.stringify({
                "col-xyz": "value-for-column-xyz",
              }),
              status: "New",
            }),
          },
        },
      },
    };

    const getAllNodesMock: MockedResponse<GetSubmissionNodesResp, GetSubmissionNodesInput> = {
      request: {
        query: GET_SUBMISSION_NODES,
      },
      variableMatcher: () => true,
      error: new Error("Simulated network error"),
    };

    const { getAllByRole } = render(
      <TestParent
        mocks={[mockSubmissionQuery, getNodesMock, getAllNodesMock]}
        submissionId="example-select-all-id-failure"
        submissionName={undefined}
      >
        <SubmittedData />
      </TestParent>
    );

    await waitFor(() => {
      // NOTE: Default pagination is 20 rows, if that drops below 20, this test will need to be updated
      expect(getAllByRole("checkbox")).toHaveLength(21);
    });

    userEvent.click(getAllByRole("checkbox")[0]); // click 'Select All' checkbox

    await waitFor(() => {
      expect(global.mockEnqueue).toHaveBeenCalledWith(
        "Cannot select all rows. Unable to retrieve node data.",
        {
          variant: "error",
        }
      );
    });
  });

  it("should show a alert box when a data deletion is ongoing", async () => {
    const getNodesMock: MockedResponse<GetSubmissionNodesResp, GetSubmissionNodesInput> = {
      request: {
        query: GET_SUBMISSION_NODES,
      },
      variableMatcher: () => true,
      result: {
        data: {
          getSubmissionNodes: {
            total: 20,
            properties: ["col-xyz"],
            nodes: Array(20).fill({
              nodeType: "example-node",
              nodeID: "example-node-id",
              props: JSON.stringify({
                "col-xyz": "value-for-column-xyz",
              }),
              status: "New",
            }),
          },
        },
      },
    };

    const { getByTestId, rerender } = render(
      <TestParent
        mocks={[mockSubmissionQuery, getNodesMock]}
        submissionId="sub-delete-alert"
        deletingData
      >
        <SubmittedData />
      </TestParent>
    );

    await waitFor(() => {
      expect(getByTestId("submitted-data-deletion-alert")).toBeVisible();
    });

    expect(getByTestId("submitted-data-deletion-alert")).toHaveTextContent(
      "All selected nodes are currently being deleted. Please wait..."
    );

    rerender(
      <TestParent mocks={[]} submissionId="sub-delete-alert" deletingData={false}>
        <SubmittedData />
      </TestParent>
    );

    await waitFor(() => {
      expect(getByTestId("submitted-data-deletion-alert")).not.toBeVisible();
    });
  });
});

describe("SubmittedData > Table", () => {
  const baseSubmissionStatistic: SubmissionStatistic = {
    nodeName: "",
    total: 0,
    new: 0,
    passed: 0,
    warning: 0,
    error: 0,
  };

  const mockSubmissionQuery: MockedResponse<SubmissionStatsResp> = {
    request: {
      query: SUBMISSION_STATS,
    },
    variableMatcher: () => true,
    result: {
      data: {
        submissionStats: {
          stats: [{ ...baseSubmissionStatistic, nodeName: "example-node", total: 1 }],
        },
      },
    },
  };

  afterEach(() => {
    jest.clearAllMocks();
  });

  it("should render the placeholder text when no data is available", async () => {
    const submissionID = "example-placeholder-test-id";

    const mocks: MockedResponse[] = [
      mockSubmissionQuery,
      {
        request: {
          query: GET_SUBMISSION_NODES,
        },
        variableMatcher: () => true,
        result: {
          data: {
            getSubmissionNodes: {
              total: 0,
              IDPropName: null,
              properties: [],
              nodes: [],
            },
          },
        },
      },
    ];

    const { getByText } = render(
      <TestParent mocks={mocks} submissionId={submissionID} submissionName={undefined}>
        <SubmittedData />
      </TestParent>
    );

    await waitFor(() => {
      expect(getByText("No existing data was found")).toBeInTheDocument();
    });
  });

  it("should render dynamic columns based on the selected node properties", async () => {
    const submissionID = "example-dynamic-columns-id";

    const mocks: MockedResponse[] = [
      mockSubmissionQuery,
      {
        request: {
          query: GET_SUBMISSION_NODES,
        },
        variableMatcher: () => true,
        result: {
          data: {
            getSubmissionNodes: {
<<<<<<< HEAD
              total: 1,
=======
              total: 2,
              IDPropName: "col.2",
>>>>>>> 3b3c3ee2
              properties: ["col.1", "col.2", "col.3"],
              nodes: [
                {
                  nodeType: "example-node",
                  nodeID: "example-node-id",
                  props: JSON.stringify({
                    "col.1": "value-1",
                    "col.2": "value-2",
                    "col.3": "value-3",
                  }),
                  status: "New",
                },
              ],
            },
          },
        },
      },
    ];
    // TODO: Get columns separately to avoid retrieving same data twice as described below.
    // Will make 2 requests, one for retrieving initial columns/data to get identity column
    // and the other with orderBy set to the identity column or first column
    mocks.push({
      ...mocks[1],
      request: {
        ...mocks[1].request,
        variables: {
          ...mocks[1].request.variables,
          orderBy: "col.2",
        },
      },
    });

    const { getByTestId } = render(
      <TestParent mocks={mocks} submissionId={submissionID} submissionName={undefined}>
        <SubmittedData />
      </TestParent>
    );

    await waitFor(() => {
      expect(getByTestId("generic-table-header-col.1")).toBeInTheDocument();
    });

    expect(getByTestId("generic-table-header-col.2")).toBeInTheDocument();
    expect(getByTestId("generic-table-header-col.3")).toBeInTheDocument();
  });

  it("should append the 'Status' column to any node type", async () => {
    const submissionID = "example-status-column-id";

    const mocks: MockedResponse[] = [
      mockSubmissionQuery,
      {
        request: {
          query: GET_SUBMISSION_NODES,
        },
        variableMatcher: () => true,
        result: {
          data: {
            getSubmissionNodes: {
              total: 2,
              IDPropName: null,
              properties: ["col-xyz"],
              nodes: [
                {
                  nodeType: "example-node",
                  nodeID: "example-node-id",
                  props: JSON.stringify({
                    "col-xyz": "value-1",
                  }),
                  status: "New",
                },
                {
                  nodeType: "example-node",
                  nodeID: "example-node-id2",
                  props: JSON.stringify({
                    "col-xyz": "value-2",
                  }),
                  status: null,
                },
              ],
            },
          },
        },
      },
    ];
    // TODO: Get columns separately to avoid retrieving same data twice as described below.
    // Will make 2 requests, one for retrieving initial columns/data to get identity column
    // and the other with orderBy set to the identity column or first column
    mocks.push({
      ...mocks[1],
      request: {
        ...mocks[1].request,
        variables: {
          ...mocks[1].request.variables,
          orderBy: "col-xyz",
        },
      },
    });

    const { getByTestId } = render(
      <TestParent mocks={mocks} submissionId={submissionID} submissionName={undefined}>
        <SubmittedData />
      </TestParent>
    );

    await waitFor(() => {
      expect(getByTestId("generic-table-header-Status")).toBeInTheDocument();
    });
  });

  it("should append an interactive Checkbox column to the table", async () => {
    const submissionID = "example-checkbox-column-id";

    const mocks: MockedResponse<GetSubmissionNodesResp, GetSubmissionNodesInput> = {
      request: {
        query: GET_SUBMISSION_NODES,
      },
      variableMatcher: () => true,
      result: {
        data: {
          getSubmissionNodes: {
            total: 2,
            properties: ["col-xyz"],
            nodes: [
              {
                nodeType: "example-node",
                nodeID: "example-node-id",
                props: JSON.stringify({
                  "col-xyz": "value-1",
                }),
                status: "New",
              },
              {
                nodeType: "example-node",
                nodeID: "example-node-id2",
                props: JSON.stringify({
                  "col-xyz": "value-2",
                }),
                status: null,
              },
            ],
          },
        },
      },
    };

    const { getByTestId, getByLabelText, getAllByRole } = render(
      <TestParent
        mocks={[mockSubmissionQuery, mocks]}
        submissionId={submissionID}
        submissionName={undefined}
      >
        <SubmittedData />
      </TestParent>
    );

    await waitFor(() => {
      expect(getByTestId("generic-table-header-checkbox")).toBeInTheDocument();
    });

    expect(getByLabelText("Select All")).toBeInTheDocument();

    await waitFor(() => {
      expect(getAllByRole("checkbox")).toHaveLength(3); // header + 2 rows
    });
  });

  it("should fetch all nodes when the 'Select All' checkbox is clicked", async () => {
    const getNodesMock: MockedResponse<GetSubmissionNodesResp, GetSubmissionNodesInput> = {
      request: {
        query: GET_SUBMISSION_NODES,
      },
      variableMatcher: () => true,
      result: {
        data: {
          getSubmissionNodes: {
            total: 200,
            properties: ["col-xyz"],
            nodes: Array(20).fill({
              nodeType: "example-node",
              nodeID: "example-node-id",
              props: JSON.stringify({
                "col-xyz": "value-for-column-xyz",
              }),
              status: "New",
            }),
          },
        },
      },
    };

    const mockMatcherAllNodes = jest.fn().mockImplementation(() => true);
    const getAllNodesMock: MockedResponse<GetSubmissionNodesResp, GetSubmissionNodesInput> = {
      request: {
        query: GET_SUBMISSION_NODES,
      },
      variableMatcher: mockMatcherAllNodes,
      result: {
        data: {
          getSubmissionNodes: {
            total: 200,
            nodes: Array(200).fill({
              nodeID: "example-node-id",
            }),
          },
        },
      },
    };

    const { getAllByRole } = render(
      <TestParent
        mocks={[mockSubmissionQuery, getNodesMock, getAllNodesMock]}
        submissionId="example-select-all-id"
        submissionName={undefined}
      >
        <SubmittedData />
      </TestParent>
    );

    await waitFor(() => {
      // NOTE: Default pagination is 20 rows, if that drops below 20, this test will need to be updated
      expect(getAllByRole("checkbox")).toHaveLength(21); // header + 20 rows
    });

    expect(mockMatcherAllNodes).not.toHaveBeenCalled();

    userEvent.click(getAllByRole("checkbox")[0]); // click 'Select All' checkbox

    await waitFor(() => {
      expect(mockMatcherAllNodes).toHaveBeenCalledWith(
        expect.objectContaining({
          partial: true,
          first: -1,
        })
      );
    });
  });

  it("should deselect all rows when the 'Select All' checkbox is clicked in the 'indeterminate' state", async () => {
    const submissionID = "example-deselect-all-id";

    const getNodesMock: MockedResponse<GetSubmissionNodesResp, GetSubmissionNodesInput> = {
      request: {
        query: GET_SUBMISSION_NODES,
      },
      variableMatcher: () => true,
      result: {
        data: {
          getSubmissionNodes: {
            total: 2,
            properties: ["col-xyz"],
            nodes: [
              {
                nodeType: "example-node",
                nodeID: "example-node-id",
                props: JSON.stringify({
                  "col-xyz": "value-1",
                }),
                status: "New",
              },
              {
                nodeType: "example-node",
                nodeID: "example-node-id2",
                props: JSON.stringify({
                  "col-xyz": "value-2",
                }),
                status: null,
              },
            ],
          },
        },
      },
    };

    const { getAllByRole } = render(
      <TestParent
        mocks={[mockSubmissionQuery, getNodesMock]}
        submissionId={submissionID}
        submissionName={undefined}
      >
        <SubmittedData />
      </TestParent>
    );

    // Wait for the table to render
    await waitFor(() => {
      expect(getAllByRole("checkbox")).toHaveLength(3);
    });

    userEvent.click(getAllByRole("checkbox")[1]); // click 1st row

    await waitFor(() => {
      expect(getAllByRole("checkbox")[0]).toHaveAttribute("data-indeterminate", "true");
    });

    userEvent.click(getAllByRole("checkbox")[0]); // click 'Select All' checkbox (to uncheck all)

    await waitFor(() => {
      expect(getAllByRole("checkbox")[0]).not.toBeChecked();
    });
  });

  it("should deselect all rows when the 'Select All' checkbox is clicked in the 'checked' state", async () => {
    const submissionID = "example-deselect-all-id";

    const getNodesMock: MockedResponse<GetSubmissionNodesResp, GetSubmissionNodesInput> = {
      request: {
        query: GET_SUBMISSION_NODES,
      },
      variableMatcher: () => true,
      result: {
        data: {
          getSubmissionNodes: {
            total: 2,
            properties: ["col-xyz"],
            nodes: [
              {
                nodeType: "example-node",
                nodeID: "example-node-id",
                props: JSON.stringify({
                  "col-xyz": "value-1",
                }),
                status: "New",
              },
              {
                nodeType: "example-node",
                nodeID: "example-node-id2",
                props: JSON.stringify({
                  "col-xyz": "value-2",
                }),
                status: null,
              },
            ],
          },
        },
      },
    };

    const { getAllByRole } = render(
      <TestParent
        mocks={[mockSubmissionQuery, getNodesMock]}
        submissionId={submissionID}
        submissionName={undefined}
      >
        <SubmittedData />
      </TestParent>
    );

    // Wait for the table to render
    await waitFor(() => {
      expect(getAllByRole("checkbox")).toHaveLength(3);
    });

    // Manually select all rows
    userEvent.click(getAllByRole("checkbox")[1]);
    userEvent.click(getAllByRole("checkbox")[2]);

    await waitFor(() => {
      expect(getAllByRole("checkbox")[0]).toBeChecked();
    });

    userEvent.click(getAllByRole("checkbox")[0]); // click 'Select All' checkbox (to uncheck all)

    await waitFor(() => {
      expect(getAllByRole("checkbox")[0]).not.toBeChecked();
    });
  });

  it("should not fetch all nodes if the node count is less than the pagination count", async () => {
    const getNodesMock: MockedResponse<GetSubmissionNodesResp, GetSubmissionNodesInput> = {
      request: {
        query: GET_SUBMISSION_NODES,
      },
      variableMatcher: () => true,
      result: {
        data: {
          getSubmissionNodes: {
            total: 19,
            properties: ["col-xyz"],
            nodes: Array(19).fill({
              nodeType: "example-node",
              nodeID: "example-node-id",
              props: JSON.stringify({
                "col-xyz": "value-for-column-xyz",
              }),
              status: "New",
            }),
          },
        },
      },
    };

    const mockMatcherAllNodes = jest.fn().mockImplementation(() => true);
    const getAllNodesMock: MockedResponse<GetSubmissionNodesResp, GetSubmissionNodesInput> = {
      request: {
        query: GET_SUBMISSION_NODES,
      },
      variableMatcher: mockMatcherAllNodes,
      result: {
        data: {
          getSubmissionNodes: {
            total: 19,
            nodes: Array(200).fill({
              nodeID: "example-node-id",
            }),
          },
        },
      },
    };

    const { getAllByRole } = render(
      <TestParent
        mocks={[mockSubmissionQuery, getNodesMock, getAllNodesMock]}
        submissionId="example-select-all-id"
        submissionName={undefined}
      >
        <SubmittedData />
      </TestParent>
    );

    await waitFor(() => {
      // NOTE: Default pagination is 20 rows, if that drops below 20, this test will need to be updated
      expect(getAllByRole("checkbox")).toHaveLength(20); // header + 19 rows
    });

    userEvent.click(getAllByRole("checkbox")[0]);

    await waitFor(() => {
      expect(mockMatcherAllNodes).not.toHaveBeenCalled();
    });
  });

  it("should deselect all rows when any filter changes", async () => {
    const submissionID = "example-deselect-all-id";

    const getNodesMock: MockedResponse<GetSubmissionNodesResp, GetSubmissionNodesInput> = {
      maxUsageCount: 2, // initial query + filter change
      request: {
        query: GET_SUBMISSION_NODES,
      },
      variableMatcher: () => true,
      result: {
        data: {
          getSubmissionNodes: {
            total: 2,
            properties: ["col-xyz"],
            nodes: [
              {
                nodeType: "example-node",
                nodeID: "example-node-id",
                props: JSON.stringify({
                  "col-xyz": "value-1",
                }),
                status: "New",
              },
              {
                nodeType: "example-node",
                nodeID: "example-node-id2",
                props: JSON.stringify({
                  "col-xyz": "value-2",
                }),
                status: null,
              },
            ],
          },
        },
      },
    };

    const { getAllByRole, getByLabelText } = render(
      <TestParent
        mocks={[mockSubmissionQuery, getNodesMock]}
        submissionId={submissionID}
        submissionName={undefined}
      >
        <SubmittedData />
      </TestParent>
    );

    await waitFor(() => {
      expect(getAllByRole("checkbox")).toHaveLength(3); // header + 2 rows
    });

    userEvent.click(getAllByRole("checkbox")[1]); // click 'Select All' checkbox

    await waitFor(() => {
      expect(getAllByRole("checkbox")[1]).toBeChecked();
    });

    userEvent.type(getByLabelText("Submitted ID"), "3 characters minimum");

    await waitFor(() => {
      expect(getAllByRole("checkbox")[1]).not.toBeChecked();
    });
  });

  // NOTE: We're asserting that the columns ARE built using getSubmissionNodes.properties
  // instead of the keys of nodes.[x].props JSON object
  it("should NOT build the columns based off of the nodes.[X].props JSON object", async () => {
    const submissionID = "example-using-properties-dynamic-columns-id";

    const mocks: MockedResponse[] = [
      mockSubmissionQuery,
      {
        request: {
          query: GET_SUBMISSION_NODES,
        },
        variableMatcher: () => true,
        result: {
          data: {
            getSubmissionNodes: {
              total: 2,
              IDPropName: "good-col-1",
              properties: ["good-col-1", "good-col-2"],
              nodes: [
                {
                  nodeType: "example-node",
                  nodeID: "example-node-id",
                  props: JSON.stringify({
                    "good-col-1": "ok",
                    "good-col-2": "ok",
                    "bad-column": "bad",
                  }),
                },
              ],
            },
          },
        },
      },
    ];

    const { getByTestId, getByText } = render(
      <TestParent mocks={mocks} submissionId={submissionID} submissionName={undefined}>
        <SubmittedData />
      </TestParent>
    );

    await waitFor(() => {
      expect(() => getByTestId("generic-table-header-bad-column")).toThrow();
      expect(() => getByText("bad-column")).toThrow();
    });
  });

  it("should have a default pagination count of 20 rows per page", async () => {
    const submissionID = "example-pagination-default-test-id";

    const mocks: MockedResponse[] = [
      mockSubmissionQuery,
      {
        request: {
          query: GET_SUBMISSION_NODES,
        },
        variableMatcher: () => true,
        result: {
          data: {
            getSubmissionNodes: {
              total: 0,
              IDPropName: null,
              properties: [],
              nodes: [],
            },
          },
        },
      },
    ];

    const { getByTestId } = render(
      <TestParent mocks={mocks} submissionId={submissionID} submissionName={undefined}>
        <SubmittedData />
      </TestParent>
    );

    await waitFor(() => {
      expect(getByTestId("generic-table-rows-per-page-top")).toHaveValue("20");
      expect(getByTestId("generic-table-rows-per-page-bottom")).toHaveValue("20");
    });
  });
});<|MERGE_RESOLUTION|>--- conflicted
+++ resolved
@@ -185,6 +185,7 @@
 
   it("should show an error message when 'Select All' failed to fetch all nodes (GraphQL)", async () => {
     const getNodesMock: MockedResponse<GetSubmissionNodesResp, GetSubmissionNodesInput> = {
+      maxUsageCount: 2, // initial query + orderBy bug
       request: {
         query: GET_SUBMISSION_NODES,
       },
@@ -193,6 +194,7 @@
         data: {
           getSubmissionNodes: {
             total: 200,
+            IDPropName: "col-xyz",
             properties: ["col-xyz"],
             nodes: Array(20).fill({
               nodeType: "example-node",
@@ -284,6 +286,7 @@
 
   it("should show an error message when 'Select All' failed to fetch all nodes (network)", async () => {
     const getNodesMock: MockedResponse<GetSubmissionNodesResp, GetSubmissionNodesInput> = {
+      maxUsageCount: 2, // initial query + orderBy bug
       request: {
         query: GET_SUBMISSION_NODES,
       },
@@ -293,6 +296,7 @@
           getSubmissionNodes: {
             total: 200,
             properties: ["col-xyz"],
+            IDPropName: "col-xyz",
             nodes: Array(20).fill({
               nodeType: "example-node",
               nodeID: "example-node-id",
@@ -463,6 +467,7 @@
     const mocks: MockedResponse[] = [
       mockSubmissionQuery,
       {
+        maxUsageCount: 2, // initial query + orderBy bug
         request: {
           query: GET_SUBMISSION_NODES,
         },
@@ -470,12 +475,8 @@
         result: {
           data: {
             getSubmissionNodes: {
-<<<<<<< HEAD
               total: 1,
-=======
-              total: 2,
               IDPropName: "col.2",
->>>>>>> 3b3c3ee2
               properties: ["col.1", "col.2", "col.3"],
               nodes: [
                 {
@@ -494,19 +495,6 @@
         },
       },
     ];
-    // TODO: Get columns separately to avoid retrieving same data twice as described below.
-    // Will make 2 requests, one for retrieving initial columns/data to get identity column
-    // and the other with orderBy set to the identity column or first column
-    mocks.push({
-      ...mocks[1],
-      request: {
-        ...mocks[1].request,
-        variables: {
-          ...mocks[1].request.variables,
-          orderBy: "col.2",
-        },
-      },
-    });
 
     const { getByTestId } = render(
       <TestParent mocks={mocks} submissionId={submissionID} submissionName={undefined}>
@@ -528,6 +516,7 @@
     const mocks: MockedResponse[] = [
       mockSubmissionQuery,
       {
+        maxUsageCount: 2, // initial query + orderBy bug
         request: {
           query: GET_SUBMISSION_NODES,
         },
@@ -536,7 +525,7 @@
           data: {
             getSubmissionNodes: {
               total: 2,
-              IDPropName: null,
+              IDPropName: "col-xyz",
               properties: ["col-xyz"],
               nodes: [
                 {
@@ -561,19 +550,6 @@
         },
       },
     ];
-    // TODO: Get columns separately to avoid retrieving same data twice as described below.
-    // Will make 2 requests, one for retrieving initial columns/data to get identity column
-    // and the other with orderBy set to the identity column or first column
-    mocks.push({
-      ...mocks[1],
-      request: {
-        ...mocks[1].request,
-        variables: {
-          ...mocks[1].request.variables,
-          orderBy: "col-xyz",
-        },
-      },
-    });
 
     const { getByTestId } = render(
       <TestParent mocks={mocks} submissionId={submissionID} submissionName={undefined}>
@@ -590,6 +566,7 @@
     const submissionID = "example-checkbox-column-id";
 
     const mocks: MockedResponse<GetSubmissionNodesResp, GetSubmissionNodesInput> = {
+      maxUsageCount: 2, // initial query + orderBy bug
       request: {
         query: GET_SUBMISSION_NODES,
       },
@@ -599,6 +576,7 @@
           getSubmissionNodes: {
             total: 2,
             properties: ["col-xyz"],
+            IDPropName: "col-xyz",
             nodes: [
               {
                 nodeType: "example-node",
@@ -645,6 +623,7 @@
 
   it("should fetch all nodes when the 'Select All' checkbox is clicked", async () => {
     const getNodesMock: MockedResponse<GetSubmissionNodesResp, GetSubmissionNodesInput> = {
+      maxUsageCount: 2, // initial query + orderBy bug
       request: {
         query: GET_SUBMISSION_NODES,
       },
@@ -654,6 +633,7 @@
           getSubmissionNodes: {
             total: 200,
             properties: ["col-xyz"],
+            IDPropName: "col-xyz",
             nodes: Array(20).fill({
               nodeType: "example-node",
               nodeID: "example-node-id",
@@ -669,6 +649,7 @@
 
     const mockMatcherAllNodes = jest.fn().mockImplementation(() => true);
     const getAllNodesMock: MockedResponse<GetSubmissionNodesResp, GetSubmissionNodesInput> = {
+      maxUsageCount: 1,
       request: {
         query: GET_SUBMISSION_NODES,
       },
@@ -718,6 +699,7 @@
     const submissionID = "example-deselect-all-id";
 
     const getNodesMock: MockedResponse<GetSubmissionNodesResp, GetSubmissionNodesInput> = {
+      maxUsageCount: 2, // initial query + orderBy bug
       request: {
         query: GET_SUBMISSION_NODES,
       },
@@ -727,6 +709,7 @@
           getSubmissionNodes: {
             total: 2,
             properties: ["col-xyz"],
+            IDPropName: "col-xyz",
             nodes: [
               {
                 nodeType: "example-node",
@@ -782,6 +765,7 @@
     const submissionID = "example-deselect-all-id";
 
     const getNodesMock: MockedResponse<GetSubmissionNodesResp, GetSubmissionNodesInput> = {
+      maxUsageCount: 2, // initial query + orderBy bug
       request: {
         query: GET_SUBMISSION_NODES,
       },
@@ -791,6 +775,7 @@
           getSubmissionNodes: {
             total: 2,
             properties: ["col-xyz"],
+            IDPropName: "col-xyz",
             nodes: [
               {
                 nodeType: "example-node",
@@ -846,6 +831,7 @@
 
   it("should not fetch all nodes if the node count is less than the pagination count", async () => {
     const getNodesMock: MockedResponse<GetSubmissionNodesResp, GetSubmissionNodesInput> = {
+      maxUsageCount: 2, // initial query + orderBy bug
       request: {
         query: GET_SUBMISSION_NODES,
       },
@@ -855,6 +841,7 @@
           getSubmissionNodes: {
             total: 19,
             properties: ["col-xyz"],
+            IDPropName: "col-xyz",
             nodes: Array(19).fill({
               nodeType: "example-node",
               nodeID: "example-node-id",
@@ -912,7 +899,7 @@
     const submissionID = "example-deselect-all-id";
 
     const getNodesMock: MockedResponse<GetSubmissionNodesResp, GetSubmissionNodesInput> = {
-      maxUsageCount: 2, // initial query + filter change
+      maxUsageCount: 3, // initial query + orderBy bug + filter change
       request: {
         query: GET_SUBMISSION_NODES,
       },
@@ -922,6 +909,7 @@
           getSubmissionNodes: {
             total: 2,
             properties: ["col-xyz"],
+            IDPropName: "col-xyz",
             nodes: [
               {
                 nodeType: "example-node",
@@ -980,6 +968,7 @@
     const mocks: MockedResponse[] = [
       mockSubmissionQuery,
       {
+        maxUsageCount: 2, // initial query + orderBy bug
         request: {
           query: GET_SUBMISSION_NODES,
         },
