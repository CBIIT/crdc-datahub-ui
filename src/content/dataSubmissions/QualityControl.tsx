--- conflicted
+++ resolved
@@ -2,14 +2,9 @@
 import { useLazyQuery, useQuery } from "@apollo/client";
 import { useParams } from "react-router-dom";
 import { isEqual } from "lodash";
-<<<<<<< HEAD
-import { Box, Button, styled } from "@mui/material";
-import { SUBMISSION_QC_RESULTS, SubmissionQCResultsResp } from "../../graphql";
-=======
 import { Box, Button, FormControl, MenuItem, Select, styled } from "@mui/material";
 import { Controller, useForm } from 'react-hook-form';
-import { LIST_BATCHES, LIST_NODE_TYPES, ListBatchesResp, ListNodeTypesResp, SUBMISSION_QC_RESULTS, submissionQCResultsResp } from "../../graphql";
->>>>>>> 7b5c82e7
+import { LIST_BATCHES, LIST_NODE_TYPES, ListBatchesResp, ListNodeTypesResp, SUBMISSION_QC_RESULTS, SubmissionQCResultsResp } from "../../graphql";
 import GenericTable, { Column, FetchListing, TableMethods } from "../../components/DataSubmissions/GenericTable";
 import { FormatDate } from "../../utils";
 import ErrorDialog from "./ErrorDialog";
