import { FC, useEffect, useMemo, useRef, useState } from "react";
import { useLazyQuery, useQuery } from "@apollo/client";
import { useParams } from "react-router-dom";
import { isEqual } from "lodash";
import { Box, Button, FormControl, MenuItem, Select, styled } from "@mui/material";
import { Controller, useForm } from 'react-hook-form';
import { LIST_BATCHES, ListBatchesResp, SUBMISSION_QC_RESULTS, submissionQCResultsResp } from "../../graphql";
import GenericTable, { Column, FetchListing, TableMethods } from "../../components/DataSubmissions/GenericTable";
import { FormatDate } from "../../utils";
import ErrorDialog from "./ErrorDialog";
import QCResultsContext from "./Contexts/QCResultsContext";

type Props = {
  batchCount: number;
};

type FilterForm = {
  nodeType: string | "All";
  batchID: number | "All";
  severity: QCResult["severity"] | "All";
};

const StyledErrorDetailsButton = styled(Button)({
  display: "inline",
  color: "#0D78C5",
  fontFamily: "'Nunito', 'Rubik', sans-serif",
  fontSize: "16px",
  fontStyle: "normal",
  fontWeight: 600,
  lineHeight: "19px",
  padding: 0,
  textDecorationLine: "underline",
  textTransform: "none",
  "&:hover": {
    background: "transparent",
    textDecorationLine: "underline",
  },
});

const StyledNodeType = styled(Box)({
  display: "flex",
  alignItems: "center",
  textTransform: "capitalize"
});

const StyledSeverity = styled(Box)({
  minHeight: 76.5,
  display: "flex",
  alignItems: "center",
});

<<<<<<< HEAD
const StyledFilterContainer = styled(Box)({
  display: "flex",
  alignItems: "center",
  justifyContent: "flex-start",
  marginBottom: "19px",
  paddingLeft: "24px",
});

const StyledFormControl = styled(FormControl)({
  margin: "10px",
  marginRight: "15px",
  minWidth: "250px",
});

const StyledInlineLabel = styled('label')({
  padding: "0 10px",
  fontWeight: "700"
});

const baseTextFieldStyles = {
  borderRadius: "8px",
  "& .MuiInputBase-input": {
    fontWeight: 400,
    fontSize: "16px",
    fontFamily: "'Nunito', 'Rubik', sans-serif",
    padding: "10px",
    height: "20px",
  },
  "& .MuiOutlinedInput-notchedOutline": {
    borderColor: "#6B7294",
  },
  "&.Mui-focused .MuiOutlinedInput-notchedOutline": {
    border: "1px solid #209D7D",
    boxShadow: "2px 2px 4px 0px rgba(38, 184, 147, 0.10), -1px -1px 6px 0px rgba(38, 184, 147, 0.20)",
  },
  "& .Mui-disabled": {
    cursor: "not-allowed",
  },
  "& .MuiList-root": {
    padding: "0 !important",
  },
  "& .MuiMenuItem-root.Mui-selected": {
    background: "#3E7E6D !important",
    color: "#FFFFFF !important",
  },
  "& .MuiMenuItem-root:hover": {
    background: "#D5EDE5",
  },
};

const StyledSelect = styled(Select)(baseTextFieldStyles);

=======
const StyledBreakAll = styled(Box)({
  wordBreak: "break-all"
});

>>>>>>> 2a1f09ab
const columns: Column<QCResult>[] = [
  {
    label: "Type",
    renderValue: (data) => <StyledNodeType>{data?.nodeType}</StyledNodeType>,
    field: "nodeType",
  },
  {
    label: "Batch ID",
    renderValue: (data) => <StyledBreakAll>{data?.displayID}</StyledBreakAll>,
    field: "displayID",
  },
  {
    label: "Node ID",
    renderValue: (data) => <StyledBreakAll>{data?.nodeID}</StyledBreakAll>,
    field: "nodeID",
  },
  {
    label: "CRDC ID",
    renderValue: (data) => <StyledBreakAll>{data?.CRDC_ID}</StyledBreakAll>,
    field: "CRDC_ID",
  },
  {
    label: "Severity",
    renderValue: (data) => <StyledSeverity color={data?.severity === "Error" ? "#E25C22" : "#8D5809"}>{data?.severity}</StyledSeverity>,
    field: "severity",
  },
  {
    label: "Uploaded Date",
    renderValue: (data) => (data?.uploadedDate ? `${FormatDate(data.uploadedDate, "MM-DD-YYYY [at] hh:mm A")}` : ""),
    field: "uploadedDate",
    default: true
  },
  {
    label: "Reasons",
    renderValue: (data) => data?.description?.length > 0 && (
      <QCResultsContext.Consumer>
        {({ handleOpenErrorDialog }) => (
          <>
            <span>{data.description[0]?.title}</span>
            {" "}
            <StyledErrorDetailsButton
              onClick={() => handleOpenErrorDialog && handleOpenErrorDialog(data)}
              variant="text"
              disableRipple
              disableTouchRipple
              disableFocusRipple
            >
              See details
            </StyledErrorDetailsButton>
          </>
        )}
      </QCResultsContext.Consumer>
    ),
    field: "description",
    sortDisabled: true,
  },
];

const QualityControl: FC<Props> = ({ batchCount }) => {
  const { submissionId } = useParams();
  const { watch, control } = useForm<FilterForm>();

  const [loading, setLoading] = useState<boolean>(false);
  // eslint-disable-next-line @typescript-eslint/no-unused-vars
  const [error, setError] = useState<string>(null);
  const [data, setData] = useState<QCResult[]>([]);
  const [prevData, setPrevData] = useState<FetchListing<QCResult>>(null);
  const [totalData, setTotalData] = useState(0);
  const [openErrorDialog, setOpenErrorDialog] = useState<boolean>(false);
  const [selectedRow, setSelectedRow] = useState<QCResult | null>(null);
  const tableRef = useRef<TableMethods>(null);

  const [submissionQCResults] = useLazyQuery<submissionQCResultsResp>(SUBMISSION_QC_RESULTS, {
    variables: { id: submissionId },
    context: { clientName: 'backend' },
    fetchPolicy: 'no-cache'
  });

  const { data: batches } = useQuery<ListBatchesResp>(LIST_BATCHES, {
    variables: {
      submissionID: submissionId,
      first: batchCount + 1,
      offset: 0,
      partial: true,
    },
    context: { clientName: 'backend' },
  });

  const handleFetchQCResults = async (fetchListing: FetchListing<QCResult>, force: boolean) => {
    const { first, offset, sortDirection, orderBy } = fetchListing || {};
    if (!submissionId) {
      setError("Invalid submission ID provided.");
      return;
    }
    if (!force && data?.length > 0 && isEqual(fetchListing, prevData)) {
      return;
    }

    setPrevData(fetchListing);

    try {
      setLoading(true);
      const { data: d, error } = await submissionQCResults({
        variables: {
          submissionID: submissionId,
          first,
          offset,
          sortDirection,
          orderBy,
          nodeTypes: watch("nodeType") === "All" ? null : [watch("nodeType")],
          batchID: watch("batchID") === "All" ? null : [watch("batchID")],
          severity: watch("severity"),
        },
        context: { clientName: 'backend' },
        fetchPolicy: 'no-cache'
      });
      if (error || !d?.submissionQCResults) {
        throw new Error("Unable to retrieve submission quality control results.");
        return;
      }
      setData(d.submissionQCResults.results);
      setTotalData(d.submissionQCResults.total);
    } catch (err) {
      setError(err?.toString());
    } finally {
      setLoading(false);
    }
  };

  const handleOpenErrorDialog = (data: QCResult) => {
    setOpenErrorDialog(true);
    setSelectedRow(data);
  };

  const providerValue = useMemo(() => ({
    handleOpenErrorDialog
  }), [handleOpenErrorDialog]);

  useEffect(() => {
    handleFetchQCResults(null, true);
  }, [watch("nodeType"), watch("batchID"), watch("severity")]);

  return (
    <>
      <StyledFilterContainer>
        <StyledInlineLabel htmlFor="nodeType-filter">Node Type</StyledInlineLabel>
        <StyledFormControl>
          <Controller
            name="nodeType"
            control={control}
            render={({ field }) => (
              <StyledSelect
                {...field}
                defaultValue="All"
                value={field.value || "All"}
                MenuProps={{ disablePortal: true }}
                inputProps={{ id: "nodeType-filter" }}
              >
                <MenuItem value="All">All</MenuItem>
                {/* TODO: Need to implement listSubmissionNodeTypes */}
              </StyledSelect>
            )}
          />
        </StyledFormControl>
        <StyledInlineLabel htmlFor="batchID-filter">Batch ID</StyledInlineLabel>
        <StyledFormControl>
          <Controller
            name="batchID"
            control={control}
            render={({ field }) => (
              <StyledSelect
                {...field}
                defaultValue="All"
                value={field.value || "All"}
                MenuProps={{ disablePortal: true }}
                inputProps={{ id: "batchID-filter" }}
              >
                <MenuItem value="All">All</MenuItem>
                {batches?.listBatches?.batches?.map((batch) => (
                  <MenuItem key={batch._id} value={batch._id}>
                    {batch._id}
                    {` (${FormatDate(batch.createdAt, "MM/DD/YYYY")})`}
                  </MenuItem>
                ))}
              </StyledSelect>
            )}
          />
        </StyledFormControl>
        <StyledInlineLabel htmlFor="severity-filter">Severity</StyledInlineLabel>
        <StyledFormControl>
          <Controller
            name="severity"
            control={control}
            render={({ field }) => (
              <StyledSelect
                {...field}
                defaultValue="All"
                value={field.value || "All"}
                MenuProps={{ disablePortal: true }}
                inputProps={{ id: "severity-filter" }}
              >
                <MenuItem value="All">All</MenuItem>
                <MenuItem value="Error">Error</MenuItem>
                <MenuItem value="Warning">Warning</MenuItem>
              </StyledSelect>
            )}
          />
        </StyledFormControl>
      </StyledFilterContainer>
      <QCResultsContext.Provider value={providerValue}>
        <GenericTable
          ref={tableRef}
          columns={columns}
          data={data || []}
          total={totalData || 0}
          loading={loading}
          defaultRowsPerPage={20}
          setItemKey={(item, idx) => `${idx}_${item.batchID}_${item.nodeID}`}
          onFetchData={handleFetchQCResults}
        />
      </QCResultsContext.Provider>
      <ErrorDialog
        open={openErrorDialog}
        onClose={() => setOpenErrorDialog(false)}
        header="Data Submission"
        title="Reasons"
        errors={selectedRow?.description?.map((error) => error.description)}
        uploadedDate={selectedRow?.uploadedDate}
      />
    </>
  );
};

export default QualityControl;<|MERGE_RESOLUTION|>--- conflicted
+++ resolved
@@ -49,7 +49,10 @@
   alignItems: "center",
 });
 
-<<<<<<< HEAD
+const StyledBreakAll = styled(Box)({
+  wordBreak: "break-all"
+});
+
 const StyledFilterContainer = styled(Box)({
   display: "flex",
   alignItems: "center",
@@ -102,12 +105,6 @@
 
 const StyledSelect = styled(Select)(baseTextFieldStyles);
 
-=======
-const StyledBreakAll = styled(Box)({
-  wordBreak: "break-all"
-});
-
->>>>>>> 2a1f09ab
 const columns: Column<QCResult>[] = [
   {
     label: "Type",
@@ -288,7 +285,7 @@
                 <MenuItem value="All">All</MenuItem>
                 {batches?.listBatches?.batches?.map((batch) => (
                   <MenuItem key={batch._id} value={batch._id}>
-                    {batch._id}
+                    {batch.displayID}
                     {` (${FormatDate(batch.createdAt, "MM/DD/YYYY")})`}
                   </MenuItem>
                 ))}
