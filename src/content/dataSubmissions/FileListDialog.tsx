<<<<<<< HEAD
import { useState } from "react";
import {
  Button,
  Dialog,
  DialogProps,
  IconButton,
  TableContainerProps,
  Typography,
  styled,
} from "@mui/material";
=======
import React, { useState } from "react";
import { Button, Dialog, DialogProps, IconButton, TableContainerProps, Typography, styled } from "@mui/material";
>>>>>>> ce0b73e9
import { isEqual } from "lodash";
import { ReactComponent as CloseIconSvg } from "../../assets/icons/close_icon.svg";
import GenericTable, { Column, FetchListing } from "../../components/DataSubmissions/GenericTable";
import { FormatDate, paginateAndSort } from "../../utils";

const StyledDialog = styled(Dialog)({
  "& .MuiDialog-paper": {
    maxWidth: "none",
    width: "731px !important",
    padding: "38px 42px 52px",
    borderRadius: "8px",
    border: "2px solid #13B9DD",
    background: "linear-gradient(0deg, #F2F6FA 0%, #F2F6FA 100%), #2E4D7B",
    boxShadow: "0px 4px 45px 0px rgba(0, 0, 0, 0.40)",
  },
});

const StyledCloseDialogButton = styled(IconButton)(() => ({
  position: "absolute",
  right: "21px",
  top: "11px",
  padding: "10px",
  "& svg": {
    color: "#44627C",
  },
}));

const StyledCloseButton = styled(Button)({
  minWidth: "137px",
  padding: "10px",
  border: "1px solid #000",
  color: "#000",
  fontFamily: "'Nunito', 'Rubik', sans-serif",
  fontSize: "16px",
  fontStyle: "normal",
  fontWeight: "700",
  lineHeight: "24px",
  letterSpacing: "0.32px",
  margin: "0 auto",
  marginTop: "62px",
  "&:hover": {
    background: "transparent",
    border: "1px solid #000",
  },
});

const StyledHeader = styled(Typography)({
  color: "#929292",
  fontFamily: "'Nunito Sans', 'Rubik', sans-serif",
  fontSize: "13px",
  fontStyle: "normal",
  fontWeight: "400",
  lineHeight: "27px",
  letterSpacing: "0.5px",
  textTransform: "uppercase",
  marginBottom: "2px",
});

const StyledTitle = styled(Typography)({
  color: "#0B7F99",
  fontFamily: "'Nunito Sans', 'Rubik', sans-serif",
  fontSize: "35px",
  fontStyle: "normal",
  fontWeight: "900",
  lineHeight: "30px",
});

const StyledSubtitle = styled(Typography)({
  color: "#595959",
  fontFamily: "'Nunito Sans', 'Rubik', sans-serif",
  fontSize: "16px",
  fontStyle: "normal",
  fontWeight: "400",
  lineHeight: "19.6px",
  marginTop: "8px",
  marginBottom: "40px",
});

const StyledNumberOfFiles = styled(Typography)({
  color: "#453D3D",
  fontFamily: "'Public Sans', sans-serif",
  fontSize: "13px",
  fontStyle: "normal",
  fontWeight: "700",
  lineHeight: "19.6px",
  letterSpacing: "0.52px",
  textTransform: "uppercase",
  marginBottom: "21px",
});

const StyledNodeType = styled(Typography)({
  color: "#083A50",
  fontFamily: "'Nunito', 'Rubik', sans-serif",
  fontSize: "16px",
  fontStyle: "normal",
  fontWeight: 400,
  lineHeight: "20px",
  textTransform: "capitalize",
  wordBreak: "break-all",
});

const StyledFileName = styled(Typography)({
  color: "#083A50",
  fontFamily: "'Nunito', 'Rubik', sans-serif",
  fontSize: "16px",
  fontStyle: "normal",
  fontWeight: 400,
  lineHeight: "20px",
  textTransform: "none",
  padding: 0,
  justifyContent: "flex-start",
  wordBreak: "break-all",
});

const tableContainerSx: TableContainerProps["sx"] = {
  "& .MuiTableHead-root .MuiTableCell-root:first-of-type": {
    paddingLeft: "26px",
    paddingY: "16px",
  },
  "& .MuiTableHead-root .MuiTableCell-root:last-of-type": {
    paddingRight: "26px",
    paddingY: "16px",
  },
  "& .MuiTableBody-root .MuiTableCell-root:first-of-type": {
    paddingLeft: "26px",
  },
  "& .MuiTableBody-root .MuiTableCell-root:last-of-type": {
    paddingRight: "26px",
  },
  "& .MuiTableBody-root .MuiTableCell-root": {
    paddingY: "7px",
  },
  "& .MuiTableBody-root .MuiTableRow-root": {
    height: "35px",
  },
};

const columns: Column<BatchFileInfo>[] = [
  {
    label: "Type",
    renderValue: (data) => <StyledNodeType>{data?.nodeType || "N/A"}</StyledNodeType>,
    field: "nodeType",
    default: true,
  },
  {
    label: "Filename",
    renderValue: (data) => <StyledFileName>{data?.fileName}</StyledFileName>,
    field: "fileName",
    sx: {
      width: "70%",
    },
  },
];

type Props = {
  batch: Batch;
  onClose?: () => void;
} & Omit<DialogProps, "onClose">;

const FileListDialog = ({ batch, onClose, open, ...rest }: Props) => {
  const [batchFiles, setBatchFiles] = useState<BatchFileInfo[]>([]);
  const [prevBatchFilesFetch, setPrevBatchFilesFetch] = useState<FetchListing<BatchFileInfo>>(null);
  // eslint-disable-next-line @typescript-eslint/no-unused-vars
  const [error, setError] = useState<string>(null);
  const [loading, setLoading] = useState<boolean>(false);

  const handleCloseDialog = () => {
    setBatchFiles([]);
    setPrevBatchFilesFetch(null);
    setError(null);
    setLoading(false);
    if (typeof onClose === "function") {
      onClose();
    }
  };

  const handleFetchBatchFiles = async (
    fetchListing: FetchListing<BatchFileInfo>,
    force: boolean
  ) => {
    if (!batch?._id || !batch?.submissionID) {
      setError("Invalid submission ID provided.");
      return;
    }
    if (!force && batchFiles?.length > 0 && isEqual(fetchListing, prevBatchFilesFetch)) {
      return;
    }

    setPrevBatchFilesFetch(fetchListing);

    const newData = paginateAndSort(batch?.files, fetchListing);
    setBatchFiles(newData);
  };

  return (
    <StyledDialog open={open} onClose={handleCloseDialog} title="" {...rest} scroll="body">
      <StyledCloseDialogButton aria-label="close" onClick={handleCloseDialog}>
        <CloseIconSvg />
      </StyledCloseDialogButton>
      <StyledHeader variant="h3">Data Submission</StyledHeader>
      <StyledTitle variant="h6">Batch {batch?.displayID} File List</StyledTitle>
      <StyledSubtitle variant="body1">
        Uploaded on {FormatDate(batch?.createdAt, "M/D/YYYY [at] hh:mm A")}
      </StyledSubtitle>

      <StyledNumberOfFiles>{`${batch?.fileCount || 0} FILES`}</StyledNumberOfFiles>

      <GenericTable
        columns={columns}
        data={batchFiles}
        total={batch?.fileCount || 0}
        loading={loading}
        defaultOrder="asc"
        defaultRowsPerPage={20}
        paginationPlacement="center"
        noContentText="No files were uploaded."
        numRowsNoContent={5}
        onFetchData={handleFetchBatchFiles}
        setItemKey={(item, idx) => `${idx}_${item.fileName}_${item.createdAt}`}
        containerProps={{ sx: tableContainerSx }}
      />

      <StyledCloseButton
        id="file-list-dialog-close-button"
        variant="contained"
        color="info"
        onClick={handleCloseDialog}
      >
        Close
      </StyledCloseButton>
    </StyledDialog>
  );
};

export default React.memo<Props>(FileListDialog, (prevProps, nextProps) => isEqual(prevProps, nextProps));<|MERGE_RESOLUTION|>--- conflicted
+++ resolved
@@ -1,5 +1,4 @@
-<<<<<<< HEAD
-import { useState } from "react";
+import React, { useState } from "react";
 import {
   Button,
   Dialog,
@@ -9,10 +8,6 @@
   Typography,
   styled,
 } from "@mui/material";
-=======
-import React, { useState } from "react";
-import { Button, Dialog, DialogProps, IconButton, TableContainerProps, Typography, styled } from "@mui/material";
->>>>>>> ce0b73e9
 import { isEqual } from "lodash";
 import { ReactComponent as CloseIconSvg } from "../../assets/icons/close_icon.svg";
 import GenericTable, { Column, FetchListing } from "../../components/DataSubmissions/GenericTable";
@@ -247,4 +242,6 @@
   );
 };
 
-export default React.memo<Props>(FileListDialog, (prevProps, nextProps) => isEqual(prevProps, nextProps));+export default React.memo<Props>(FileListDialog, (prevProps, nextProps) =>
+  isEqual(prevProps, nextProps)
+);