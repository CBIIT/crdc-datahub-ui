--- conflicted
+++ resolved
@@ -100,11 +100,7 @@
       {description || (
         <>
           The metadata or files specified in the selected files, along with their associated child
-<<<<<<< HEAD
-          nodes, will be deleted permanently, and this action is irreversible.
-=======
           nodes, will be deleted from this data submission, and this action is irreversible.
->>>>>>> 5b47987f
           <br />
           Are you sure you want to proceed?
         </>
