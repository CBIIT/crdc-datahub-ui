--- conflicted
+++ resolved
@@ -2,10 +2,8 @@
 import { useParams } from "react-router-dom";
 import DataSubmission from "./DataSubmission";
 import ListView from "./DataSubmissionsListView";
-<<<<<<< HEAD
+import { OrganizationProvider } from "../../components/Contexts/OrganizationListContext";
 import { SubmissionProvider } from "../../components/Contexts/SubmissionContext";
-=======
-import { OrganizationProvider } from "../../components/Contexts/OrganizationListContext";
 
 /**
  * A memoized version of OrganizationProvider
@@ -13,7 +11,6 @@
  * @see OrganizationProvider
  */
 const MemorizedProvider = memo(OrganizationProvider);
->>>>>>> e6246a38
 
 /**
  * Render the correct view based on the URL
