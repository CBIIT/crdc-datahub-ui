--- conflicted
+++ resolved
@@ -1,9 +1,6 @@
 import { useState } from "react";
-<<<<<<< HEAD
 import { useMutation } from "@apollo/client";
-=======
 import { useNavigate } from "react-router-dom";
->>>>>>> 7690168d
 import { LoadingButton } from "@mui/lab";
 import { Button, Stack, Typography, styled } from "@mui/material";
 import ArrowBackIcon from '@mui/icons-material/ArrowBack';
