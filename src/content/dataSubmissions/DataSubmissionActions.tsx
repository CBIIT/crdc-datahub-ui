import { useState } from "react";
import { useNavigate } from "react-router-dom";
import { useMutation } from "@apollo/client";
import { LoadingButton } from "@mui/lab";
import { Button, Stack, Typography, styled } from "@mui/material";
import ArrowBackIcon from '@mui/icons-material/ArrowBack';
import { useAuthContext } from "../../components/Contexts/AuthContext";
import CustomDialog from "../../components/Shared/Dialog";
import { EXPORT_SUBMISSION, ExportSubmissionResp } from "../../graphql";

const StyledActionWrapper = styled(Stack)(() => ({
  justifyContent: "center",
  alignItems: "center",
}));

const StyledButtonBase = styled(LoadingButton)(() => ({
  display: "flex",
  width: "128px",
  height: "51px",
  flexDirection: "column",
  justifyContent: "center",
  alignItems: "center",
  gap: "10px",
  flexShrink: 0,
  borderRadius: "8px",
  textAlign: "center",
  fontFamily: "'Nunito', 'Rubik', sans-serif",
  fontSize: "16px",
  fontStyle: "normal",
  fontWeight: 700,
  lineHeight: "16px",
  letterSpacing: "0.32px",
  textTransform: "initial",
  zIndex: 3,
}));

const StyledSubmitButton = styled(StyledButtonBase)(() => ({
  background: "#1D91AB",
  color: "#FFF",
  width: "fit-content",
  minWidth: "128px",
  "&:hover": {
    background: "#1A7B90",
  },
}));

const StyledReleaseButton = styled(StyledButtonBase)(() => ({
  background: "#8DC63F",
  color: "#FFF",
  "&:hover": {
    background: "#7AB32E",
  },
}));

const StyledWithdrawButton = styled(StyledButtonBase)(() => ({
  background: "#DAA520",
  color: "#FFF",
  "&:hover": {
    background: "#C8941A",
  },
}));

const StyledRejectButton = styled(StyledButtonBase)(() => ({
  background: "#D54309",
  color: "#FFF",
  "&:hover": {
    background: "#B83A07",
  },
}));

const StyledCompleteButton = styled(StyledButtonBase)(() => ({
  background: "#4CAF50",
  color: "#FFF",
  "&:hover": {
    background: "#418E46",
  },
}));

const StyledCancelButton = styled(StyledButtonBase)(() => ({
  border: "1px solid #AEAEAE",
  background: "#757D88",
  color: "#FFF",
  "&:hover": {
    background: "#5B6169",
  },
}));

const StyledArchiveButton = styled(StyledButtonBase)(() => ({
  background: "#6A5ACD",
  color: "#FFF",
  "&:hover": {
    background: "#594ABF",
  },
}));

const StyledReturnButton = styled(StyledButtonBase)(() => ({
  background: "#6A5ACD",
  color: "#FFF",
  flexDirection: "row",
  "&:hover": {
    background: "#594ABF",
  },
}));

const StyledDialog = styled(CustomDialog)({
  "& .MuiDialog-paper": {
    maxWidth: "none",
    borderRadius: "8px",
    width: "567px !important",
  },
});

const StyledDialogText = styled(Typography)({
  fontWeight: 400,
  fontSize: "16px",
  fontFamily: "'Nunito', 'Rubik', sans-serif",
  lineHeight: "19.6px",
});

export type ActiveDialog = "Submit" | "Release" | "Withdraw" | "Reject" | "Complete" | "Cancel";
type UserRole = User["role"];

type ActionConfig = {
  roles: UserRole[];
  statuses: SubmissionStatus[];
};

type ActionKey = "Submit" | "Release" | "Withdraw" | "SubmittedReject" | "ReleasedReject" | "Complete" | "Cancel" | "Archive";

const actionConfig: Record<ActionKey, ActionConfig> = {
  Submit: {
    roles: ["Submitter", "Organization Owner", "Data Curator", "Admin"],
    statuses: ["In Progress", "Withdrawn"],
  },
  Release: {
    roles: ["Data Curator", "Admin"],
    statuses: ["Submitted"],
  },
  Withdraw: {
    roles: ["Submitter", "Organization Owner"],
    statuses: ["Submitted"],
  },
  SubmittedReject: {
    roles: ["Data Curator", "Admin"],
    statuses: ["Submitted"],
  },
  ReleasedReject: {
    roles: ["Data Commons POC", "Admin"],
    statuses: ["Released"],
  },
  Complete: {
    roles: ["Data Curator", "Admin", "Data Commons POC"],
    statuses: ["Released"],
  },
  Cancel: {
    roles: ["Submitter", "Organization Owner", "Data Curator", "Admin"],
    statuses: ["New", "In Progress"],
  },
  Archive: {
    roles: ["Data Curator", "Admin"],
    statuses: ["Completed"],
  },
};

type SubmitActionButton = {
  label: string;
  disable: boolean;
};

type Props = {
  submission: Submission;
  submitActionButton: SubmitActionButton;
  onAction: (action: SubmissionAction) => Promise<void>;
  onError: (message: string) => void;
};

<<<<<<< HEAD
const DataSubmissionActions = ({ submission, disableSubmit, onAction, onError }: Props) => {
=======
const DataSubmissionActions = ({ submission, submitActionButton, onAction }: Props) => {
>>>>>>> 842267af
  const { user } = useAuthContext();
  const navigate = useNavigate();

  const [currentDialog, setCurrentDialog] = useState<ActiveDialog | null>(null);
  const [action, setAction] = useState<SubmissionAction | null>(null);

  const [exportSubmission] = useMutation<ExportSubmissionResp>(EXPORT_SUBMISSION, {
    context: { clientName: 'backend' },
    fetchPolicy: 'no-cache'
  });

  const handleExportSubmission = async (): Promise<boolean> => {
    if (!submission?._id) {
      return false;
    }

    try {
      const { data: d, errors } = await exportSubmission({
        variables: {
          _id: submission._id,
        }
      });
      if (errors || !d?.exportSubmission?.success) {
        throw new Error(`Unable to export submission.`);
      }
      return d.exportSubmission.success;
    } catch (err) {
      onError(err?.toString());
    }

    return false;
  };

  const handleOnAction = async (action: SubmissionAction) => {
    if (currentDialog) {
      setCurrentDialog(null);
    }
    setAction(action);
    if (action === "Release") {
      const isExported = await handleExportSubmission();
      if (!isExported) {
        setAction(null);
        return;
      }
    }
    if (typeof onAction === "function") {
      await onAction(action);
    }
    setAction(null);
  };

  const onOpenDialog = (dialog: ActiveDialog) => {
    setCurrentDialog(dialog);
  };

  const onCloseDialog = () => {
    setCurrentDialog(null);
  };

  const returnToSubmissionList = () => {
    navigate("/data-submissions");
    window.scrollTo(0, 0);
  };

  const canShowAction = (actionKey: ActionKey) => {
    const config = actionConfig[actionKey];
    return config?.statuses?.includes(submission?.status) && config?.roles?.includes(user?.role);
  };

  return (
    <StyledActionWrapper direction="row" spacing={2}>
      {/* Return to Data Submission List Button */}
      <StyledReturnButton
        variant="contained"
        onClick={returnToSubmissionList}
        startIcon={<ArrowBackIcon fontSize="small" />}
        disabled={!!action}
        disableElevation
        disableRipple
        disableTouchRipple
      >
        Back
      </StyledReturnButton>
      {/* Action Buttons */}
      {canShowAction("Submit") ? (
        <StyledSubmitButton
          variant="contained"
          onClick={() => onOpenDialog("Submit")}
          loading={action === "Submit"}
          disabled={submitActionButton?.disable || (action && action !== "Submit")}
          disableElevation
          disableRipple
          disableTouchRipple
        >
          {submitActionButton?.label || "Submit"}
        </StyledSubmitButton>
      ) : null}
      {canShowAction("Release") ? (
        <StyledReleaseButton
          variant="contained"
          onClick={() => onOpenDialog("Release")}
          loading={action === "Release"}
          disabled={action && action !== "Release"}
          disableElevation
          disableRipple
          disableTouchRipple
        >
          Release
        </StyledReleaseButton>
      ) : null}
      {canShowAction("Complete") ? (
        <StyledCompleteButton
          variant="contained"
          onClick={() => onOpenDialog("Complete")}
          loading={action === "Complete"}
          disabled={action && action !== "Complete"}
          disableElevation
          disableRipple
          disableTouchRipple
        >
          Complete
        </StyledCompleteButton>
      ) : null}
      {canShowAction("Archive") ? (
        <StyledArchiveButton
          variant="contained"
          onClick={() => handleOnAction("Archive")}
          loading={action === "Archive"}
          disabled={action && action !== "Archive"}
          disableElevation
          disableRipple
          disableTouchRipple
        >
          Archive
        </StyledArchiveButton>
      ) : null}
      {canShowAction("Withdraw") ? (
        <StyledWithdrawButton
          variant="contained"
          onClick={() => onOpenDialog("Withdraw")}
          loading={action === "Withdraw"}
          disabled={action && action !== "Withdraw"}
          disableElevation
          disableRipple
          disableTouchRipple
        >
          Withdraw
        </StyledWithdrawButton>
      ) : null}
      {canShowAction("SubmittedReject") || canShowAction("ReleasedReject") ? (
        <StyledRejectButton
          variant="contained"
          onClick={() => onOpenDialog("Reject")}
          loading={action === "Reject"}
          disabled={action && action !== "Reject"}
          disableElevation
          disableRipple
          disableTouchRipple
        >
          Reject
        </StyledRejectButton>
      ) : null}
      {canShowAction("Cancel") ? (
        <StyledCancelButton
          variant="contained"
          onClick={() => onOpenDialog("Cancel")}
          loading={action === "Cancel"}
          disabled={action && action !== "Cancel"}
          disableElevation
          disableRipple
          disableTouchRipple
        >
          Cancel
        </StyledCancelButton>
      ) : null}

      {/* Submit Dialog */}
      <StyledDialog
        open={currentDialog === "Submit"}
        onClose={onCloseDialog}
        title="Submit Data Submission"
        actions={(
          <>
            <Button onClick={onCloseDialog} disabled={!!action}>No</Button>
            <LoadingButton
              onClick={() => handleOnAction("Submit")}
              loading={!!action}
              color="error"
              autoFocus
            >
              Yes
            </LoadingButton>
          </>
        )}
      >
        <StyledDialogText variant="body2">
          This action will lock your submission and it will no longer accept updates
          to the data. Are you sure you want to proceed?
        </StyledDialogText>
      </StyledDialog>

      {/* Release Dialog */}
      <StyledDialog
        open={currentDialog === "Release"}
        onClose={onCloseDialog}
        title="Release Data Submission"
        actions={(
          <>
            <Button onClick={onCloseDialog} disabled={!!action}>No</Button>
            <LoadingButton
              onClick={() => handleOnAction("Release")}
              loading={!!action}
              color="error"
              autoFocus
            >
              Yes
            </LoadingButton>
          </>
        )}
      >
        <StyledDialogText variant="body2">
          This action will release this submission to data commons and it can no
          longer accept changes to the data.  Are you sure you want to proceed?
        </StyledDialogText>
      </StyledDialog>

      {/* Cancel Dialog */}
      <StyledDialog
        open={currentDialog === "Cancel"}
        onClose={onCloseDialog}
        title="Cancel Data Submission"
        actions={(
          <>
            <Button onClick={onCloseDialog} disabled={!!action}>No</Button>
            <LoadingButton
              onClick={() => handleOnAction("Cancel")}
              loading={!!action}
              color="error"
              autoFocus
            >
              Yes
            </LoadingButton>
          </>
        )}
      >
        <StyledDialogText variant="body2">
          This action will remove this submission and it will no longer be
          accessible. Are you sure you want to proceed?
        </StyledDialogText>
      </StyledDialog>

      {/* Withdraw Dialog */}
      <StyledDialog
        open={currentDialog === "Withdraw"}
        onClose={onCloseDialog}
        title="Withdraw Data Submission"
        actions={(
          <>
            <Button onClick={onCloseDialog} disabled={!!action}>No</Button>
            <LoadingButton
              onClick={() => handleOnAction("Withdraw")}
              loading={!!action}
              color="error"
              autoFocus
            >
              Yes
            </LoadingButton>
          </>
        )}
      >
        <StyledDialogText variant="body2">
          This action will halt the data curation process and give control back to you
          if you wish to update the data within the submission. Are you certain you want to proceed?
        </StyledDialogText>
      </StyledDialog>

      {/* Reject Dialog */}
      <StyledDialog
        open={currentDialog === "Reject"}
        onClose={onCloseDialog}
        title="Reject Data Submission"
        actions={(
          <>
            <Button onClick={onCloseDialog} disabled={!!action}>No</Button>
            <LoadingButton
              onClick={() => handleOnAction("Reject")}
              loading={!!action}
              color="error"
              autoFocus
            >
              Yes
            </LoadingButton>
          </>
        )}
      >
        <StyledDialogText variant="body2">
          This action will reject the submission and return control to the submitter.
          Are you sure you want to proceed?
        </StyledDialogText>
      </StyledDialog>

      {/* Complete Dialog */}
      <StyledDialog
        open={currentDialog === "Complete"}
        onClose={onCloseDialog}
        title="Complete Data Submission"
        actions={(
          <>
            <Button onClick={onCloseDialog} disabled={!!action}>No</Button>
            <LoadingButton
              onClick={() => handleOnAction("Complete")}
              loading={!!action}
              color="error"
              autoFocus
            >
              Yes
            </LoadingButton>
          </>
        )}
      >
        <StyledDialogText variant="body2">
          This action will close out the submission and start close out activities.
          Are you sure you want to proceed?
        </StyledDialogText>
      </StyledDialog>
    </StyledActionWrapper>
  );
};

export default DataSubmissionActions;<|MERGE_RESOLUTION|>--- conflicted
+++ resolved
@@ -174,11 +174,7 @@
   onError: (message: string) => void;
 };
 
-<<<<<<< HEAD
-const DataSubmissionActions = ({ submission, disableSubmit, onAction, onError }: Props) => {
-=======
-const DataSubmissionActions = ({ submission, submitActionButton, onAction }: Props) => {
->>>>>>> 842267af
+const DataSubmissionActions = ({ submission, submitActionButton, onAction, onError }: Props) => {
   const { user } = useAuthContext();
   const navigate = useNavigate();
 
