import { FC, useEffect, useMemo, useState } from "react";
import { useLazyQuery, useMutation, useQuery } from "@apollo/client";
import { LoadingButton } from "@mui/lab";
import {
  Alert,
  Box,
  Container,
  MenuItem,
  Popper,
  Stack,
  TextField,
  Typography,
  styled,
} from "@mui/material";
import { useSnackbar } from "notistack";
import { cloneDeep } from "lodash";
import { Controller, useForm } from "react-hook-form";
import { useNavigate } from "react-router-dom";
import bannerSvg from "../../assets/banner/profile_banner.png";
import programIcon from "../../assets/icons/program_icon.svg";
import SuspenseLoader from "../../components/SuspenseLoader";
import {
  CREATE_ORG,
  CreateOrgResp,
  EDIT_ORG,
  EditOrgResp,
  GET_ORG,
  GetOrgResp,
  LIST_APPROVED_STUDIES,
  ListApprovedStudiesResp,
  LIST_ACTIVE_DCPS,
  ListActiveDCPsResp,
  EditOrgInput,
  CreateOrgInput,
  ListApprovedStudiesInput,
  GetOrgInput,
} from "../../graphql";
import ConfirmDialog from "../../components/AdminPortal/Organizations/ConfirmDialog";
import usePageTitle from "../../hooks/usePageTitle";
import {
  filterAlphaNumeric,
  formatFullStudyName,
  mapOrganizationStudyToId,
  validateUTF8,
} from "../../utils";
import { useSearchParamsContext } from "../../components/Contexts/SearchParamsContext";
import BaseAsterisk from "../../components/StyledFormComponents/StyledAsterisk";
import BaseSelect from "../../components/StyledFormComponents/StyledSelect";
import BaseOutlinedInput from "../../components/StyledFormComponents/StyledOutlinedInput";
import BaseAutocomplete, {
  StyledPaper as BasePaper,
} from "../../components/StyledFormComponents/StyledAutocomplete";

type Props = {
  /**
   * @see Organization["_id"] | "new"
   */
  _id: string;
};

type FormInput = Omit<EditOrgInput, "orgID" | "studies"> & {
  studies: string[];
};

const StyledContainer = styled(Container)({
  marginBottom: "90px",
});

const StyledBanner = styled("div")({
  background: `url(${bannerSvg})`,
  backgroundBlendMode: "luminosity, normal",
  backgroundSize: "cover",
  backgroundPosition: "center",
  width: "100%",
  height: "153px",
});

const StyledPageTitle = styled(Typography)({
  fontFamily: "Nunito Sans",
  fontSize: "45px",
  fontWeight: 800,
  letterSpacing: "-1.5px",
  color: "#fff",
});

const StyledProfileIcon = styled("div")({
  position: "relative",
  transform: "translate(-218px, -75px)",
  "& img": {
    position: "absolute",
  },
  "& img:nth-of-type(1)": {
    zIndex: 2,
    filter: "drop-shadow(10px 13px 9px rgba(0, 0, 0, 0.35))",
  },
});

const StyledField = styled("div")({
  marginBottom: "10px",
  minHeight: "41px",
  display: "flex",
  alignItems: "center",
  justifyContent: "flex-start",
  fontSize: "18px",
});

const StyledLabel = styled("span")({
  color: "#356AAD",
  fontWeight: "700",
  marginRight: "40px",
  minWidth: "135px",
});

const BaseInputStyling = {
  width: "363px",
};

const StyledTextField = styled(BaseOutlinedInput)({
  ...BaseInputStyling,
  "& .MuiInputBase-inputMultiline": {
    resize: "vertical",
    minHeight: "44px",
  },
});
const StyledSelect = styled(BaseSelect)(BaseInputStyling);
const StyledAutocomplete = styled(BaseAutocomplete)(BaseInputStyling);

const StyledPaper = styled(BasePaper)({
  maxHeight: "300px",
  "& .MuiAutocomplete-listbox": { width: "fit-content", minWidth: "100%", maxHeight: "unset" },
  "& .MuiAutocomplete-option": { whiteSpace: "nowrap" },
});

const StyledPopper = styled(Popper)({
  width: "463px !important",
});

const StyledTag = styled("div")({
  position: "absolute",
  paddingLeft: "12px",
  whiteSpace: "nowrap",
  overflow: "hidden",
  maxWidth: "calc(100% - 24px)",
  textOverflow: "ellipsis",
});

const StyledButtonStack = styled(Stack)({
  marginTop: "50px",
});

const StyledButton = styled(LoadingButton)(({ txt, border }: { txt: string; border: string }) => ({
  borderRadius: "8px",
  border: `2px solid ${border}`,
  color: `${txt} !important`,
  width: "101px",
  height: "51px",
  textTransform: "none",
  fontWeight: 700,
  fontSize: "17px",
  padding: "6px 8px",
}));

const StyledContentStack = styled(Stack)({
  marginLeft: "-2px !important",
});

const StyledTitleBox = styled(Box)({
  marginTop: "-86px",
  marginBottom: "88px",
  width: "100%",
});

/**
 * Data Submission statuses that reflect an inactive submission
 */
const inactiveSubmissionStatus: SubmissionStatus[] = ["Completed"];

/**
 * Edit/Create Organization View Component
 *
 * @param {Props} props
 * @returns {JSX.Element}
 */
const OrganizationView: FC<Props> = ({ _id }: Props) => {
  const isNew = _id && _id === "new";
  usePageTitle(`${!isNew && _id ? "Edit" : "Add"} Program ${!isNew && _id ? _id : ""}`.trim());

  const navigate = useNavigate();
  const { enqueueSnackbar } = useSnackbar();
  const { lastSearchParams } = useSearchParamsContext();

  const [organization, setOrganization] = useState<Organization | null>(null);
  const [dataSubmissions, setDataSubmissions] = useState<Partial<Submission>[] | null>(null);
  const [error, setError] = useState<string | null>(null);
  const [saving, setSaving] = useState<boolean>(false);
  const [confirmOpen, setConfirmOpen] = useState<boolean>(false);
  const [studyOptions, setStudyOptions] = useState<string[]>([]);

  const manageOrgPageUrl = `/programs${lastSearchParams?.["/programs"] ?? ""}`;

  const assignedStudies: string[] = useMemo(() => {
    const activeStudies = {};
    const activeSubs = dataSubmissions?.filter(
      (ds) => !inactiveSubmissionStatus.includes(ds?.status)
    );

    organization?.studies?.forEach((s) => {
      // NOTE: The `Submission` type only has `studyAbbreviation`, we cannot compare IDs
      if (activeSubs?.some((ds) => ds?.studyAbbreviation === s?.studyAbbreviation)) {
        activeStudies[s?.studyAbbreviation] = true;
      }
    });

    return Object.keys(activeStudies) || [];
  }, [organization, dataSubmissions]);

  const {
    handleSubmit,
    register,
    reset,
    watch,
    formState: { errors },
    control,
  } = useForm<FormInput>();
  const studiesField = watch("studies");

  const { data: activeDCPs } = useQuery<ListActiveDCPsResp>(LIST_ACTIVE_DCPS, {
    context: { clientName: "backend" },
    fetchPolicy: "cache-and-network",
  });

  const {
    data: approvedStudies,
    loading: approvedStudiesLoading,
    refetch: refetchStudies,
  } = useQuery<ListApprovedStudiesResp, ListApprovedStudiesInput>(LIST_APPROVED_STUDIES, {
    variables: { first: -1, orderBy: "studyName", sortDirection: "asc" },
    context: { clientName: "backend" },
    fetchPolicy: "cache-and-network",
  });

  const [getOrganization] = useLazyQuery<GetOrgResp, GetOrgInput>(GET_ORG, {
    context: { clientName: "backend" },
    fetchPolicy: "no-cache",
  });

  const [editOrganization] = useMutation<EditOrgResp, EditOrgInput>(EDIT_ORG, {
    context: { clientName: "backend" },
    fetchPolicy: "no-cache",
  });

  const [createOrganization] = useMutation<CreateOrgResp, CreateOrgInput>(CREATE_ORG, {
    context: { clientName: "backend" },
    fetchPolicy: "no-cache",
  });

  const formattedStudyMap = useMemo<Record<string, string>>(() => {
    if (!approvedStudies?.listApprovedStudies?.studies) {
      return {};
    }

    const studyIdMap = approvedStudies.listApprovedStudies.studies.reduce(
      (acc, { _id, studyName, studyAbbreviation }) => ({
        ...acc,
        [_id]: formatFullStudyName(studyName, studyAbbreviation),
      }),
      {}
    );

    return studyIdMap;
  }, [approvedStudies?.listApprovedStudies?.studies]);

  const sortStudyOptions = () => {
    const options = Object.keys(formattedStudyMap);

    const selectedOptions =
      studiesField
        ?.filter((v) => options.includes(v))
        ?.sort((a, b) => formattedStudyMap[a]?.localeCompare(formattedStudyMap?.[b])) || [];
    const unselectedOptions = options
      .filter((o) => !selectedOptions.includes(o))
      .sort((a, b) => formattedStudyMap[a]?.localeCompare(formattedStudyMap?.[b]));

    setStudyOptions([...selectedOptions, ...unselectedOptions]);
  };

  /**
   * Updates the default form values after save or initial fetch
   *
   * @param data FormInput
   */
  const setFormValues = (data: FormInput) => {
    const fields: (keyof FormInput)[] = [
      "name",
      "abbreviation",
      "description",
      "conciergeID",
      "studies",
      "status",
    ];
    const resetData = {};

    fields.forEach((field) => {
      resetData[field] = cloneDeep(data[field]);
    });

    reset(resetData);
  };

  const onSubmit = async (data: FormInput) => {
    setSaving(true);

    const variables = {
      ...data,
      studies: data.studies.map((studyID) => ({ studyID })),
    };

    if (_id === "new" && !organization?._id) {
      const { data: d, errors } = await createOrganization({ variables }).catch((e) => ({
        errors: e?.message,
        data: null,
      }));
      setSaving(false);

      if (errors || !d?.createOrganization?._id) {
        setError(errors || "Unable to create program");
        return;
      }

      setOrganization(null);
      setDataSubmissions(null);
      enqueueSnackbar("This program has been successfully added.", {
        variant: "default",
      });
      reset();
    } else {
      const { data: d, errors } = await editOrganization({
        variables: { orgID: organization._id, ...variables },
      }).catch((e) => ({ errors: e?.message, data: null }));
      setSaving(false);

      if (errors || !d?.editOrganization) {
        setError(errors || "Unable to save changes");
        return;
      }

      enqueueSnackbar("All changes have been saved", { variant: "default" });
      setFormValues(data);
      setOrganization((prev: Organization) => ({
        ...prev,
        studies: d.editOrganization.studies,
      }));
    }

    setError(null);
    navigate(manageOrgPageUrl);
  };

  const handleBypassWarning = () => {
    setConfirmOpen(false);
    handleSubmit(onSubmit)();
  };

  const handlePreSubmit = (data: FormInput) => {
    if (_id !== "new") {
      const studyMap: { [_id: string]: ApprovedStudy["studyAbbreviation"] } = {};
      approvedStudies?.listApprovedStudies?.studies?.forEach(({ _id, studyAbbreviation }) => {
        studyMap[_id] = studyAbbreviation;
      });

      const newStudies = data.studies.map((_id) => studyMap[_id]);
      const previousStudies = organization?.studies?.map((s) => s?.studyAbbreviation) || [];
      const removedActiveStudies = previousStudies
        .filter((studyAbbr) => !newStudies?.includes(studyAbbr))
        .filter((studyAbbr) => assignedStudies.includes(studyAbbr)).length;

      // If there are active submissions for a study being removed, show a warning
      if (removedActiveStudies) {
        setConfirmOpen(true);
        return;
      }
    }

    onSubmit(data);
  };

  useEffect(() => {
    setError(null);

    if (_id === "new") {
      setOrganization(null);
      setDataSubmissions(null);
      setFormValues({
        name: "",
        abbreviation: "",
        description: "",
        conciergeID: "",
        studies: [],
        status: "Active",
      });
      return;
    }

    (async () => {
      const { data, error } = await getOrganization({
        variables: { orgID: _id, organization: _id },
      });
      if (error || !data?.getOrganization) {
        navigate(manageOrgPageUrl, {
          state: { error: "Unable to fetch program" },
        });
        return;
      }

      // No studies or original request did not complete. Refetch
      let studyList: ApprovedStudy[] = approvedStudies?.listApprovedStudies?.studies;
      if (!studyList?.length) {
        const { data } = await refetchStudies();
        studyList = data?.listApprovedStudies?.studies;
      }

      setOrganization(data?.getOrganization);
      setDataSubmissions(data?.listSubmissions?.submissions);
      setFormValues({
        ...data?.getOrganization,
        studies:
          data?.getOrganization?.studies
            ?.map((s) => mapOrganizationStudyToId(s, studyList || []))
            ?.filter((_id) => !!_id) || [],
      });
    })();
  }, [_id]);

  useEffect(() => {
    sortStudyOptions();
  }, [formattedStudyMap, organization?.studies]);

  if (!organization && _id !== "new") {
    return <SuspenseLoader />;
  }

  return (
    <>
      <StyledBanner />
      <StyledContainer maxWidth="lg">
        <Stack direction="row" justifyContent="center" alignItems="flex-start" spacing={2}>
          <StyledProfileIcon>
            <img src={programIcon} alt="program icon" />
          </StyledProfileIcon>
          <StyledContentStack
            direction="column"
            justifyContent="center"
            alignItems="center"
            spacing={2}
          >
            <StyledTitleBox>
              <StyledPageTitle variant="h1">
                {_id !== "new" ? "Edit" : "Add"} Program
              </StyledPageTitle>
            </StyledTitleBox>

            <form onSubmit={handleSubmit(handlePreSubmit)}>
              {error && (
                <Alert sx={{ mb: 2, p: 2, width: "100%" }} severity="error">
                  {error || "An unknown API error occurred."}
                </Alert>
              )}

              <StyledField>
                <StyledLabel id="organizationName">
                  Program <BaseAsterisk />
                </StyledLabel>
                <StyledTextField
<<<<<<< HEAD
                  {...register("name", {
                    required: true,
                    setValueAs: (val) => val?.trim(),
                    validate: { utf8: validateUTF8 },
                  })}
=======
                  {...register("name", { required: true })}
                  readOnly={organization?.readOnly}
>>>>>>> 8bf5a731
                  inputProps={{ "aria-labelledby": "organizationName" }}
                  error={!!errors.name}
                  required
                />
              </StyledField>
              <StyledField>
                <StyledLabel id="abbreviationLabel">
                  Abbreviation <BaseAsterisk />
                </StyledLabel>
                <Controller
                  name="abbreviation"
                  control={control}
                  rules={{ required: true }}
                  render={({ field }) => (
                    <StyledTextField
                      {...field}
                      onChange={(e) => {
                        field.onChange(filterAlphaNumeric(e.target.value?.toUpperCase(), "- "));
                      }}
                      readOnly={organization?.readOnly}
                      inputProps={{
                        "aria-labelledby": "abbreviationLabel",
                        maxLength: 100,
                      }}
                      placeholder="100 characters allowed"
                      error={!!errors.abbreviation}
                      required
                    />
                  )}
                />
              </StyledField>
              <StyledField>
                <StyledLabel id="descriptionLabel">Description</StyledLabel>
                <StyledTextField
                  {...register("description", { required: false })}
                  inputProps={{
                    "aria-labelledby": "descriptionLabel",
                    maxLength: 500,
                  }}
                  readOnly={organization?.readOnly}
                  error={!!errors.description}
                  placeholder="500 characters allowed"
                  rows={2}
                  multiline
                />
              </StyledField>
              <StyledField>
                <StyledLabel id="primaryContactLabel">Primary Contact</StyledLabel>
                <Controller
                  name="conciergeID"
                  control={control}
                  rules={{ required: false }}
                  render={({ field }) => (
                    <StyledSelect
                      {...field}
                      value={field.value || ""}
                      MenuProps={{ disablePortal: true }}
                      inputProps={{
                        "aria-labelledby": "primaryContactLabel",
                      }}
                      error={!!errors.conciergeID}
                    >
                      <MenuItem value={null}>{"<Not Set>"}</MenuItem>
                      {activeDCPs?.listActiveDCPs?.map(({ userID, firstName, lastName }) => (
                        <MenuItem key={userID} value={userID}>
                          {`${firstName} ${lastName}`.trim()}
                        </MenuItem>
                      ))}
                    </StyledSelect>
                  )}
                />
              </StyledField>
              <StyledField>
                <StyledLabel id="studiesLabel">Studies</StyledLabel>
                <Controller
                  name="studies"
                  control={control}
                  rules={{ required: false }}
                  render={({ field }) => (
                    <StyledAutocomplete
                      {...field}
                      renderInput={({ inputProps, ...params }) => (
                        <TextField
                          {...params}
                          placeholder={studiesField?.length > 0 ? undefined : "Select studies"}
                          inputProps={{ "aria-labelledby": "studiesLabel", ...inputProps }}
                          onBlur={sortStudyOptions}
                        />
                      )}
                      renderTags={(value: string[], _, state) => {
                        if (value?.length === 0 || state.focused) {
                          return null;
                        }

                        if (value?.length === 1) {
                          return <StyledTag>{formattedStudyMap[value[0]]}</StyledTag>;
                        }

                        return <StyledTag>{value?.length} studies selected</StyledTag>;
                      }}
                      options={studyOptions}
                      getOptionLabel={(option: string) => formattedStudyMap[option]}
                      onChange={(_, data: string[]) => field.onChange(data)}
                      loading={approvedStudiesLoading}
                      PaperComponent={StyledPaper}
                      PopperComponent={StyledPopper}
                      disableCloseOnSelect
                      multiple
                    />
                  )}
                />
              </StyledField>
              <StyledField>
                <StyledLabel id="statusLabel">
                  Status <BaseAsterisk />
                </StyledLabel>
                <Controller
                  name="status"
                  control={control}
                  rules={{ required: true }}
                  render={({ field }) => (
                    <StyledSelect
                      {...field}
                      value={field.value || ""}
                      disabled={_id === "new"}
                      MenuProps={{ disablePortal: true }}
                      inputProps={{ "aria-labelledby": "statusLabel" }}
                      error={!!errors.status}
                    >
                      <MenuItem value="Active">Active</MenuItem>
                      <MenuItem value="Inactive">Inactive</MenuItem>
                    </StyledSelect>
                  )}
                />
              </StyledField>
              <StyledButtonStack
                direction="row"
                justifyContent="center"
                alignItems="center"
                spacing={1}
              >
                <StyledButton type="submit" loading={saving} txt="#14634F" border="#26B893">
                  Save
                </StyledButton>
                <StyledButton
                  type="button"
                  onClick={() => navigate(manageOrgPageUrl)}
                  txt="#666666"
                  border="#828282"
                >
                  Cancel
                </StyledButton>
              </StyledButtonStack>
            </form>
          </StyledContentStack>
        </Stack>
      </StyledContainer>
      <ConfirmDialog
        open={confirmOpen}
        onSubmit={handleBypassWarning}
        onClose={() => setConfirmOpen(false)}
      />
    </>
  );
};

export default OrganizationView;<|MERGE_RESOLUTION|>--- conflicted
+++ resolved
@@ -471,16 +471,12 @@
                   Program <BaseAsterisk />
                 </StyledLabel>
                 <StyledTextField
-<<<<<<< HEAD
                   {...register("name", {
                     required: true,
                     setValueAs: (val) => val?.trim(),
                     validate: { utf8: validateUTF8 },
                   })}
-=======
-                  {...register("name", { required: true })}
                   readOnly={organization?.readOnly}
->>>>>>> 8bf5a731
                   inputProps={{ "aria-labelledby": "organizationName" }}
                   error={!!errors.name}
                   required
