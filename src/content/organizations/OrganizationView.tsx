--- conflicted
+++ resolved
@@ -512,42 +512,6 @@
               </StyledField>
               <StyledField>
                 <StyledLabel id="primaryContactLabel">Primary Contact</StyledLabel>
-<<<<<<< HEAD
-                <Stack
-                  direction="column"
-                  justifyContent="flex-start"
-                  alignItems="flex-start"
-                  spacing={1}
-                >
-                  <Controller
-                    name="conciergeID"
-                    control={control}
-                    rules={{ required: false }}
-                    render={({ field }) => (
-                      <StyledSelect
-                        {...field}
-                        value={field.value || ""}
-                        MenuProps={{ disablePortal: true }}
-                        inputProps={{
-                          "aria-labelledby": "primaryContactLabel",
-                        }}
-                        error={!!errors.conciergeID}
-                      >
-                        <MenuItem value={null}>{"<Not Set>"}</MenuItem>
-                        {activeDCPs?.listActiveDCPs?.map(({ userID, firstName, lastName }) => (
-                          <MenuItem key={userID} value={userID}>
-                            {`${firstName} ${lastName}`.trim()}
-                          </MenuItem>
-                        ))}
-                      </StyledSelect>
-                    )}
-                  />
-                </Stack>
-              </StyledField>
-              <StyledField>
-                <StyledLabel id="studiesLabel">Studies</StyledLabel>
-=======
->>>>>>> bed38a2f
                 <Controller
                   name="conciergeID"
                   control={control}
@@ -563,13 +527,11 @@
                       error={!!errors.conciergeID}
                     >
                       <MenuItem value={null}>{"<Not Set>"}</MenuItem>
-                      {activeCurators?.listActiveCurators?.map(
-                        ({ userID, firstName, lastName }) => (
-                          <MenuItem key={userID} value={userID}>
-                            {`${firstName} ${lastName}`.trim()}
-                          </MenuItem>
-                        )
-                      )}
+                      {activeDCPs?.listActiveDCPs?.map(({ userID, firstName, lastName }) => (
+                        <MenuItem key={userID} value={userID}>
+                          {`${firstName} ${lastName}`.trim()}
+                        </MenuItem>
+                      ))}
                     </StyledSelect>
                   )}
                 />
