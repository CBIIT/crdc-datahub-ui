import React, { FC, useEffect, useRef, useState } from "react";
import { parseForm } from "@jalik/form-parser";
import { cloneDeep } from "lodash";
import styled from 'styled-components';
import { Table, TableBody, TableCell, TableHead, TableRow } from '@mui/material';
import RemoveCircleIcon from "@mui/icons-material/RemoveCircle";
import AddCircleIcon from "@mui/icons-material/AddCircle";
import { Status as FormStatus, useFormContext } from "../../../components/Contexts/FormContext";
import FormContainer from "../../../components/Questionnaire/FormContainer";
import SectionGroup from "../../../components/Questionnaire/SectionGroup";
import SwitchInput from "../../../components/Questionnaire/SwitchInput";
import TextInput from "../../../components/Questionnaire/TextInput";
import { mapObjectWithKey } from "../utils";
import AddRemoveButton from "../../../components/Questionnaire/AddRemoveButton";
import TableFileTypeAndExtensionInput from "../../../components/Questionnaire/TableFileTypeAndExtensionInput";
import { fileTypeOptions } from "../../../config/FileTypeConfig";
import TableTextInput from "../../../components/Questionnaire/TableTextInput";
<<<<<<< HEAD
import DatePickerInput from "../../../components/Questionnaire/DatePickerInput";
import RadioYesNoInput from "../../../components/Questionnaire/RadioYesNoInput";
=======
import useFormMode from "./hooks/useFormMode";
>>>>>>> cc4b4eb7
/**
 * Form Section D View
 *
 * @param {FormSectionProps} props
 * @returns {JSX.Element}
 */

export type KeyedFileTypeData = {
  key: string;
} & FileInfo;

const AdditionalDataInFutureSection = styled.div`
    display: flex;
    flex-direction: column;
    width: fit-content;
    margin-left: 12px;
    color: #083A50;
    font-size: 16px;
    font-family: Nunito;
    font-weight: 700;
    line-height: 19.6px;

    #AdditionalDataInFutureSectionText {
      margin-bottom: 16px;
    }
`;
const TableContainer = styled.div`
    margin-left: 12px;
    display: flex;
    width: 100%;
    border: 1px solid #6B7294;
    border-radius: 10px;
    overflow: hidden;
    .readOnly {
      background-color: #D9DEE4;
      cursor: not-allowed;
    }
    .MuiTableContainer-root {
      width: 100%;
      margin-left: 12px;
      overflow-y: visible;
      height: 200px;
    }
    th {
      color: #083A50;
      font-size: 16px;
      font-family: Nunito;
      font-weight: 700;
      line-height: 19.6px;
    }
    table {
      overflow-y: visible;
    }

    .noBorder {
      border: none;
    }
    .topRowLast {
      border: none;
      padding: 10px 8px 10px 8px;
      text-align: center;
    }
    .fileTypeTableCell{
      border-top: none;
      border-right: 1px solid #6B7294;
      border-bottom: none;
      border-left: none;
      padding: 10px 20px 10px 20px;
      text-align:center;
    }
    .tableTopRowMiddle {
      border-top: none;
      border-right: 1px solid #6B7294;
      border-bottom: none;
      border-left: none;
      padding: 10px 10px 10px 10px;
      text-align: center;
    }
    .bottomRowMiddle {
      border-top: 1px solid #6B7294;
      border-right: 1px solid #6B7294;
      border-bottom: none;
      border-left: none;
      padding: 10px 10px 10px 10px;
    }
    .bottomRowLast {
      border-top: 1px solid #6B7294;
      border-right: none;
      border-bottom: none;
      border-left: none;
      text-align: center;
      padding: 10px;
      width: 20px;
      min-width: 0;
    }
    .autoComplete {
      border-top: 1px solid #6B7294 !important;
      border-right: 1px solid #6B7294 !important;
      border-bottom: none !important;
      border-left: none !important;
      padding: 10px 12px 10px 15px;
      .MuiStack-root {
        width: auto;
      }
    }
    .removeButtonContainer {
      margin: auto;
      width: 23px;
      .MuiStack-root {
        width: auto;
      }
    }
    .asterisk {
      color: #D54309;
      margin-left: 6px;
    }
    #invisibleTableInput {
       height: 0; 
       border: none; 
       width: 0;
    }
`;

const FormSectionD: FC<FormSectionProps> = ({ SectionOption, refs }: FormSectionProps) => {
  const { status, data } = useFormContext();
  const { readOnlyInputs } = useFormMode();

  const [dataTypes, setDataTypes] = useState<string[]>(data.dataTypes);
  const formRef = useRef<HTMLFormElement>();
  const { nextButtonRef, saveFormRef, submitFormRef, approveFormRef, rejectFormRef, getFormObjectRef } = refs;
  const [fileTypeData, setFileTypeData] = useState<KeyedFileTypeData[]>(data.files?.map(mapObjectWithKey) || []);
  const fileTypeDataRef = useRef<HTMLInputElement>(null);

  useEffect(() => {
    if (!saveFormRef.current || !submitFormRef.current) {
      return;
    }

    nextButtonRef.current.style.display = "flex";
    saveFormRef.current.style.display = "initial";
    submitFormRef.current.style.display = "none";
    approveFormRef.current.style.display = "none";
    rejectFormRef.current.style.display = "none";

    getFormObjectRef.current = getFormObject;
  }, [refs]);

  const getFormObject = (): FormObject | null => {
    if (!formRef.current) {
      return null;
    }

    const formObject = parseForm(formRef.current, { nullify: false });
    const combinedData = { ...cloneDeep(data), ...formObject };
    // Remove empty strings from dataType arrays
    combinedData.dataTypes = combinedData.dataTypes.filter((str) => str !== "");
    combinedData.clinicalData.dataTypes = combinedData.clinicalData.dataTypes.filter((str) => str !== "");

    combinedData.targetedReleaseDate = formObject.targetedReleaseDate === "MM/DD/YYYY" ? "" : formObject.targetedReleaseDate;
    combinedData.targetedSubmissionDate = formObject.targetedSubmissionDate === "MM/DD/YYYY" ? "" : formObject.targetedSubmissionDate;
    if (formObject.imagingDataDeIdentified === "true") {
      combinedData.imagingDataDeIdentified = true;
    } else if (formObject.imagingDataDeIdentified === "false") {
      combinedData.imagingDataDeIdentified = false;
    }
    return { ref: formRef, data: combinedData };
  };

  const addFileDataType = () => {
    setFileTypeData([
      ...fileTypeData,
      { key: `${fileTypeData.length}_${new Date().getTime()}`, type: ``, count: 0, amount: "", extension: "" },
    ]);
    fileTypeDataRef.current.setCustomValidity("");
  };

  const removeFileDataType = (key: string) => {
    if (fileTypeData.length === 1) {
      fileTypeDataRef.current.setCustomValidity("At least one file type is required");
    } else {
      fileTypeDataRef.current.setCustomValidity("");
    }
    setFileTypeData(fileTypeData.filter((c) => c.key !== key));
  };

  const handleDataTypesChange = (checked: boolean, value: string) => {
    const updatedDataTypes = checked
      ? [...dataTypes, value]
      : dataTypes.filter((dt) => dt !== value);

    setDataTypes(updatedDataTypes);
  };

  return (
    <FormContainer
      description={SectionOption.title}
      formRef={formRef}
    >
      {/* Targeted Data Submission Delivery Date Section */}
      <SectionGroup
        title="Data Delivery and Release Dates"
      >
        <DatePickerInput
          inputID="section-d-targeted-data-submission-delivery-date"
          label="Targeted Data Submission Delivery Date"
          name="targetedSubmissionDate"
          tooltipText="Expected date that date submission can begin"
          initialValue={data.targetedSubmissionDate}
          gridWidth={6}
          disablePast
        />
        <DatePickerInput
          inputID="section-d-expected-publication-date"
          label="Expected Publication Date"
          name="targetedReleaseDate"
          tooltipText="Expected date that the submission is released to the community"
          initialValue={data.targetedReleaseDate}
          gridWidth={6}
          disablePast
        />
      </SectionGroup>
      {/* Data Types Section */}
      <SectionGroup
        title="Data Types"
        description="Indicate the major types of data included in this submission. For each type listed, select Yes or No. Describe any additional major types of data in Other (specify)"
      >
        <SwitchInput
          id="section-d-clinical-trial"
          label="Clinical Trial"
          name="dataTypes[]"
          required
          graphQLValue="clinicalTrial"
          value={dataTypes.includes("clinicalTrial")}
<<<<<<< HEAD
          tooltipText="A research study in which one or more subjects are prospectively assigned to one or more interventions (which may include placebo or other control) to evaluate the effects of those interventions on health-related biomedical outcomes."
=======
          readOnly={readOnlyInputs}
>>>>>>> cc4b4eb7
        />
        <SwitchInput
          id="section-d-immunology"
          label="Immunology"
          name="dataTypes[]"
          graphQLValue="immunology"
          required
          value={dataTypes.includes("immunology")}
<<<<<<< HEAD
          tooltipText="Data from experiments studying the function of a body's immune system.  Experiments that focus primarily on genomic or imaging approaches should be classified in those areas as well."
=======
          readOnly={readOnlyInputs}
>>>>>>> cc4b4eb7
        />
        <SwitchInput
          id="section-d-genomics"
          label="Genomics"
          name="dataTypes[]"
          graphQLValue="genomics"
          required
          value={dataTypes.includes("genomics")}
<<<<<<< HEAD
          tooltipText="The branch of molecular biology concerned with the structure, function, evolution, and mapping of genomes.  Includes data from DNA sequencing, RNA sequencing, mutational analysis, and other experiments focused on genomes."
=======
          readOnly={readOnlyInputs}
>>>>>>> cc4b4eb7
        />
        <SwitchInput
          id="section-d-proteomics"
          label="Proteomics"
          graphQLValue="proteomics"
          name="dataTypes[]"
          required
          value={dataTypes.includes("proteomics")}
<<<<<<< HEAD
          tooltipText="Data from the study of the large scale expression and use of proteins."
=======
          readOnly={readOnlyInputs}
>>>>>>> cc4b4eb7
        />
        <SwitchInput
          id="section-d-imaging"
          label="Imaging"
          name="dataTypes[]"
          graphQLValue="imaging"
          required
          value={dataTypes.includes("imaging")}
          onChange={(e, checked) => handleDataTypesChange(checked, "imaging")}
          toggleContent={(
<<<<<<< HEAD
            <RadioYesNoInput id="section-d-imaging-de-identified" value={(data.imagingDataDeIdentified ?? "").toString()} containerWidth="1100px" gridWidth={12} title="Confirm the imaging data you plan to submit are de-identified" name="imagingDataDeIdentified" />
          )}
          tooltipText="Medical and experimental images from disciplines such as radiology, pathology, and microscopy."
=======
            <SwitchInput
              id="section-d-de-identified"
              label="Confirm the imaging data you plan to submit are de-identified"
              name="imagingDataDeIdentified"
              value={data.imagingDataDeIdentified}
              isBoolean
              gridWidth={12}
              containerWidth="700px"
              touchRequired={dataTypes.includes("imaging")}
              required={dataTypes.includes("imaging")}
              readOnly={readOnlyInputs}
            />
          )}
          readOnly={readOnlyInputs}
>>>>>>> cc4b4eb7
        />
        <SwitchInput
          id="section-d-epidemiologic-or-cohort"
          label="Epidemiologic or Cohort"
          graphQLValue="epidemiologicOrCohort"
          name="dataTypes[]"
          required
          value={dataTypes.includes("epidemiologicOrCohort")}
<<<<<<< HEAD
          tooltipText="Data related to the incidence and distribution of disease across populations."
=======
          readOnly={readOnlyInputs}
>>>>>>> cc4b4eb7
        />
        <TextInput
          id="section-d-other-data-types"
          label="Other data types (Specify)"
          name="otherDataTypes"
          value={data.otherDataTypes}
          placeholder="Enter Types"
          gridWidth={12}
<<<<<<< HEAD
          tooltipText="Data that do not fit in any of the other categories."
=======
          readOnly={readOnlyInputs}
>>>>>>> cc4b4eb7
        />
      </SectionGroup>

      {/* Clinical Data */}
      <SectionGroup
        title="Clinical Data."
        description="If 'Clinical' data will be submitted, please provide more details about what types of clinical data will be included. Indicate Yes or No for each type listed below. Describe any additional data types in Other(specify)."
      >
        <SwitchInput
          id="section-d-demographic-data"
          label="Demographic Data"
          name="clinicalData[dataTypes][]"
          graphQLValue="demographicData"
          value={data.clinicalData.dataTypes.includes("demographicData")}
          tooltipText="Data made available for secondy research only after investigators have obtained approval from NIH to use the requested data for a particular project"
          readOnly={readOnlyInputs}
        />
        <SwitchInput
          id="section-d-relapse-recurrence-data"
          label="Relapse/Recurrence Data"
          name="clinicalData[dataTypes][]"
          graphQLValue="relapseRecurrenceData"
          value={data.clinicalData.dataTypes.includes("relapseRecurrenceData")}
          tooltipText="Data made available for secondy research only after investigators have obtained approval from NIH to use the requested data for a particular project"
          readOnly={readOnlyInputs}
        />
        <SwitchInput
          id="section-d-diagnosis-data"
          label="Diagnosis Data"
          name="clinicalData[dataTypes][]"
          graphQLValue="diagnosisData"
          value={data.clinicalData.dataTypes.includes("diagnosisData")}
          tooltipText="Data made available for secondy research only after investigators have obtained approval from NIH to use the requested data for a particular project"
          readOnly={readOnlyInputs}
        />
        <SwitchInput
          id="section-d-outcome-data"
          label="Outcome Data"
          name="clinicalData[dataTypes][]"
          graphQLValue="outcomeData"
          value={data.clinicalData.dataTypes.includes("outcomeData")}
          tooltipText="Data made available for secondy research only after investigators have obtained approval from NIH to use the requested data for a particular project"
          readOnly={readOnlyInputs}
        />
        <SwitchInput
          id="section-d-treatment-data"
          label="Treatment Data"
          name="clinicalData[dataTypes][]"
          graphQLValue="treatmentData"
          value={data.clinicalData.dataTypes.includes("treatmentData")}
          tooltipText="Data made available for secondy research only after investigators have obtained approval from NIH to use the requested data for a particular project"
          readOnly={readOnlyInputs}
        />
        <SwitchInput
          id="section-d-biospecimen-data"
          label="Biospecimen Data"
          name="clinicalData[dataTypes][]"
          graphQLValue="biospecimenData"
          value={data.clinicalData.dataTypes.includes("biospecimenData")}
          tooltipText="Data made available for secondy research only after investigators have obtained approval from NIH to use the requested data for a particular project"
          readOnly={readOnlyInputs}
        />
        <TextInput
          id="section-d-clinical-data-other-data-types"
          label="Other clinical data types (Specify)"
          name="clinicalData[otherDataTypes]"
          value={data.clinicalData.otherDataTypes}
          placeholder="Enter Types"
          gridWidth={12}
          readOnly={readOnlyInputs}
        />
        <AdditionalDataInFutureSection>
          <div id="AdditionalDataInFutureSectionText">
            Inidcate if there will be additional types of data included with a future submission
          </div>
          <SwitchInput
            id="section-d-additional-data-in-future"
            label="Additional Data in future"
            name="clinicalData[futureDataTypes]"
            value={data.clinicalData.futureDataTypes}
            gridWidth={10}
            isBoolean
            readOnly={readOnlyInputs}
          />
        </AdditionalDataInFutureSection>
      </SectionGroup>
      <SectionGroup
        title="File Type."
        description={(
          <>
            List the number, size, and formats of files in the submission in the table below.
            <br />
            Indicate one file type per row. At least one file type is required.
          </>
        )}
        endButton={(
          <AddRemoveButton
            id="section-d-add-file-type-button"
            label="Add File Type"
            startIcon={<AddCircleIcon />}
            onClick={addFileDataType}
            disabled={readOnlyInputs || status === FormStatus.SAVING}
          />
        )}
      >
        <TableContainer>
          <Table className="noBorder">
            <TableHead className="noBorder">
              <TableRow className="noBorder">
                <TableCell width="25%" className="fileTypeTableCell">
                  File Type
                  <span className="asterisk">*</span>
                  <input tabIndex={-1} id="invisibleTableInput" ref={fileTypeDataRef} />
                </TableCell>
                <TableCell width="20%" className="fileTypeTableCell">
                  File Extension
                  <span className="asterisk">*</span>
                </TableCell>
                <TableCell width="13%" className="tableTopRowMiddle">
                  File Count
                  <span className="asterisk">*</span>
                </TableCell>
                <TableCell width="20%" className="tableTopRowMiddle">
                  Estimated amount of data (KB, MB, GB, TB)
                  <span className="asterisk">*</span>
                </TableCell>
                <TableCell width="5%" className="topRowLast">Remove</TableCell>
              </TableRow>
            </TableHead>
            <TableBody>
              {fileTypeData.map((fileData: KeyedFileTypeData, idx: number) => (
                <TableRow
                  key={fileData.key}
                  className={`${readOnlyInputs ? "readOnly" : ""}`}
                >
                  <TableFileTypeAndExtensionInput
                    inputID={`section-d-file-type-${idx}-file`}
                    typeValue={fileData.type}
                    extensionValue={fileData.extension}
                    name={`files[${idx}]`}
                    options={fileTypeOptions.map((fileType) => fileType)}
                  />
                  <TableCell className="bottomRowMiddle">
                    <TableTextInput
                      id={`section-d-file-type-${idx}-number-of-files`}
                      name={`files[${idx}][count]`}
                      type="number"
                      value={fileData.count}
                      placeholder="12345"
                      pattern="^[1-9]\d*$"
                      patternValidityMessage="Please enter a whole number greater than 0"
                    />
                  </TableCell>
                  <TableCell className="bottomRowMiddle">
                    <TableTextInput
                      id={`section-d-file-type-${idx}-amount-of-data`}
                      name={`files[${idx}][amount]`}
                      value={fileData.amount}
                      placeholder="E.g. 200GB (50 Char Limit)"
                      maxLength={50}
                    />
                  </TableCell>
                  <TableCell className="bottomRowLast">
                    <div className="removeButtonContainer">
                      <AddRemoveButton
                        id={`section-d-file-type-${idx}-remove-file-type-button`}
                        placement="start"
                        onClick={() => removeFileDataType(fileData.key)}
                        startIcon={<RemoveCircleIcon />}
                        iconColor="#F18E8E"
                        disabled={readOnlyInputs || status === FormStatus.SAVING}
                        sx={{ minWidth: "0px !important" }}
                      />
                    </div>
                  </TableCell>
                </TableRow>
              ))}
            </TableBody>
          </Table>
        </TableContainer>
      </SectionGroup>
      <SectionGroup
        title="Additional comments or information about the submission"
      >
        <TextInput
          label=""
          name="submitterComment"
          value={data.submitterComment}
          gridWidth={12}
          maxLength={500}
          placeholder="500 characters allowed"
          minRows={5}
          multiline
          sx={{ marginTop: "-20px" }}
          readOnly={readOnlyInputs}
        />
      </SectionGroup>
    </FormContainer>
  );
};

export default FormSectionD;<|MERGE_RESOLUTION|>--- conflicted
+++ resolved
@@ -15,12 +15,9 @@
 import TableFileTypeAndExtensionInput from "../../../components/Questionnaire/TableFileTypeAndExtensionInput";
 import { fileTypeOptions } from "../../../config/FileTypeConfig";
 import TableTextInput from "../../../components/Questionnaire/TableTextInput";
-<<<<<<< HEAD
 import DatePickerInput from "../../../components/Questionnaire/DatePickerInput";
 import RadioYesNoInput from "../../../components/Questionnaire/RadioYesNoInput";
-=======
 import useFormMode from "./hooks/useFormMode";
->>>>>>> cc4b4eb7
 /**
  * Form Section D View
  *
@@ -254,11 +251,8 @@
           required
           graphQLValue="clinicalTrial"
           value={dataTypes.includes("clinicalTrial")}
-<<<<<<< HEAD
           tooltipText="A research study in which one or more subjects are prospectively assigned to one or more interventions (which may include placebo or other control) to evaluate the effects of those interventions on health-related biomedical outcomes."
-=======
-          readOnly={readOnlyInputs}
->>>>>>> cc4b4eb7
+          readOnly={readOnlyInputs}
         />
         <SwitchInput
           id="section-d-immunology"
@@ -267,11 +261,8 @@
           graphQLValue="immunology"
           required
           value={dataTypes.includes("immunology")}
-<<<<<<< HEAD
           tooltipText="Data from experiments studying the function of a body's immune system.  Experiments that focus primarily on genomic or imaging approaches should be classified in those areas as well."
-=======
-          readOnly={readOnlyInputs}
->>>>>>> cc4b4eb7
+          readOnly={readOnlyInputs}
         />
         <SwitchInput
           id="section-d-genomics"
@@ -280,11 +271,8 @@
           graphQLValue="genomics"
           required
           value={dataTypes.includes("genomics")}
-<<<<<<< HEAD
           tooltipText="The branch of molecular biology concerned with the structure, function, evolution, and mapping of genomes.  Includes data from DNA sequencing, RNA sequencing, mutational analysis, and other experiments focused on genomes."
-=======
-          readOnly={readOnlyInputs}
->>>>>>> cc4b4eb7
+          readOnly={readOnlyInputs}
         />
         <SwitchInput
           id="section-d-proteomics"
@@ -293,11 +281,8 @@
           name="dataTypes[]"
           required
           value={dataTypes.includes("proteomics")}
-<<<<<<< HEAD
           tooltipText="Data from the study of the large scale expression and use of proteins."
-=======
-          readOnly={readOnlyInputs}
->>>>>>> cc4b4eb7
+          readOnly={readOnlyInputs}
         />
         <SwitchInput
           id="section-d-imaging"
@@ -308,26 +293,10 @@
           value={dataTypes.includes("imaging")}
           onChange={(e, checked) => handleDataTypesChange(checked, "imaging")}
           toggleContent={(
-<<<<<<< HEAD
             <RadioYesNoInput id="section-d-imaging-de-identified" value={(data.imagingDataDeIdentified ?? "").toString()} containerWidth="1100px" gridWidth={12} title="Confirm the imaging data you plan to submit are de-identified" name="imagingDataDeIdentified" />
           )}
           tooltipText="Medical and experimental images from disciplines such as radiology, pathology, and microscopy."
-=======
-            <SwitchInput
-              id="section-d-de-identified"
-              label="Confirm the imaging data you plan to submit are de-identified"
-              name="imagingDataDeIdentified"
-              value={data.imagingDataDeIdentified}
-              isBoolean
-              gridWidth={12}
-              containerWidth="700px"
-              touchRequired={dataTypes.includes("imaging")}
-              required={dataTypes.includes("imaging")}
-              readOnly={readOnlyInputs}
-            />
-          )}
-          readOnly={readOnlyInputs}
->>>>>>> cc4b4eb7
+          readOnly={readOnlyInputs}
         />
         <SwitchInput
           id="section-d-epidemiologic-or-cohort"
@@ -336,11 +305,8 @@
           name="dataTypes[]"
           required
           value={dataTypes.includes("epidemiologicOrCohort")}
-<<<<<<< HEAD
           tooltipText="Data related to the incidence and distribution of disease across populations."
-=======
-          readOnly={readOnlyInputs}
->>>>>>> cc4b4eb7
+          readOnly={readOnlyInputs}
         />
         <TextInput
           id="section-d-other-data-types"
@@ -349,11 +315,8 @@
           value={data.otherDataTypes}
           placeholder="Enter Types"
           gridWidth={12}
-<<<<<<< HEAD
           tooltipText="Data that do not fit in any of the other categories."
-=======
-          readOnly={readOnlyInputs}
->>>>>>> cc4b4eb7
+          readOnly={readOnlyInputs}
         />
       </SectionGroup>
 
