--- conflicted
+++ resolved
@@ -3,12 +3,8 @@
 import { parseForm } from "@jalik/form-parser";
 import { cloneDeep } from "lodash";
 import AddCircleIcon from "@mui/icons-material/AddCircle";
-<<<<<<< HEAD
 import dayjs from "dayjs";
-import programOptions from "../../../config/ProgramConfig";
-=======
 import programOptions, { BlankProgram, BlankStudy, OptionalStudy } from "../../../config/ProgramConfig";
->>>>>>> 892940e8
 import fundingAgencyOptions from "../../../config/FundingConfig";
 import { Status as FormStatus, useFormContext } from "../../../components/Contexts/FormContext";
 import FormContainer from "../../../components/Questionnaire/FormContainer";
@@ -367,17 +363,6 @@
           readOnly={readOnlyStudy}
           hideValidation={readOnlyStudy}
           required={studyOption?.isCustom}
-          tooltipText={(
-            <>
-              Describe your study and the data being submitted. Include objectives of the study and convey information about the experimental approach.
-              <br />
-              <br />
-              Provide a brief description of the scientific value of the data for submission. For example, how can other researchers benefit from the value of these data.
-              <br />
-              <br />
-              If the description is taken verbatim from a published or soon to be published article, please submit copyright permission from the Journal. Summaries with copyrighted material must include the following within the description: “Reprinted from [Article Citation], with permission from [Publisher].
-            </>
-          )}
           multiline
           tooltipText={(
             <>
