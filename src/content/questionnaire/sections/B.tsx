--- conflicted
+++ resolved
@@ -76,8 +76,6 @@
     const formObject = parseForm(formRef.current, { nullify: false });
     const combinedData = { ...cloneDeep(data), ...formObject };
 
-<<<<<<< HEAD
-=======
     // Reset study if the data failed to load
     if (!formObject.study) {
       combinedData.study = initialValues.study;
@@ -86,7 +84,6 @@
       combinedData.study.dbGaPPPHSNumber = "";
     }
 
->>>>>>> e31d9958
     // Reset publications if the user has not entered any publications
     if (!formObject.study.publications || formObject.study.publications.length === 0) {
       combinedData.study.publications = [];
@@ -410,10 +407,7 @@
               maxLength={50}
               placeholder="50 characters allowed"
               gridWidth={12}
-<<<<<<< HEAD
               readOnly={readOnlyInputs}
-=======
->>>>>>> e31d9958
               required={isDbGapRegistered}
             />
           )}
