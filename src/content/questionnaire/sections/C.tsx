import { FC, useEffect, useRef, useState } from "react";
import { cloneDeep } from "lodash";
import { parseForm } from "@jalik/form-parser";
import AddCircleIcon from "@mui/icons-material/AddCircle";
import { styled } from "@mui/material";
import dayjs from "dayjs";
import { Status as FormStatus, useFormContext } from "../../../components/Contexts/FormContext";
import FormContainer from "../../../components/Questionnaire/FormContainer";
import SectionGroup from "../../../components/Questionnaire/SectionGroup";
import TextInput from "../../../components/Questionnaire/TextInput";
import SelectInput from "../../../components/Questionnaire/SelectInput";
import FormGroupCheckbox from "../../../components/Questionnaire/FormGroupCheckbox";
import { mapObjectWithKey, reshapeCheckboxGroupOptions } from "../utils";
import AddRemoveButton from "../../../components/Questionnaire/AddRemoveButton";
import accessTypesOptions from "../../../config/AccessTypesConfig";
import cancerTypeOptions from "../../../config/CancerTypesConfig";
import preCancerTypeOptions from "../../../config/PreCancerTypesConfig";
import speciesOptions from "../../../config/SpeciesConfig";
import cellLineModelSystemOptions from "../../../config/CellLineModelSystemConfig";
import TimeConstraint from "../../../components/Questionnaire/TimeConstraint";
import TransitionGroupWrapper from "../../../components/Questionnaire/TransitionGroupWrapper";
import DatePickerInput from "../../../components/Questionnaire/DatePickerInput";
import SwitchInput from "../../../components/Questionnaire/SwitchInput";
<<<<<<< HEAD
=======
import { isValidInRange } from "../../../utils";
>>>>>>> c43c4b66

const AccessTypesDescription = styled("span")(() => ({
  fontWeight: 400
}));

type KeyedTimeConstraint = {
  key: string;
} & TimeConstraint;

/**
 * Form Section C View
 *
 * @param {FormSectionProps} props
 * @returns {JSX.Element}
 */
const FormSectionC: FC<FormSectionProps> = ({ SectionOption, refs }: FormSectionProps) => {
  const { status, data } = useFormContext();
  const formRef = useRef<HTMLFormElement>();
  const { nextButtonRef, saveFormRef, submitFormRef, getFormObjectRef } = refs;

  const [timeConstraints, setTimeConstraints] = useState<KeyedTimeConstraint[]>(data.timeConstraints?.map(mapObjectWithKey));
<<<<<<< HEAD
  const [dataIsDeIdentified, setDataIsDeIdentified] = useState<boolean>(false);
=======
  const [cellLineModelSystemCheckboxes, setCellLineModelSystemCheckboxes] = useState<string[]>(reshapeCheckboxGroupOptions(cellLineModelSystemOptions, data));
>>>>>>> c43c4b66

  useEffect(() => {
    if (!saveFormRef.current || !submitFormRef.current) {
      return;
    }

    nextButtonRef.current.style.display = "flex";
    saveFormRef.current.style.display = "initial";
    submitFormRef.current.style.display = "none";

    getFormObjectRef.current = getFormObject;
  }, [refs]);

  const getFormObject = (): FormObject | null => {
    if (!formRef.current) {
      return null;
    }

    const formObject = parseForm(formRef.current, { nullify: false });
    const combinedData = { ...cloneDeep(data), ...formObject };

    return { ref: formRef, data: combinedData };
  };

  /**
  * Add a empty time constraint to the timeConstraints state
  *
  * @returns {void}
  */
  const addTimeConstraint = () => {
    const constraints = !timeConstraints ? [] : timeConstraints;
    setTimeConstraints([
      ...constraints,
      { key: `${constraints.length}_${new Date().getTime()}`, description: "", effectiveDate: dayjs().format("MM/DD/YYYY") },
    ]);
  };

  /**
  * Remove a time constraint from the timeConstraints state
  *
  * @param key generated key for the time constraint
  */
  const removeTimeConstraint = (key: string) => {
    setTimeConstraints(timeConstraints.filter((c) => c.key !== key));
  };

  return (
    <FormContainer
      description={SectionOption.title}
      formRef={formRef}
    >
      {/* Program Registration Section */}
      <SectionGroup
        title="Data Access."
        description={(
          <>
            Informed consent is the basis for institutions submitting data to determine the appropriateness of submitting human data to open or controlled-access NIH/NCI data repositories. This refers to how CRDC data repositories distribute scientific data to the public. The controlled-access studies are required to submit an Institutional Certification to NIH. Learn about this at https://sharing.nih.gov/
            <wbr />
            genomic-data-sharing-policy/institutional-certifications
          </>
        )}
      >
        <FormGroupCheckbox
          idPrefix="section-c-access-types"
          label={(
            <>
              Access Types
              {' '}
              <AccessTypesDescription>(Select all that apply):</AccessTypesDescription>
            </>
          )}
          name="accessTypes"
          options={accessTypesOptions.map((option) => ({ label: option, value: option }))}
          value={data.accessTypes}
          gridWidth={12}
          required
        />
        <DatePickerInput
          inputID="section-c-targeted-data-submission-delivery-date"
          label="Targeted Data Submission Delivery Date"
          name="targetedSubmissionDate"
          tooltipText="Expected date that date submission can begin"
          initialValue={data.targetedSubmissionDate}
          gridWidth={6}
          disablePast
          required
        />
        <DatePickerInput
          inputID="section-c-expected-publication-date"
          label="Expected Publication Date"
          name="targetedReleaseDate"
          tooltipText="Expected date that the submission is released to the community"
          initialValue={data.targetedReleaseDate}
          gridWidth={6}
          disablePast
          required
        />
      </SectionGroup>

      <SectionGroup
        title="Time Constraints related to your submission"
        endButton={(
          <AddRemoveButton
            id="section-c-add-time-constraints-button"
            label="Add Time Constraints"
            startIcon={<AddCircleIcon />}
            onClick={addTimeConstraint}
            disabled={status === FormStatus.SAVING}
          />
        )}
      >
        <TransitionGroupWrapper
          items={timeConstraints}
          renderItem={(constraint: KeyedTimeConstraint, idx: number) => (
            <TimeConstraint
              idPrefix="section-c-"
              index={idx}
              timeConstraint={constraint}
              onDelete={() => removeTimeConstraint(constraint.key)}
            />
          )}
        />
      </SectionGroup>

      <SectionGroup title={(
        <>
          Type of Cancer(s) and, if applicable, pre-cancer(s) being studied.
          <br />
          Multiple cancer types may be selected. Use additional rows to specify each cancer type.
        </>
      )}
      >
        <SelectInput
          id="section-c-cancer-types"
          label="Cancer types (choose all that apply)"
          name="cancerTypes"
          options={cancerTypeOptions.map((option) => ({ label: option, value: option }))}
          placeholder="Select types"
          value={data.cancerTypes}
          multiple
          required
        />
        <TextInput
          id="section-c-other-cancer-types"
          label="Other cancer type not included (specify)"
          name="otherCancerTypes"
          placeholder="Enter types"
          value={data.otherCancerTypes}
          maxLength={1000}
        />

        <SelectInput
          id="section-c-pre-cancer-types"
          label="Pre-cancer types, of applicable (choose all that apply)"
          name="preCancerTypes"
          options={preCancerTypeOptions.map((option) => ({ label: option, value: option }))}
          placeholder="Select types"
          value={data.preCancerTypes}
          multiple
        />
        <TextInput
          id="section-c-other-pre-cancer-types"
          label="Other pre-cancer type not included (specify)"
          name="otherPreCancerTypes"
          placeholder="Enter types"
          value={data.otherPreCancerTypes}
          maxLength={1000}
        />

        <TextInput
          id="section-c-number-of-participants-included-in-the-submission"
          label="Number of participants included in the submission"
          name="numberOfParticipants"
          placeholder="##"
          type="number"
          value={data.numberOfParticipants}
          validate={(input: string) => isValidInRange(input, 1)} // greater than 0
          errorText="Value must be greater than 0. Please enter a valid number greater than 0."
          inputProps={{
            step: 1,
            min: 1,
          }}
          required
        />
        <SelectInput
          id="section-c-species-of-participants"
          label="Species of participants (choose all that apply)"
          name="species"
          options={speciesOptions.map((option) => ({ label: option, value: option }))}
          placeholder="Select species"
          value={data.species}
          multiple
          required
        />
        <FormGroupCheckbox
          idPrefix="section-c-"
          label="Cell lines, model systems, or neither"
          options={cellLineModelSystemOptions}
          value={cellLineModelSystemCheckboxes}
          onChange={(val: string[]) => setCellLineModelSystemCheckboxes(val)}
          orientation="horizontal"
          gridWidth={12}
          allowMultipleChecked={false}
        />
        <SwitchInput
<<<<<<< HEAD
          id="section-c-de-identified"
          label="Confirm the data you plan to submit are de-identified"
          name="" // TODO: Confirm where to send this data to
          value={dataIsDeIdentified}
          gridWidth={6}
=======
          id="section-c-data-de-identified"
          label="Confirm the data you plan to submit are de-identified"
          name="dataDeIdentified"
          value={data.dataDeIdentified}
          gridWidth={6}
          isBoolean
          touchRequired
>>>>>>> c43c4b66
          required
        />
      </SectionGroup>
    </FormContainer>
  );
};

export default FormSectionC;<|MERGE_RESOLUTION|>--- conflicted
+++ resolved
@@ -21,10 +21,7 @@
 import TransitionGroupWrapper from "../../../components/Questionnaire/TransitionGroupWrapper";
 import DatePickerInput from "../../../components/Questionnaire/DatePickerInput";
 import SwitchInput from "../../../components/Questionnaire/SwitchInput";
-<<<<<<< HEAD
-=======
 import { isValidInRange } from "../../../utils";
->>>>>>> c43c4b66
 
 const AccessTypesDescription = styled("span")(() => ({
   fontWeight: 400
@@ -46,11 +43,7 @@
   const { nextButtonRef, saveFormRef, submitFormRef, getFormObjectRef } = refs;
 
   const [timeConstraints, setTimeConstraints] = useState<KeyedTimeConstraint[]>(data.timeConstraints?.map(mapObjectWithKey));
-<<<<<<< HEAD
-  const [dataIsDeIdentified, setDataIsDeIdentified] = useState<boolean>(false);
-=======
   const [cellLineModelSystemCheckboxes, setCellLineModelSystemCheckboxes] = useState<string[]>(reshapeCheckboxGroupOptions(cellLineModelSystemOptions, data));
->>>>>>> c43c4b66
 
   useEffect(() => {
     if (!saveFormRef.current || !submitFormRef.current) {
@@ -256,13 +249,6 @@
           allowMultipleChecked={false}
         />
         <SwitchInput
-<<<<<<< HEAD
-          id="section-c-de-identified"
-          label="Confirm the data you plan to submit are de-identified"
-          name="" // TODO: Confirm where to send this data to
-          value={dataIsDeIdentified}
-          gridWidth={6}
-=======
           id="section-c-data-de-identified"
           label="Confirm the data you plan to submit are de-identified"
           name="dataDeIdentified"
@@ -270,7 +256,6 @@
           gridWidth={6}
           isBoolean
           touchRequired
->>>>>>> c43c4b66
           required
         />
       </SectionGroup>
