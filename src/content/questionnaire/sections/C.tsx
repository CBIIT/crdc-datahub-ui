--- conflicted
+++ resolved
@@ -175,12 +175,8 @@
           id="section-c-other-cancer-types"
           key={`other_cancer_types_${cancerTypes?.toString()}`}
           label="Other cancer type(s)"
-<<<<<<< HEAD
+          tooltipText='Enter additional Cancer Types, separated by pipes ("|").'
           labelStartAddornment={
-=======
-          tooltipText='Enter additional Cancer Types, separated by pipes ("|").'
-          labelStartAddornment={(
->>>>>>> bb937e8f
             <LabelCheckbox
               idPrefix="section-c-other-cancer-types-enabled"
               name="otherCancerTypesEnabled"
@@ -229,12 +225,8 @@
         <TextInput
           id="section-c-other-species-of-subjects"
           label="Other Specie(s) involved"
-<<<<<<< HEAD
+          tooltipText='Enter additional Species, separated by pipes ("|").'
           labelStartAddornment={
-=======
-          tooltipText='Enter additional Species, separated by pipes ("|").'
-          labelStartAddornment={(
->>>>>>> bb937e8f
             <LabelCheckbox
               idPrefix="section-c-other-cancer-types-enabled"
               name="otherSpeciesEnabled"
