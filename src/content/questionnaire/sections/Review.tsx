--- conflicted
+++ resolved
@@ -13,12 +13,9 @@
 import ReviewDataListingProperty, { StyledValue } from "../../../components/Questionnaire/ReviewDataListingProperty";
 import ReviewFileTypeTable from "../../../components/Questionnaire/ReviewFileTypeTable";
 import { formatPhoneNumber } from "../../../utils";
-<<<<<<< HEAD
 import useFormMode from "./hooks/useFormMode";
-=======
 import { KeyedTimeConstraint } from "./C";
 import DataTypes from "../../../config/DataTypesConfig";
->>>>>>> 3e5251bd
 
 const StyledAddress = styled(Stack)(() => ({
   display: "flex",
@@ -63,12 +60,8 @@
   refs,
 }: FormSectionProps) => {
   const { data } = useFormContext();
-<<<<<<< HEAD
   const { userCanReview } = useFormMode();
-  const { pi, primaryContact, program, study } = data;
-=======
   const { pi, primaryContact, piAsPrimaryContact, program, study } = data;
->>>>>>> 3e5251bd
   const formRef = useRef<HTMLFormElement>();
   const { saveFormRef, submitFormRef, nextButtonRef, approveFormRef, rejectFormRef, getFormObjectRef } = refs;
 
