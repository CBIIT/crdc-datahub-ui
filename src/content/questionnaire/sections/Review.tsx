--- conflicted
+++ resolved
@@ -50,11 +50,7 @@
   refs,
 }: FormSectionProps) => {
   const { data: { questionnaireData: data } } = useFormContext();
-<<<<<<< HEAD
-  const { userCanReview, formMode } = useFormMode();
-=======
   const { formMode } = useFormMode();
->>>>>>> 740caf9e
   const { pi, primaryContact, piAsPrimaryContact, program, study } = data;
   const formRef = useRef<HTMLFormElement>();
   const { saveFormRef, submitFormRef, nextButtonRef, approveFormRef, rejectFormRef, getFormObjectRef } = refs;
