--- conflicted
+++ resolved
@@ -1,29 +1,7 @@
 import React, { createElement } from "react";
-<<<<<<< HEAD
-import A from "./A";
-import B from "./B";
-import D from "./D";
-
-/**
- * Map of section names to components
- *
- * Note: Ideally this is a temporary solution.
- *       We should be able to dynamically import the sections.
- * Note: When adding a new section, import it then add it here.
- *       Everything else is handled automatically.
- */
-export const map = {
-  A,
-  B,
-  D,
-};
-
-type Props = FormSectionProps & {
-=======
 import config from "../../../config/SectionConfig";
 
 type Props = Omit<FormSectionProps, "SectionOption"> & {
->>>>>>> e234aca1
   section: string;
 };
 
