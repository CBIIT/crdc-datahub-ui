import React, { FC, useEffect, useRef, useState } from "react";
import { Checkbox, FormControlLabel, Grid } from '@mui/material';
import { parseForm } from '@jalik/form-parser';
import { cloneDeep } from 'lodash';
import AddCircleIcon from "@mui/icons-material/AddCircle";
import { Status as FormStatus, useFormContext } from "../../../components/Contexts/FormContext";
import AdditionalContact from "../../../components/Questionnaire/AdditionalContact";
import FormContainer from "../../../components/Questionnaire/FormContainer";
import SectionGroup from "../../../components/Questionnaire/SectionGroup";
import TextInput from "../../../components/Questionnaire/TextInput";
import AutocompleteInput from '../../../components/Questionnaire/AutocompleteInput';
import institutionConfig from "../../../config/InstitutionConfig";
import AddRemoveButton from '../../../components/Questionnaire/AddRemoveButton';
import { mapObjectWithKey } from '../utils';

type KeyedContact = {
  key: string;
} & Contact;

/**
 * Form Section A View
 *
 * @param {FormSectionProps} props
 * @returns {JSX.Element}
 */
const FormSectionA: FC<FormSectionProps> = ({ SectionOption, refs }: FormSectionProps) => {
  const { status, data } = useFormContext();
  const { pi, primaryContact } = data;

<<<<<<< HEAD
  const [piAsPrimaryContact, setPiAsPrimaryContact] = useState<boolean>(data?.piAsPrimaryContact || false);
=======
  const [pi] = useState<PI>(data.pi);
  const [primaryContact] = useState<Contact>(data.primaryContact);
>>>>>>> 202dffb3
  const [additionalContacts, setAdditionalContacts] = useState<KeyedContact[]>(data.additionalContacts?.map(mapObjectWithKey) || []);

  const formRef = useRef<HTMLFormElement>();
  const {
    saveFormRef, submitFormRef, getFormObjectRef,
  } = refs;

  useEffect(() => {
    if (!saveFormRef.current || !submitFormRef.current) { return; }

    saveFormRef.current.style.display = "initial";
    submitFormRef.current.style.display = "none";

    getFormObjectRef.current = getFormObject;
  }, [refs]);

  const getFormObject = () : FormObject | null => {
    if (!formRef.current) { return null; }

    const formObject = parseForm(formRef.current, { nullify: false });
    const combinedData = { ...cloneDeep(data), ...formObject };

    if (!formObject.additionalContacts || formObject.additionalContacts.length === 0) {
      combinedData.additionalContacts = [];
    }
    if (formObject.piAsPrimaryContact) {
      combinedData.primaryContact = null;
    }

    return { ref: formRef, data: combinedData };
  };

  /**
   * Add a empty additional contact to the list
   *
   * @param {void}
   * @returns {void}
   */
  const addContact = () => {
    setAdditionalContacts([
      ...additionalContacts,
      {
        key: `${additionalContacts.length}_${new Date().getTime()}`,
        position: "",
        firstName: "",
        lastName: "",
        email: "",
        phone: "",
        institution: "",
      },
    ]);
  };

  /**
   * Remove an additional contact from the list
   *
   * @param {string} key The generated key for the contact
   * @returns {void}
   */
  const removeContact = (key: string) => {
    setAdditionalContacts(additionalContacts.filter((c) => c.key !== key));
  };

  return (
    <FormContainer
      description={SectionOption.title}
      formRef={formRef}
    >
      {/* Principal Investigator */}
      <SectionGroup title="Principal Investigator for study" divider={false}>
        <TextInput label="First name" name="pi[firstName]" value={pi.firstName} maxLength={50} required />
        <TextInput label="Last name" name="pi[lastName]" value={pi.lastName} maxLength={50} required />
        <TextInput label="Position" name="pi[position]" value={pi.position} maxLength={100} required />
        <TextInput
          type="email"
          label="Email address"
          name="pi[email]"
          value={pi.email}
          required
        />
        <AutocompleteInput
          label="Institution"
          name="pi[institution]"
          value={pi?.institution && institutionConfig.includes(pi.institution) ? pi.institution : "Other"}
          options={institutionConfig}
          placeholder="Select Institution"
          required
          disableClearable
        />
        <TextInput label="If you have an eRA Commons account, provide it here:" name="pi[eRAAccount]" value={pi.eRAAccount} />
        <TextInput
          label="Institution Address"
          value={pi.address}
          gridWidth={12}
          maxLength={200}
          name="pi[address]"
          placeholder="200 characters allowed"
          rows={4}
          multiline
          required
        />
      </SectionGroup>

      {/* Primary Contact */}
      <SectionGroup title="Primary Contact assisting with data collection">
        <Grid item md={12}>
          <FormControlLabel
            label="Same as Principal Investigator"
            control={(
              <Checkbox
                checked={piAsPrimaryContact}
                onChange={() => setPiAsPrimaryContact(!piAsPrimaryContact)}
              />
            )}
          />
          <input
            style={{ display: "none" }}
            type="checkbox"
            name="piAsPrimaryContact"
            data-type="boolean"
            value="true"
            checked={piAsPrimaryContact}
            readOnly
          />
        </Grid>
        <TextInput label="First name" name="primaryContact[firstName]" value={primaryContact.firstName} maxLength={50} readOnly={piAsPrimaryContact} required />
        <TextInput label="Last name" name="primaryContact[lastName]" value={primaryContact.lastName} maxLength={50} readOnly={piAsPrimaryContact} required />
        <TextInput label="Position" name="primaryContact[role]" value={primaryContact.role} maxLength={100} readOnly={piAsPrimaryContact} required />
        <TextInput
          type="email"
          label="Email"
          name="primaryContact[email]"
          value={primaryContact.email}
          readOnly={piAsPrimaryContact}
          required
        />
        <AutocompleteInput
          label="Institution"
          name="primaryContact[institution]"
          value={primaryContact?.institution}
          options={institutionConfig}
          placeholder="Select Institution"
          readOnly={piAsPrimaryContact}
          disableClearable
          required
        />
        <TextInput
          type="phone"
          label="Phone number"
          name="primaryContact[phone]"
          value={primaryContact.phone}
          maxLength={25}
          readOnly={piAsPrimaryContact}
        />
      </SectionGroup>

      {/* Additional Contacts */}
      <SectionGroup
        title="Additional Contacts"
        endButton={(
          <AddRemoveButton
            label="Add Contact"
            startIcon={<AddCircleIcon />}
            onClick={addContact}
            disabled={status === FormStatus.SAVING}
          />
        )}
      >
        {additionalContacts.map((contact: KeyedContact, idx: number) => (
          <AdditionalContact
            key={contact.key}
            index={idx}
            contact={contact}
            onDelete={() => removeContact(contact.key)}
          />
        ))}
      </SectionGroup>
    </FormContainer>
  );
};

export default FormSectionA;<|MERGE_RESOLUTION|>--- conflicted
+++ resolved
@@ -27,12 +27,7 @@
   const { status, data } = useFormContext();
   const { pi, primaryContact } = data;
 
-<<<<<<< HEAD
   const [piAsPrimaryContact, setPiAsPrimaryContact] = useState<boolean>(data?.piAsPrimaryContact || false);
-=======
-  const [pi] = useState<PI>(data.pi);
-  const [primaryContact] = useState<Contact>(data.primaryContact);
->>>>>>> 202dffb3
   const [additionalContacts, setAdditionalContacts] = useState<KeyedContact[]>(data.additionalContacts?.map(mapObjectWithKey) || []);
 
   const formRef = useRef<HTMLFormElement>();
@@ -160,7 +155,7 @@
         </Grid>
         <TextInput label="First name" name="primaryContact[firstName]" value={primaryContact.firstName} maxLength={50} readOnly={piAsPrimaryContact} required />
         <TextInput label="Last name" name="primaryContact[lastName]" value={primaryContact.lastName} maxLength={50} readOnly={piAsPrimaryContact} required />
-        <TextInput label="Position" name="primaryContact[role]" value={primaryContact.role} maxLength={100} readOnly={piAsPrimaryContact} required />
+        <TextInput label="Position" name="primaryContact[position]" value={primaryContact.position} maxLength={100} readOnly={piAsPrimaryContact} required />
         <TextInput
           type="email"
           label="Email"
