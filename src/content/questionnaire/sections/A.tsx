import React, { FC, useEffect, useRef, useState } from "react";
import { Checkbox, FormControlLabel, Grid, styled } from '@mui/material';
import { parseForm } from '@jalik/form-parser';
import { cloneDeep } from 'lodash';
import AddCircleIcon from "@mui/icons-material/AddCircle";
import { Status as FormStatus, useFormContext } from "../../../components/Contexts/FormContext";
import AdditionalContact from "../../../components/Questionnaire/AdditionalContact";
import FormContainer from "../../../components/Questionnaire/FormContainer";
import SectionGroup from "../../../components/Questionnaire/SectionGroup";
import TextInput from "../../../components/Questionnaire/TextInput";
import AutocompleteInput from '../../../components/Questionnaire/AutocompleteInput';
import institutionConfig from "../../../config/InstitutionConfig";
import AddRemoveButton from '../../../components/Questionnaire/AddRemoveButton';
import { filterNonNumeric, mapObjectWithKey } from '../utils';
import TransitionGroupWrapper from "../../../components/Questionnaire/TransitionGroupWrapper";
import useFormMode from "./hooks/useFormMode";

export type KeyedContact = {
  key: string;
} & Contact;

const StyledFormControlLabel = styled(FormControlLabel)({
  transform: "translateY(-15px)",
  "& .MuiFormControlLabel-label": {
    color: "#083A50",
    fontWeight: "700",
  },
});

/**
 * Form Section A View
 *
 * @param {FormSectionProps} props
 * @returns {JSX.Element}
 */
const FormSectionA: FC<FormSectionProps> = ({ SectionOption, refs }: FormSectionProps) => {
  const { status, data } = useFormContext();
  const { pi, primaryContact } = data;
  const { readOnlyInputs } = useFormMode();

  const [piAsPrimaryContact, setPiAsPrimaryContact] = useState<boolean>(data?.piAsPrimaryContact || false);
  const [additionalContacts, setAdditionalContacts] = useState<KeyedContact[]>(data.additionalContacts?.map(mapObjectWithKey) || []);

  const formRef = useRef<HTMLFormElement>();
  const {
    nextButtonRef, saveFormRef, submitFormRef, approveFormRef, rejectFormRef, getFormObjectRef,
  } = refs;

  useEffect(() => {
    if (!saveFormRef.current || !submitFormRef.current) { return; }

    nextButtonRef.current.style.display = "flex";
    saveFormRef.current.style.display = "initial";
    submitFormRef.current.style.display = "none";
    approveFormRef.current.style.display = "none";
    rejectFormRef.current.style.display = "none";

    getFormObjectRef.current = getFormObject;
  }, [refs]);

  const getFormObject = (): FormObject | null => {
    if (!formRef.current) { return null; }

    const formObject = parseForm(formRef.current, { nullify: false });
    const combinedData = { ...cloneDeep(data), ...formObject };

    if (!formObject.additionalContacts || formObject.additionalContacts.length === 0) {
      combinedData.additionalContacts = [];
    }
    if (formObject.piAsPrimaryContact) {
      combinedData.primaryContact = null;
    }

    return { ref: formRef, data: combinedData };
  };

  const addContact = () => {
    setAdditionalContacts([
      ...additionalContacts,
      {
        key: `${additionalContacts.length}_${new Date().getTime()}`,
        position: "",
        firstName: "",
        lastName: "",
        email: "",
        phone: "",
        institution: "",
      },
    ]);
  };

  const removeContact = (key: string) => {
    setAdditionalContacts(additionalContacts.filter((c) => c.key !== key));
  };

  return (
    <FormContainer
      description={SectionOption.title}
      formRef={formRef}
    >
      {/* Principal Investigator */}
      <SectionGroup title="Principal Investigator for study" divider={false}>
        <TextInput
          id="section-a-pi-first-name"
          label="First name"
          name="pi[firstName]"
          value={pi.firstName}
          placeholder="Enter first name"
          maxLength={50}
          required
          readOnly={readOnlyInputs}
        />
        <TextInput
          id="section-a-pi-last-name"
          label="Last name"
          name="pi[lastName]"
          value={pi.lastName}
          placeholder="Enter last name"
          maxLength={50}
          required
          readOnly={readOnlyInputs}
        />
        <TextInput
          id="section-a-pi-position"
          label="Position"
          name="pi[position]"
          value={pi.position}
          placeholder="Enter position"
          maxLength={100}
          required
          readOnly={readOnlyInputs}
        />
        <TextInput
          id="section-a-pi-email"
          type="email"
          label="Email address"
          name="pi[email]"
          value={pi.email}
          placeholder="Enter email address"
          required
          readOnly={readOnlyInputs}
        />
        <AutocompleteInput
          id="section-a-pi-institution"
          label="Institution"
          name="pi[institution]"
          value={pi?.institution || ""}
          options={institutionConfig}
          placeholder="Enter or Select an Institution"
          required
          disableClearable
          freeSolo
          readOnly={readOnlyInputs}
        />
        <TextInput
          id="section-a-pi-institution-address"
          label="Institution Address"
          value={pi.address}
          gridWidth={12}
          maxLength={200}
          name="pi[address]"
          placeholder="200 characters allowed"
          rows={4}
          multiline
          required
          readOnly={readOnlyInputs}
        />
      </SectionGroup>

      {/* Primary Contact */}
      <SectionGroup title="Primary Contact assisting with data collection">
        <Grid item md={12}>
          <StyledFormControlLabel
            label="Same as Principal Investigator"
            control={(
              <Checkbox
                checked={piAsPrimaryContact}
                onChange={() => !readOnlyInputs && setPiAsPrimaryContact(!piAsPrimaryContact)}
                readOnly={readOnlyInputs}
              />
            )}
          />
          <input
            id="section-a-primary-contact-same-as-pi-checkbox"
            style={{ display: "none" }}
            type="checkbox"
            name="piAsPrimaryContact"
            data-type="boolean"
            value={piAsPrimaryContact?.toString()}
            checked
            readOnly
          />
        </Grid>
        <TextInput
          id="section-a-primary-contact-first-name"
          label="First name"
          name="primaryContact[firstName]"
          value={(piAsPrimaryContact ? pi?.firstName : primaryContact?.firstName) || ""}
          placeholder="Enter first name"
          maxLength={50}
<<<<<<< HEAD
          readOnly={piAsPrimaryContact || readOnlyInputs}
          required
=======
          readOnly={piAsPrimaryContact}
          required={!piAsPrimaryContact}
>>>>>>> e31d9958
        />
        <TextInput
          id="section-a-primary-contact-last-name"
          label="Last name"
          name="primaryContact[lastName]"
          value={(piAsPrimaryContact ? pi?.lastName : primaryContact?.lastName) || ""}
          placeholder="Enter last name"
          maxLength={50}
<<<<<<< HEAD
          readOnly={piAsPrimaryContact || readOnlyInputs}
          required
=======
          readOnly={piAsPrimaryContact}
          required={!piAsPrimaryContact}
>>>>>>> e31d9958
        />
        <TextInput
          id="section-a-primary-contact-position"
          label="Position"
          name="primaryContact[position]"
          value={(piAsPrimaryContact ? pi?.position : primaryContact?.position) || ""}
          placeholder="Enter position"
          maxLength={100}
<<<<<<< HEAD
          readOnly={piAsPrimaryContact || readOnlyInputs}
          required
=======
          readOnly={piAsPrimaryContact}
          required={!piAsPrimaryContact}
>>>>>>> e31d9958
        />
        <TextInput
          id="section-a-primary-contact-email"
          type="email"
          label="Email"
          name="primaryContact[email]"
          value={(piAsPrimaryContact ? pi?.email : primaryContact?.email) || ""}
          placeholder="Enter email address"
<<<<<<< HEAD
          readOnly={piAsPrimaryContact || readOnlyInputs}
          required
=======
          readOnly={piAsPrimaryContact}
          required={!piAsPrimaryContact}
>>>>>>> e31d9958
        />
        <AutocompleteInput
          id="section-a-primary-contact-institution"
          label="Institution"
          name="primaryContact[institution]"
          value={(piAsPrimaryContact ? pi?.institution : primaryContact?.institution) || ""}
          options={institutionConfig}
          placeholder="Enter or Select an Institution"
          readOnly={piAsPrimaryContact || readOnlyInputs}
          disableClearable
          required={!piAsPrimaryContact}
          freeSolo
        />
        <TextInput
          id="section-a-primary-contact-phone-number"
          type="tel"
          label="Phone number"
          name="primaryContact[phone]"
          filter={filterNonNumeric}
          value={(piAsPrimaryContact ? "" : primaryContact?.phone) || ""}
          placeholder="Enter phone number"
          maxLength={25}
          readOnly={piAsPrimaryContact || readOnlyInputs}
        />
      </SectionGroup>

      {/* Additional Contacts */}
      <SectionGroup
        title="Additional Contacts"
        endButton={(
          <AddRemoveButton
            id="section-a-add-additional-contact-button"
            label="Add Contact"
            startIcon={<AddCircleIcon />}
            onClick={addContact}
            disabled={readOnlyInputs || status === FormStatus.SAVING}
          />
        )}
      >
        <TransitionGroupWrapper
          items={additionalContacts}
          renderItem={(contact: KeyedContact, idx: number) => (
            <AdditionalContact
              idPrefix="section-a"
              index={idx}
              contact={contact}
              onDelete={() => removeContact(contact.key)}
              readOnly={readOnlyInputs}
            />
          )}
        />
      </SectionGroup>
    </FormContainer>
  );
};

export default FormSectionA;<|MERGE_RESOLUTION|>--- conflicted
+++ resolved
@@ -198,13 +198,8 @@
           value={(piAsPrimaryContact ? pi?.firstName : primaryContact?.firstName) || ""}
           placeholder="Enter first name"
           maxLength={50}
-<<<<<<< HEAD
-          readOnly={piAsPrimaryContact || readOnlyInputs}
-          required
-=======
-          readOnly={piAsPrimaryContact}
-          required={!piAsPrimaryContact}
->>>>>>> e31d9958
+          readOnly={piAsPrimaryContact || readOnlyInputs}
+          required={!piAsPrimaryContact}
         />
         <TextInput
           id="section-a-primary-contact-last-name"
@@ -213,13 +208,8 @@
           value={(piAsPrimaryContact ? pi?.lastName : primaryContact?.lastName) || ""}
           placeholder="Enter last name"
           maxLength={50}
-<<<<<<< HEAD
-          readOnly={piAsPrimaryContact || readOnlyInputs}
-          required
-=======
-          readOnly={piAsPrimaryContact}
-          required={!piAsPrimaryContact}
->>>>>>> e31d9958
+          readOnly={piAsPrimaryContact || readOnlyInputs}
+          required={!piAsPrimaryContact}
         />
         <TextInput
           id="section-a-primary-contact-position"
@@ -228,13 +218,8 @@
           value={(piAsPrimaryContact ? pi?.position : primaryContact?.position) || ""}
           placeholder="Enter position"
           maxLength={100}
-<<<<<<< HEAD
-          readOnly={piAsPrimaryContact || readOnlyInputs}
-          required
-=======
-          readOnly={piAsPrimaryContact}
-          required={!piAsPrimaryContact}
->>>>>>> e31d9958
+          readOnly={piAsPrimaryContact || readOnlyInputs}
+          required={!piAsPrimaryContact}
         />
         <TextInput
           id="section-a-primary-contact-email"
@@ -243,13 +228,8 @@
           name="primaryContact[email]"
           value={(piAsPrimaryContact ? pi?.email : primaryContact?.email) || ""}
           placeholder="Enter email address"
-<<<<<<< HEAD
-          readOnly={piAsPrimaryContact || readOnlyInputs}
-          required
-=======
-          readOnly={piAsPrimaryContact}
-          required={!piAsPrimaryContact}
->>>>>>> e31d9958
+          readOnly={piAsPrimaryContact || readOnlyInputs}
+          required={!piAsPrimaryContact}
         />
         <AutocompleteInput
           id="section-a-primary-contact-institution"
