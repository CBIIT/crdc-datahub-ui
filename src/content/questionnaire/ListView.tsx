--- conflicted
+++ resolved
@@ -27,11 +27,8 @@
 import StyledTooltip from "../../components/StyledFormComponents/StyledTooltip";
 import Tooltip from "../../components/Tooltip";
 import { hasPermission } from "../../config/AuthPermissions";
-<<<<<<< HEAD
 import ListFilters, { defaultValues, FilterForm } from "./ListFilters";
-=======
 import CancelApplicationButton from "../../components/CancelApplicationButton";
->>>>>>> 9237c023
 
 type T = ListApplicationsResp["listApplications"]["applications"][number];
 
@@ -379,7 +376,6 @@
     }
   };
 
-<<<<<<< HEAD
   const handleOnFiltersChange = (data: FilterForm) => {
     if (isEqual(data, filtersRef.current)) {
       return;
@@ -393,16 +389,6 @@
     tableRef.current?.setPage(page, true);
   };
 
-  const handleOnReviewClick = async ({ _id, status }: T) => {
-    if (status !== "Submitted") {
-      navigate(`/submission/${_id}`, {
-        state: {
-          from: "/submissions",
-        },
-      });
-      return;
-    }
-=======
   const handleOnReviewClick = useCallback(
     async ({ _id, status }: T) => {
       if (status !== "Submitted") {
@@ -413,7 +399,6 @@
         });
         return;
       }
->>>>>>> 9237c023
 
       try {
         const { data: d, errors } = await reviewApp({
