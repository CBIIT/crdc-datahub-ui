import React, { FC, createRef, useEffect, useRef, useState } from 'react';
import {
  Link, useNavigate,
  unstable_useBlocker as useBlocker, unstable_Blocker as Blocker
} from 'react-router-dom';
import { isEqual } from 'lodash';
import { Button, Dialog, DialogActions, DialogContent, DialogContentText, DialogTitle, Divider, Stack } from '@mui/material';
import { LoadingButton } from '@mui/lab';
import { WithStyles, withStyles } from "@mui/styles";
import ForwardArrowIcon from '@mui/icons-material/ArrowForwardIos';
import BackwardArrowIcon from '@mui/icons-material/ArrowBackIos';
import styled from '@emotion/styled';
import { Status as FormStatus, useFormContext } from '../../components/Contexts/FormContext';
import SuspenseLoader from '../../components/SuspenseLoader';
import StatusBar from '../../components/Questionnaire/StatusBar';
import ProgressBar from '../../components/ProgressBar/ProgressBar';
import Section from './sections';
import map from '../../config/SectionConfig';

type Props = {
  section?: string;
  classes: WithStyles<typeof styles>['classes'];
};

const validateSection = (section: string) => typeof map[section] !== 'undefined';

const StyledSidebar = styled(Stack)({
  position: "sticky",
  top: "25px",
  paddingTop: "10px",
});

const StyledDivider = styled(Divider)({
  height: "520px",
  width: "1px",
  borderRightWidth: "2px",
  borderRightColor: "#E8EAEE9",
  margin: "0 23px",
});

/**
 * Intake Form View Component
 *
 * @param {Props} props
 * @returns {JSX.Element}
 */
const FormView: FC<Props> = ({ section, classes } : Props) => {
  const navigate = useNavigate();
  const { status, data, setData, error } = useFormContext();
  const [activeSection, setActiveSection] = useState<string>(validateSection(section) ? section : "A");
  const [blockedNavigate, setBlockedNavigate] = useState<boolean>(false);

  const sectionKeys = Object.keys(map);
  const sectionIndex = sectionKeys.indexOf(activeSection);
  const prevSection = sectionKeys[sectionIndex - 1] ? `/questionnaire/${data?.id}/${sectionKeys[sectionIndex - 1]}` : null;
  const nextSection = sectionKeys[sectionIndex + 1] ? `/questionnaire/${data?.id}/${sectionKeys[sectionIndex + 1]}` : null;

  const refs = {
    saveFormRef: createRef<HTMLButtonElement>(),
    submitFormRef: createRef<HTMLButtonElement>(),
    getFormObjectRef: useRef<(() => FormObject) | null>(null),
  };

  // Intercept React Router navigation actions with unsaved changes
  const blocker: Blocker = useBlocker(() => {
    if (isDirty()) {
      setBlockedNavigate(true);
      return true;
    }

    return false;
  });

  // Intercept browser navigation actions (e.g. closing the tab) with unsaved changes
  useEffect(() => {
    const unloadHandler = (event: BeforeUnloadEvent) => {
      if (isDirty()) {
        event.preventDefault();
        event.returnValue = 'You have unsaved form changes. Are you sure you want to leave?';
      }
    };

    window.addEventListener('beforeunload', unloadHandler);

    return () => {
      window.removeEventListener('beforeunload', unloadHandler);
    };
  });

  useEffect(() => {
    setActiveSection(validateSection(section) ? section : "A");
  }, [section]);

  /**
   * Determines if the form has unsaved changes.
   *
   * @returns {boolean} true if the form has unsaved changes, false otherwise
   */
  const isDirty = () : boolean => {
    const { ref, data: newData } = refs.getFormObjectRef.current?.() || {};

    return ref && (!data || !isEqual(data, newData));
  };

  /**
   * Saves the form data to the database.
   *
   * NOTE:
   * - This function relies on HTML5 reportValidity() to
   *   validate the form section status.
   *
   * @returns {Promise<boolean>} true if the save was successful, false otherwise
   */
  const saveForm = async () => {
    const { ref, data: newData } = refs.getFormObjectRef.current?.() || {};

    if (!ref.current || !newData) {
      return false;
    }

    // Update section status
    const newStatus = ref.current.reportValidity() ? "Completed" : "In Progress";
    const currentSection : Section = newData.sections.find((s) => s.name === activeSection);
    if (currentSection) {
      currentSection.status = newStatus;
    } else {
      newData.sections.push({ name: activeSection, status: newStatus });
    }

    // Skip state update if there are no changes
    if (!isEqual(data, newData)) {
      const r = await setData(newData);
      return r;
    }

    return true;
  };

  /**
   * Provides a save handler for the Unsaved Changes
   * dialog. Will save the form and then navigate to the
   * blocked section.
   *
   * @returns {void}
   */
  const saveAndNavigate = async () => {
    // Wait for the save handler to complete
    await saveForm();
    setBlockedNavigate(false);
    blocker.proceed();
  };

  /**
   * Provides a discard handler for the Unsaved Changes
   * dialog. Will discard the form changes and then navigate to the
   * blocked section.
   *
   * @returns {void}
   */
  const discardAndNavigate = () => {
    setBlockedNavigate(false);
    blocker.proceed();
  };

  if (status === FormStatus.LOADING) {
    return <SuspenseLoader />;
  }

  if (status === FormStatus.ERROR || !data) {
    navigate('/questionnaire', {
      state: { error: error || 'Unknown form loading error' },
    });
    return null;
  }

  return (
    <>
      <div className={classes.header}>
        <i>Questionnaire Header</i>
      </div>

      <Stack direction="row" justifyContent="center">
        <StyledSidebar
          direction="row"
          justifyContent="center"
          alignSelf="flex-start"
        >
          <ProgressBar section={activeSection} />
          <StyledDivider orientation="vertical" />
        </StyledSidebar>

        <Stack className={classes.content} direction="column" spacing={2}>
          <StatusBar />

          <Section section={activeSection} refs={refs} />

          <Stack
            className={classes.controls}
            direction="row"
            justifyContent="center"
            alignItems="center"
            spacing={2}
          >
            <Link to={prevSection} style={{ pointerEvents: prevSection ? "initial" : "none" }}>
              <Button
                className={classes.backButton}
                variant="outlined"
                type="button"
                disabled={status === FormStatus.SAVING || !prevSection}
                size="large"
                startIcon={<BackwardArrowIcon />}
              >
                Back
              </Button>
            </Link>
            <LoadingButton
              className={classes.saveButton}
              variant="outlined"
              type="button"
              ref={refs.saveFormRef}
              size="large"
              loading={status === FormStatus.SAVING}
              onClick={saveForm}
            >
              Save
            </LoadingButton>
            <LoadingButton
              className={classes.submitButton}
              variant="outlined"
              type="submit"
              ref={refs.submitFormRef}
              size="large"
            >
              Submit
            </LoadingButton>
            <Link to={nextSection} style={{ pointerEvents: nextSection ? "initial" : "none" }}>
              <Button
                className={classes.nextButton}
                variant="outlined"
                type="button"
                disabled={status === FormStatus.SAVING || !nextSection}
                size="large"
                endIcon={<ForwardArrowIcon />}
              >
                Next
              </Button>
            </Link>
          </Stack>
        </Stack>
      </Stack>

      <Dialog open={blockedNavigate}>
        <DialogTitle>
          Unsaved Changes
        </DialogTitle>
        <DialogContent>
          <DialogContentText>
            You have unsaved changes. Your changes will be lost if you leave this section without saving.
            Do you want to save your data?
          </DialogContentText>
        </DialogContent>
        <DialogActions>
          <Button onClick={() => setBlockedNavigate(false)} disabled={status === FormStatus.SAVING}>Cancel</Button>
          <LoadingButton onClick={saveAndNavigate} loading={status === FormStatus.SAVING} autoFocus>Save</LoadingButton>
          <Button onClick={discardAndNavigate} disabled={status === FormStatus.SAVING} color="error">Discard</Button>
        </DialogActions>
      </Dialog>
    </>
  );
};

const styles = () => ({
  header: {
    width: "100%",
    height: "300px",
    background: "#F2F4F8",
  },
<<<<<<< HEAD
  sidebar: {
    position: "sticky" as const, // Ignore TS error
    top: "25px",
  },
  divider: {
    height: "250px",
    width: "1px",
    borderRightWidth: "2px",
    margin: "0 0 0 15px",
  },
=======
>>>>>>> 538e05e5
  content: {
    maxWidth: "980px",
    marginLeft: '64px',
  },
  controls: {
    color: "#FFFFFF",
    "& button": {
      margin: "0 6px",
      padding: "14px 11px",
      minWidth: "128px",
      fontWeight: 700,
      fontSize: '16px',
      fontFamily: "'Nunito', 'Rubik', sans-serif",
      letterSpacing: "2%",
      lineHeight: "20.14px",
      borderRadius: "8px",
      borderColor: "#828282",
      background: "#949494",
      color: "inherit",
      textTransform: "none",
    },
    "& button:disabled": {
      background: "#D9DEE4",
    },
    "& button:hover:not([disabled])": {
      color: "#fff",
      background: "#2A2A2A",
    },
    "& a": {
      color: "inherit",
      textDecoration: "none",
    },
    "& .MuiButton-startIcon": {
      marginRight: "20px",
    },
    "& .MuiButton-endIcon": {
      marginLeft: "20px"
    },
    "& .MuiSvgIcon-root": {
      fontSize: "20px"
    }
  },
  backButton: {
    "&.MuiButton-root": {
      display: "flex",
      justifyContent: "flex-start"
    }
  },
  nextButton: {
    "&.MuiButton-root": {
      display: "flex",
      justifyContent: "flex-end"
    }
  },
  saveButton: {
    "&.MuiButton-root": {
      borderColor: "#26B893",
      background: "#22A584"
    }
  },
  submitButton: {
    "&.MuiButton-root": {
      borderColor: "#26B893",
      background: "#22A584"
    }
  },
});

export default withStyles(styles)(FormView);<|MERGE_RESOLUTION|>--- conflicted
+++ resolved
@@ -275,7 +275,6 @@
     height: "300px",
     background: "#F2F4F8",
   },
-<<<<<<< HEAD
   sidebar: {
     position: "sticky" as const, // Ignore TS error
     top: "25px",
@@ -286,8 +285,6 @@
     borderRightWidth: "2px",
     margin: "0 0 0 15px",
   },
-=======
->>>>>>> 538e05e5
   content: {
     maxWidth: "980px",
     marginLeft: '64px',
