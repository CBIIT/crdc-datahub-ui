import React, { FC, useEffect, useRef, useState } from "react";
import {
  useNavigate,
  unstable_useBlocker as useBlocker,
  unstable_Blocker as Blocker,
  Navigate,
} from "react-router-dom";
import { isEqual, cloneDeep } from "lodash";
import { Container, Divider, Stack, styled } from "@mui/material";
import { LoadingButton } from "@mui/lab";
import { useSnackbar } from "notistack";
import { ReactComponent as ChevronLeft } from "../../assets/icons/chevron_left.svg";
import { ReactComponent as ChevronRight } from "../../assets/icons/chevron_right.svg";
import { Status as FormStatus, useFormContext } from "../../components/Contexts/FormContext";
import SuspenseLoader from "../../components/SuspenseLoader";
import StatusBar from "../../components/StatusBar/StatusBar";
import ProgressBar from "../../components/ProgressBar/ProgressBar";
import Section from "./sections";
import map, { InitialSections } from "../../config/SectionConfig";
import UnsavedChangesDialog from "../../components/Questionnaire/UnsavedChangesDialog";
import SubmitFormDialog from "../../components/Questionnaire/SubmitFormDialog";
import useFormMode from "../../hooks/useFormMode";
import InquireFormDialog from "../../components/Questionnaire/InquireFormDialog";
import RejectFormDialog from "../../components/Questionnaire/RejectFormDialog";
import ApproveFormDialog from "../../components/Questionnaire/ApproveFormDialog";
import PageBanner from "../../components/PageBanner";
import bannerPng from "../../assets/banner/submission_banner.png";
import { Status as AuthStatus, useAuthContext } from "../../components/Contexts/AuthContext";
import usePageTitle from "../../hooks/usePageTitle";
import ExportRequestButton from "../../components/ExportRequestButton";
import { Logger } from "../../utils";
import { hasPermission } from "../../config/AuthPermissions";

const StyledContainer = styled(Container)(() => ({
  "&.MuiContainer-root": {
    padding: 0,
    minHeight: "300px",
    scrollMarginTop: "-60px",
  },
}));

const StyledSidebar = styled(Stack)({
  position: "sticky",
  top: 0,
  marginTop: "90px",
});

const StyledDivider = styled(Divider)({
  height: "520px",
  width: "1px",
  borderRightWidth: "2px",
  borderRightColor: "#E8EAEE9",
  margin: "0 23px",
});

const StyledContentWrapper = styled(Stack)({
  paddingBottom: "75px",
});

const StyledContent = styled(Stack)({
  width: "100%",
  maxWidth: "980px",
  marginLeft: "41px",
});

const StyledControls = styled(Stack)({
  color: "#FFFFFF",
  marginTop: "15px !important",
  "& .MuiButton-root": {
    margin: "0 6px",
    padding: "10px 28px 10px !important",
    minWidth: "128px",
    fontSize: "16px",
    fontFamily: "'Nunito', 'Rubik', sans-serif",
    letterSpacing: "0.32px",
    lineHeight: "24px",
    borderRadius: "8px",
    textTransform: "none",
  },
  "& a": {
    color: "inherit",
    textDecoration: "none",
  },
  "& .MuiButton-startIcon": {
    marginRight: "20px",
    marginLeft: 0,
  },
  "& .MuiButton-endIcon": {
    marginRight: 0,
    marginLeft: "20px",
  },
  "& .MuiSvgIcon-root": {
    fontSize: "20px",
  },
});

const StyledLoadingButton = styled(LoadingButton)({
  "&.MuiButton-root": {
    display: "flex",
    justifyContent: "center",
    alignItems: "center",
    minWidth: "128px",
    padding: "10px",
    fontFamily: "'Nunito', 'Rubik', sans-serif",
    fontSize: "16px",
    fontStyle: "normal",
    lineHeight: "24px",
    letterSpacing: "0.32px",
    "& .MuiSvgIcon-root": {
      fontSize: "20px",
    },
  },
});

const StyledExtendedLoadingButton = styled(StyledLoadingButton)({
  "&.MuiButton-root": {
    minWidth: "137px",
  },
});

const validateSection = (section: string) => typeof map[section] !== "undefined";

export type SaveForm =
  | { status: "success"; id: string }
  | { status: "failed"; errorMessage: string };

type Props = {
  section?: string;
};

/**
 * Intake Form View Component
 *
 * @param {Props} props
 * @returns {JSX.Element}
 */
const FormView: FC<Props> = ({ section }: Props) => {
  const navigate = useNavigate();
  const { enqueueSnackbar } = useSnackbar();
  const {
    status,
    data,
    setData,
    submitData,
    approveForm,
    inquireForm,
    rejectForm,
    reopenForm,
    error,
  } = useFormContext();
  const { user, status: authStatus } = useAuthContext();
  const { formMode, readOnlyInputs } = useFormMode();

  const [activeSection, setActiveSection] = useState<string>(
    validateSection(section) ? section : "A"
  );
  const [blockedNavigate, setBlockedNavigate] = useState<boolean>(false);
  const [openSubmitDialog, setOpenSubmitDialog] = useState<boolean>(false);
  const [openApproveDialog, setOpenApproveDialog] = useState<boolean>(false);
  const [openInquireDialog, setOpenInquireDialog] = useState<boolean>(false);
  const [openRejectDialog, setOpenRejectDialog] = useState<boolean>(false);
  const [allSectionsComplete, setAllSectionsComplete] = useState<boolean>(false);

  const sectionKeys = Object.keys(map);
  const sectionIndex = sectionKeys.indexOf(activeSection);
  const prevSection = sectionKeys[sectionIndex - 1]
    ? `/submission/${data?.["_id"]}/${sectionKeys[sectionIndex - 1]}`
    : null;
  const nextSection = sectionKeys[sectionIndex + 1]
    ? `/submission/${data?.["_id"]}/${sectionKeys[sectionIndex + 1]}`
    : null;
  const isSectionD = activeSection === "D";
  const formContentRef = useRef(null);
  const lastSectionRef = useRef(null);
  const hasReopenedFormRef = useRef(false);

  const refs: FormSectionProps["refs"] = {
    getFormObjectRef: useRef<(() => FormObject) | null>(null),
  };

  usePageTitle(`Submission Request ${data?._id || ""}`);

  /**
   * Determines if the form has unsaved changes.
   *
   * @returns {boolean} true if the form has unsaved changes, false otherwise
   */
  const isDirty = (): boolean => {
    const { ref, data: newData } = refs.getFormObjectRef.current?.() || {};

    return ref && (!data || !isEqual(data.questionnaireData, newData));
  };

  useEffect(() => {
    const newSection = validateSection(section) ? section : "A";
    setActiveSection(newSection);
    lastSectionRef.current = newSection;
  }, [section]);

  const isAllSectionsComplete = (): boolean => {
    if (status === FormStatus.LOADING) {
      return false;
    }

    // form has not been created
    if (
      !data?.questionnaireData ||
      data?.questionnaireData?.sections?.length !== Object.keys(map).length - 1
    ) {
      return false;
    }

    return data?.questionnaireData?.sections?.every((section) => section.status === "Completed");
  };

  /**
   * submit the form data to the database.
   *
   * @returns {Promise<boolean>} true if the submit was successful, false otherwise
   */
  const submitForm = async (): Promise<string | boolean> => {
    const { ref, data: newData } = refs.getFormObjectRef.current?.() || {};

    if (!ref?.current || !newData) {
      return false;
    }

    try {
      const r = await submitData();
      setOpenSubmitDialog(false);
      navigate("/submissions");

      return r;
    } catch (err) {
      setOpenSubmitDialog(false);
      enqueueSnackbar("An error occurred while submitting the form. Please try again.", {
        variant: "error",
      });
      return false;
    }
  };

  /**
   * submit the approval comment from the form submission to the database.
   *
   * @returns {Promise<boolean>} true if the approval submission was successful, false otherwise
   */
  const submitApproveForm = async (reviewComment): Promise<string | boolean> => {
    if (formMode !== "Review") {
      return false;
    }
    const { ref, data: newData } = refs.getFormObjectRef.current?.() || {};

    if (!ref?.current || !newData) {
      return false;
    }

    const res = await approveForm(reviewComment, true);
    setOpenApproveDialog(false);
    if (res?.status === "success") {
      navigate("/submissions");
    } else {
      enqueueSnackbar(
        res.errorMessage || "An error occurred while approving the form. Please try again.",
        {
          variant: "error",
        }
      );
    }
    return res.status === "success";
  };

  /**
   * submit the inquire comment from the form submission to the database.
   *
   *
   * @returns {Promise<boolean>} true if the inquire submission was successful, false otherwise
   */
  const submitInquireForm = async (reviewComment: string): Promise<string | boolean> => {
    if (formMode !== "Review") {
      return false;
    }
    const { ref, data: newData } = refs.getFormObjectRef.current?.() || {};

    if (!ref?.current || !newData) {
      return false;
    }

    const res = await inquireForm(reviewComment);
    if (!res) {
      enqueueSnackbar("An error occurred while inquiring the form. Please try again.", {
        variant: "error",
      });
    } else {
      navigate("/submissions");
    }
    setOpenInquireDialog(false);
    return res;
  };

  /**
   * submit the reject comment from the form submission to the database.
   *
   *
   * @returns {Promise<boolean>} true if the reject submission was successful, false otherwise
   */
  const submitRejectForm = async (reviewComment: string): Promise<string | boolean> => {
    if (formMode !== "Review") {
      return false;
    }
    const { ref, data: newData } = refs.getFormObjectRef.current?.() || {};

    if (!ref?.current || !newData) {
      return false;
    }

    const res = await rejectForm(reviewComment);
    if (!res) {
      enqueueSnackbar("An error occurred while rejecting the form. Please try again.", {
        variant: "error",
      });
    } else {
      navigate("/submissions");
    }
    setOpenRejectDialog(false);
    return res;
  };

  /**
   * Reopen the form when it has already been inquired
   * and the user wants to retry submission
   *
   *
   * @returns {Promise<boolean>} true if the review submit was successful, false otherwise
   */
  const handleReopenForm = async (): Promise<string | boolean> => {
    if (formMode !== "Edit") {
      return false;
    }
    const { ref, data: newData } = refs.getFormObjectRef.current?.() || {};

    if (!ref?.current || !newData) {
      return false;
    }

    const res = await reopenForm();
    if (!res) {
      navigate("/submissions", {
        state: {
          error: "An error occurred while marking the form as In Progress. Please try again.",
        },
      });
    }
    return res;
  };

  /**
   * Saves the form data to the database.
   *
   * NOTE:
   * - This function relies on HTML5 reportValidity() to
   *   validate the form section status.
   *
   * @returns {Promise<boolean>} true if the save was successful, false otherwise
   */
  const saveForm = async (): Promise<SaveForm> => {
    if (readOnlyInputs || formMode !== "Edit") {
      return {
        status: "failed",
        errorMessage: null,
      };
    }

    const { ref, data: newData } = refs.getFormObjectRef.current?.() || {};

    if (!ref?.current || !newData) {
      return {
        status: "failed",
        errorMessage: null,
      };
    }

    // Update section status
    if (newData?.sections?.length !== Object.keys(map).length - 1) {
      // Not including review section
      newData.sections = cloneDeep(InitialSections);
    }
    const newStatus = ref.current.checkValidity() ? "Completed" : "In Progress";
    const currentSection: Section = newData.sections.find((s) => s.name === activeSection);
    if (currentSection) {
      currentSection.status = newStatus;
    } else {
      newData.sections.push({ name: activeSection, status: newStatus });
    }

<<<<<<< HEAD
    const saveResult = await setData(newData);
    if (saveResult?.status === "failed" && !!saveResult?.errorMessage) {
      enqueueSnackbar(
        `An error occurred while saving the ${map[activeSection].title} section. ${saveResult.errorMessage}`,
        {
          variant: "error",
        }
      );
    } else {
      enqueueSnackbar(
        `Your changes for the ${map[activeSection].title} section have been successfully saved.`,
        {
          variant: "success",
        }
      );
    }
=======
    // Skip state update if there are no changes
    if (!isEqual(data.questionnaireData, newData)) {
      const res = await setData(newData);
      if (res?.status === "failed" && !!res?.errorMessage) {
        enqueueSnackbar(`An error occurred while saving the ${map[activeSection].title} section.`, {
          variant: "error",
        });
      } else {
        enqueueSnackbar(
          `Your changes for the ${map[activeSection].title} section have been successfully saved.`,
          {
            variant: "success",
          }
        );
      }
>>>>>>> a45a6b3b

    if (
      !blockedNavigate &&
      saveResult?.status === "success" &&
      data["_id"] === "new" &&
      saveResult.id !== data?.["_id"]
    ) {
      // NOTE: This currently triggers a form data refetch, which is not ideal
      navigate(`/submission/${saveResult.id}/${activeSection}`, { replace: true });
    }

    if (saveResult?.status === "success") {
      return {
        status: "success",
        id: saveResult.id,
      };
    }

    return {
      status: "failed",
      errorMessage: saveResult?.errorMessage,
    };
  };

  // Intercept React Router navigation actions with unsaved changes
  const blocker: Blocker = useBlocker(() => {
    // if unauthorized, skip blocker and redirect away
    if (
      formMode === "Unauthorized" &&
      status === FormStatus.LOADED &&
      authStatus === AuthStatus.LOADED
    ) {
      return false;
    }
    if (!isDirty() || readOnlyInputs) {
      return false;
    }

    // If there are no validation errors, save form data without a prompt
    const { ref } = refs.getFormObjectRef.current?.() || {};
    if (ref?.current?.checkValidity() === true) {
      saveForm();
      return false;
    }

    setBlockedNavigate(true);
    return true;
  });

  const areSectionsValid = (): boolean => {
    if (status === FormStatus.LOADING) {
      return false;
    }

    const { ref, data: newData } = refs.getFormObjectRef.current?.() || {};

    if (!ref?.current || !newData) {
      return false;
    }

    const sectionsClone = cloneDeep(data?.questionnaireData?.sections);
    if (sectionsClone?.length !== Object.keys(map).length - 1) {
      // Not including review section
      return false;
    }

    const newStatus = ref.current.checkValidity() ? "Completed" : "In Progress";
    const currentSection: Section = sectionsClone.find((s) => s.name === activeSection);
    if (currentSection) {
      currentSection.status = newStatus;
    } else {
      sectionsClone.push({ name: activeSection, status: newStatus });
    }

    return sectionsClone?.every((section) => section.status === "Completed");
  };

  /**
   * Provides a save handler for the Unsaved Changes
   * dialog. Will save the form and then navigate to the
   * blocked section.
   *
   * @returns {void}
   */
  const saveAndNavigate = async () => {
    // Wait for the save handler to complete
    const res = await saveForm();
    const reviewSectionUrl = `/submission/${data["_id"]}/REVIEW`; // TODO: Update to dynamic url instead
    const isNavigatingToReviewSection = blocker?.location?.pathname === reviewSectionUrl;

    setBlockedNavigate(false);

    // if invalid data, then block navigation
    if (
      isNavigatingToReviewSection &&
      ((res?.status === "success" && !res?.id) || !areSectionsValid())
    ) {
      return;
    }

    blocker.proceed?.();
    if (res?.status === "success" && res.id) {
      // NOTE: This currently triggers a form data refetch, which is not ideal
      navigate(blocker.location.pathname.replace("new", res.id), {
        replace: true,
      });
    }
  };

  /**
   * Provides a discard handler for the Unsaved Changes
   * dialog. Will discard the form changes and then navigate to the
   * blocked section.
   *
   * @returns {void}
   */
  const discardAndNavigate = () => {
    setBlockedNavigate(false);
    blocker.proceed?.();
  };

  const handleSubmitForm = () => {
    if (!hasPermission(user, "submission_request", "submit", data)) {
      Logger.error("Invalid request to submit Submission Request form.");
      return;
    }
    setOpenSubmitDialog(true);
  };

  const handleApproveForm = () => {
    if (formMode !== "Review") {
      return;
    }
    setOpenApproveDialog(true);
  };

  const handleInquireForm = () => {
    if (formMode !== "Review") {
      return;
    }
    setOpenInquireDialog(true);
  };

  const handleRejectForm = () => {
    if (formMode !== "Review") {
      return;
    }
    setOpenRejectDialog(true);
  };

  const handleCloseApproveFormDialog = () => {
    setOpenApproveDialog(false);
  };

  const handleCloseInquireFormDialog = () => {
    setOpenInquireDialog(false);
  };

  const handleCloseRejectFormDialog = () => {
    setOpenRejectDialog(false);
  };

  const handleBackClick = () => {
    if (status === FormStatus.SAVING || !prevSection) {
      return;
    }
    navigate(prevSection);
  };

  const handleNextClick = () => {
    if (status === FormStatus.SAVING || !nextSection) {
      return;
    }
    if (isSectionD && !allSectionsComplete) {
      return;
    }
    navigate(nextSection);
  };

  // Intercept browser navigation actions (e.g. closing the tab) with unsaved changes
  useEffect(() => {
    const unloadHandler = (event: BeforeUnloadEvent) => {
      if (!isDirty()) {
        return;
      }

      // If there are no validation errors, save form data without a prompt
      const { ref } = refs.getFormObjectRef.current?.() || {};
      if (ref?.current?.checkValidity() === true) {
        saveForm();
        return;
      }

      event.preventDefault();
      event.returnValue = "You have unsaved form changes. Are you sure you want to leave?";
    };

    window.addEventListener("beforeunload", unloadHandler);

    return () => {
      window.removeEventListener("beforeunload", unloadHandler);
    };
  });

  useEffect(() => {
    const isComplete = isAllSectionsComplete();
    setAllSectionsComplete(isComplete);
  }, [status, data]);

  useEffect(() => {
    if (status !== FormStatus.LOADED && authStatus !== AuthStatus.LOADED) {
      return;
    }
    if (!hasReopenedFormRef.current && data?.status === "Inquired" && formMode === "Edit") {
      handleReopenForm();
      hasReopenedFormRef.current = true;
    }
  }, [status, authStatus, formMode, data?.status]);

  // Show loading spinner if the form is still loading
  if (status === FormStatus.LOADING || authStatus === AuthStatus.LOADING) {
    return <SuspenseLoader />;
  }

  // Hide form content if the user is unauthorized
  if (authStatus === AuthStatus.ERROR) {
    return null;
  }

  // Redirect to ListView if no data is found and the form is in the error state
  if (status === FormStatus.ERROR && !data?._id) {
    return <Navigate to="/submissions" state={{ error: error || "Unknown error" }} />;
  }

  return (
    <>
      <PageBanner
        title="Submission Request Form"
        subTitle="The following set of high-level questions are intended to provide insight to the CRDC, related to data storage, access, secondary sharing needs and other requirements of data submitters."
        bannerSrc={bannerPng}
      />

      <StyledContainer ref={formContentRef} maxWidth="xl">
        <StyledContentWrapper direction="row" justifyContent="center">
          <StyledSidebar direction="row" justifyContent="center" alignSelf="flex-start">
            <ProgressBar section={activeSection} />
            <StyledDivider orientation="vertical" />
          </StyledSidebar>

          <StyledContent direction="column" spacing={5}>
            <StatusBar />

            <Section section={activeSection} refs={refs} />

            <StyledControls direction="row" justifyContent="center" alignItems="center" spacing={2}>
              <StyledLoadingButton
                id="submission-form-back-button"
                variant="contained"
                color="info"
                type="button"
                disabled={status === FormStatus.SAVING || !prevSection}
                onClick={handleBackClick}
                size="large"
                startIcon={<ChevronLeft />}
              >
                Back
              </StyledLoadingButton>
              {activeSection !== "REVIEW" && formMode === "Edit" && (
                <StyledLoadingButton
                  id="submission-form-save-button"
                  variant="contained"
                  color="success"
                  loading={status === FormStatus.SAVING}
                  onClick={() => saveForm()}
                >
                  Save
                </StyledLoadingButton>
              )}
              {activeSection !== "REVIEW" && (
                <StyledLoadingButton
                  id="submission-form-next-button"
                  variant="contained"
                  color="info"
                  type="button"
                  onClick={handleNextClick}
                  disabled={
                    status === FormStatus.SAVING ||
                    !nextSection ||
                    (isSectionD && !allSectionsComplete)
                  }
                  size="large"
                  endIcon={<ChevronRight />}
                >
                  Next
                </StyledLoadingButton>
              )}

              {activeSection === "REVIEW" &&
                hasPermission(user, "submission_request", "submit", data) && (
                  <StyledExtendedLoadingButton
                    id="submission-form-submit-button"
                    variant="contained"
                    color="primary"
                    type="submit"
                    size="large"
                    onClick={handleSubmitForm}
                  >
                    Submit
                  </StyledExtendedLoadingButton>
                )}

              {activeSection === "REVIEW" && formMode === "Review" && (
                <>
                  <StyledExtendedLoadingButton
                    id="submission-form-approve-button"
                    variant="contained"
                    color="primary"
                    size="large"
                    onClick={handleApproveForm}
                  >
                    Approve
                  </StyledExtendedLoadingButton>
                  <StyledLoadingButton
                    id="submission-form-inquire-button"
                    variant="contained"
                    color="error"
                    size="large"
                    onClick={handleInquireForm}
                  >
                    Request Additional Information
                  </StyledLoadingButton>
                  <StyledExtendedLoadingButton
                    id="submission-form-reject-button"
                    variant="contained"
                    color="error"
                    size="large"
                    onClick={handleRejectForm}
                  >
                    Reject
                  </StyledExtendedLoadingButton>
                </>
              )}

              {activeSection === "REVIEW" && (
                <ExportRequestButton disabled={!allSectionsComplete} />
              )}
            </StyledControls>
          </StyledContent>
        </StyledContentWrapper>
      </StyledContainer>

      <UnsavedChangesDialog
        open={blockedNavigate}
        onCancel={() => setBlockedNavigate(false)}
        onSave={saveAndNavigate}
        onDiscard={discardAndNavigate}
        disableActions={status === FormStatus.SAVING}
      />
      <SubmitFormDialog
        open={openSubmitDialog}
        onCancel={() => setOpenSubmitDialog(false)}
        onSubmit={submitForm}
        disableActions={status === FormStatus.SUBMITTING}
      />
      <ApproveFormDialog
        open={openApproveDialog}
        onCancel={handleCloseApproveFormDialog}
        onSubmit={(reviewComment) => submitApproveForm(reviewComment)}
      />
      <InquireFormDialog
        open={openInquireDialog}
        onCancel={handleCloseInquireFormDialog}
        onSubmit={(reviewComment) => submitInquireForm(reviewComment)}
      />
      <RejectFormDialog
        open={openRejectDialog}
        onCancel={handleCloseRejectFormDialog}
        onSubmit={(reviewComment) => submitRejectForm(reviewComment)}
      />
    </>
  );
};

export default FormView;<|MERGE_RESOLUTION|>--- conflicted
+++ resolved
@@ -393,15 +393,11 @@
       newData.sections.push({ name: activeSection, status: newStatus });
     }
 
-<<<<<<< HEAD
     const saveResult = await setData(newData);
     if (saveResult?.status === "failed" && !!saveResult?.errorMessage) {
-      enqueueSnackbar(
-        `An error occurred while saving the ${map[activeSection].title} section. ${saveResult.errorMessage}`,
-        {
-          variant: "error",
-        }
-      );
+      enqueueSnackbar(`An error occurred while saving the ${map[activeSection].title} section.`, {
+        variant: "error",
+      });
     } else {
       enqueueSnackbar(
         `Your changes for the ${map[activeSection].title} section have been successfully saved.`,
@@ -410,23 +406,6 @@
         }
       );
     }
-=======
-    // Skip state update if there are no changes
-    if (!isEqual(data.questionnaireData, newData)) {
-      const res = await setData(newData);
-      if (res?.status === "failed" && !!res?.errorMessage) {
-        enqueueSnackbar(`An error occurred while saving the ${map[activeSection].title} section.`, {
-          variant: "error",
-        });
-      } else {
-        enqueueSnackbar(
-          `Your changes for the ${map[activeSection].title} section have been successfully saved.`,
-          {
-            variant: "success",
-          }
-        );
-      }
->>>>>>> a45a6b3b
 
     if (
       !blockedNavigate &&
