import React, { FC, createRef, useEffect, useRef, useState } from 'react';
import {
  Link, useNavigate,
  unstable_useBlocker as useBlocker, unstable_Blocker as Blocker
} from 'react-router-dom';
import { isEqual } from 'lodash';
import { Button, Dialog, DialogActions, DialogContent, DialogContentText, DialogTitle, Divider, Stack } from '@mui/material';
import { LoadingButton } from '@mui/lab';
import { WithStyles, withStyles } from "@mui/styles";
import ForwardArrowIcon from '@mui/icons-material/ArrowForwardIos';
import BackwardArrowIcon from '@mui/icons-material/ArrowBackIos';
import styled from '@emotion/styled';
import { Status as FormStatus, useFormContext } from '../../components/Contexts/FormContext';
import SuspenseLoader from '../../components/SuspenseLoader';
import StatusBar from '../../components/StatusBar/StatusBar';
import ProgressBar from '../../components/ProgressBar/ProgressBar';
import Section from './sections';
import map from '../../config/SectionConfig';

type Props = {
  section?: string;
  classes: WithStyles<typeof styles>['classes'];
};

const validateSection = (section: string) => typeof map[section] !== 'undefined';

const StyledSidebar = styled(Stack)({
  position: "sticky",
  top: "25px",
  paddingTop: "10px",
});

const StyledDivider = styled(Divider)({
  height: "520px",
  width: "1px",
  borderRightWidth: "2px",
  borderRightColor: "#E8EAEE9",
  margin: "0 23px",
});

/**
 * Intake Form View Component
 *
 * @param {Props} props
 * @returns {JSX.Element}
 */
const FormView: FC<Props> = ({ section, classes } : Props) => {
  const navigate = useNavigate();
  const { status, data, setData, error } = useFormContext();
  const [activeSection, setActiveSection] = useState<string>(validateSection(section) ? section : "A");
  const [blockedNavigate, setBlockedNavigate] = useState<boolean>(false);

  const sectionKeys = Object.keys(map);
  const sectionIndex = sectionKeys.indexOf(activeSection);
  const prevSection = sectionKeys[sectionIndex - 1] ? `/questionnaire/${data?.['_id']}/${sectionKeys[sectionIndex - 1]}` : null;
  const nextSection = sectionKeys[sectionIndex + 1] ? `/questionnaire/${data?.['_id']}/${sectionKeys[sectionIndex + 1]}` : null;

  const refs = {
    saveFormRef: createRef<HTMLButtonElement>(),
    submitFormRef: createRef<HTMLButtonElement>(),
    getFormObjectRef: useRef<(() => FormObject) | null>(null),
  };

  // Intercept React Router navigation actions with unsaved changes
  const blocker: Blocker = useBlocker(() => {
    if (isDirty()) {
      setBlockedNavigate(true);
      return true;
    }

    return false;
  });

  // Intercept browser navigation actions (e.g. closing the tab) with unsaved changes
  useEffect(() => {
    const unloadHandler = (event: BeforeUnloadEvent) => {
      if (isDirty()) {
        event.preventDefault();
        event.returnValue = 'You have unsaved form changes. Are you sure you want to leave?';
      }
    };

    window.addEventListener('beforeunload', unloadHandler);

    return () => {
      window.removeEventListener('beforeunload', unloadHandler);
    };
  });

  useEffect(() => {
    setActiveSection(validateSection(section) ? section : "A");
  }, [section]);

  /**
   * Determines if the form has unsaved changes.
   *
   * @returns {boolean} true if the form has unsaved changes, false otherwise
   */
  const isDirty = () : boolean => {
    const { ref, data: newData } = refs.getFormObjectRef.current?.() || {};

    return ref && (!data || !isEqual(data, newData));
  };

  /**
   * Saves the form data to the database.
   *
   * NOTE:
   * - This function relies on HTML5 reportValidity() to
   *   validate the form section status.
   *
   * @returns {Promise<boolean>} true if the save was successful, false otherwise
   */
  const saveForm = async () => {
    const { ref, data: newData } = refs.getFormObjectRef.current?.() || {};

    if (!ref.current || !newData) {
      return false;
    }

    // Update section status
    const newStatus = ref.current.reportValidity() ? "Completed" : "In Progress";
    const currentSection : Section = newData.sections.find((s) => s.name === activeSection);
    if (currentSection) {
      currentSection.status = newStatus;
    } else {
      newData.sections.push({ name: activeSection, status: newStatus });
    }

    // Skip state update if there are no changes
    if (!isEqual(data, newData)) {
      const r = await setData(newData);
      return r;
    }

    return true;
  };

  /**
   * Provides a save handler for the Unsaved Changes
   * dialog. Will save the form and then navigate to the
   * blocked section.
   *
   * @returns {void}
   */
  const saveAndNavigate = async () => {
    // Wait for the save handler to complete
    await saveForm();
    setBlockedNavigate(false);
    blocker.proceed();
  };

  /**
   * Provides a discard handler for the Unsaved Changes
   * dialog. Will discard the form changes and then navigate to the
   * blocked section.
   *
   * @returns {void}
   */
  const discardAndNavigate = () => {
    setBlockedNavigate(false);
    blocker.proceed();
  };

  if (status === FormStatus.LOADING) {
    return <SuspenseLoader />;
  }

  if (status === FormStatus.ERROR || !data) {
    navigate('/questionnaire', {
      state: { error: error || 'Unknown form loading error' },
    });
    return null;
  }

  return (
    <>
      <div className={classes.header}>
        <i>Questionnaire Header</i>
      </div>

      <Stack direction="row" justifyContent="center">
        <StyledSidebar
          direction="row"
          justifyContent="center"
          alignSelf="flex-start"
        >
          <ProgressBar section={activeSection} />
          <StyledDivider orientation="vertical" />
        </StyledSidebar>

        <Stack className={classes.content} direction="column" spacing={5}>
          <StatusBar />

          <Section section={activeSection} refs={refs} />

          <Stack
            className={classes.controls}
            direction="row"
            justifyContent="center"
            alignItems="center"
            spacing={2}
          >
            <Link to={prevSection} style={{ pointerEvents: prevSection ? "initial" : "none" }}>
              <Button
                className={classes.backButton}
                variant="outlined"
                type="button"
                disabled={status === FormStatus.SAVING || !prevSection}
                size="large"
                startIcon={<BackwardArrowIcon />}
              >
                Back
              </Button>
            </Link>
            <LoadingButton
              className={classes.saveButton}
              variant="outlined"
              type="button"
              ref={refs.saveFormRef}
              size="large"
              loading={status === FormStatus.SAVING}
              onClick={saveForm}
            >
              Save
            </LoadingButton>
            <LoadingButton
              className={classes.submitButton}
              variant="outlined"
              type="submit"
              ref={refs.submitFormRef}
              size="large"
            >
              Submit
            </LoadingButton>
            <Link to={nextSection} style={{ pointerEvents: nextSection ? "initial" : "none" }}>
              <Button
                className={classes.nextButton}
                variant="outlined"
                type="button"
                disabled={status === FormStatus.SAVING || !nextSection}
                size="large"
                endIcon={<ForwardArrowIcon />}
              >
                Next
              </Button>
            </Link>
          </Stack>
        </Stack>
      </Stack>

      <Dialog open={blockedNavigate}>
        <DialogTitle>
          Unsaved Changes
        </DialogTitle>
        <DialogContent>
          <DialogContentText>
            You have unsaved changes. Your changes will be lost if you leave this section without saving.
            Do you want to save your data?
          </DialogContentText>
        </DialogContent>
        <DialogActions>
          <Button onClick={() => setBlockedNavigate(false)} disabled={status === FormStatus.SAVING}>Cancel</Button>
          <LoadingButton onClick={saveAndNavigate} loading={status === FormStatus.SAVING} autoFocus>Save</LoadingButton>
          <Button onClick={discardAndNavigate} disabled={status === FormStatus.SAVING} color="error">Discard</Button>
        </DialogActions>
      </Dialog>
    </>
  );
};

const styles = () => ({
  header: {
    width: "100%",
    height: "300px",
    background: "#F2F4F8",
  },
  sidebar: {
    position: "sticky" as const, // Ignore TS error
    top: "25px",
  },
  divider: {
    height: "250px",
    width: "1px",
    borderRightWidth: "2px",
    margin: "0 0 0 15px",
  },
  content: {
    maxWidth: "980px",
    marginLeft: '64px',
  },
  controls: {
    color: "#FFFFFF",
<<<<<<< HEAD
=======
    marginTop: "15px !important",
>>>>>>> e7229e05
    "& button": {
      margin: "0 6px",
      padding: "14px 11px",
      minWidth: "128px",
      fontWeight: 700,
      fontSize: '16px',
      fontFamily: "'Nunito', 'Rubik', sans-serif",
      letterSpacing: "2%",
      lineHeight: "20.14px",
      borderRadius: "8px",
      borderColor: "#828282",
      background: "#949494",
      color: "inherit",
      textTransform: "none",
    },
    "& button:disabled": {
      background: "#D9DEE4",
    },
    "& button:hover:not([disabled])": {
      color: "#fff",
      background: "#2A2A2A",
    },
    "& a": {
      color: "inherit",
      textDecoration: "none",
    },
    "& .MuiButton-startIcon": {
      marginRight: "20px",
    },
    "& .MuiButton-endIcon": {
      marginLeft: "20px"
    },
    "& .MuiSvgIcon-root": {
      fontSize: "20px"
    }
  },
  backButton: {
    "&.MuiButton-root": {
      display: "flex",
      justifyContent: "flex-start"
    }
  },
  nextButton: {
    "&.MuiButton-root": {
      display: "flex",
      justifyContent: "flex-end"
    }
  },
  saveButton: {
    "&.MuiButton-root": {
      borderColor: "#26B893",
      background: "#22A584"
    }
  },
  submitButton: {
    "&.MuiButton-root": {
      borderColor: "#26B893",
      background: "#22A584"
    }
  },
});

export default withStyles(styles)(FormView);<|MERGE_RESOLUTION|>--- conflicted
+++ resolved
@@ -291,10 +291,7 @@
   },
   controls: {
     color: "#FFFFFF",
-<<<<<<< HEAD
-=======
     marginTop: "15px !important",
->>>>>>> e7229e05
     "& button": {
       margin: "0 6px",
       padding: "14px 11px",
