--- conflicted
+++ resolved
@@ -106,11 +106,7 @@
   };
 
   useEffect(() => {
-<<<<<<< HEAD
     if (formMode === "Unauthorized" && status === FormStatus.LOADED && authStatus === AuthStatus.LOADED && data) {
-=======
-    if (formMode === "Unauthorized" && status === FormStatus.LOADED && authStatus === AuthStatus.LOADED) {
->>>>>>> d593b2fe
       navigate('/');
     }
   }, [formMode, navigate, status, authStatus]);
