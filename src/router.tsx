import { Suspense, lazy, FC, ReactElement, useEffect } from 'react';
import { RouteObject } from 'react-router';
import { useNavigate } from 'react-router-dom';
import Layout from './layouts';
import SuspenseLoader from './components/SuspenseLoader';
import { useAuthContext } from './components/Contexts/AuthContext';

const Loader = (Component) => (props) => (
  <Suspense fallback={<SuspenseLoader />}>
    <Component {...props} />
  </Suspense>
);

type RequireAuthProps = {
  component: ReactElement;
  redirectPath: string;
  redirectName: string;
};

const RequireAuth: FC<RequireAuthProps> = ({ component, redirectPath, redirectName }: RequireAuthProps) => {
  const authenticated = useAuthContext().isLoggedIn;
  const navigate = useNavigate();

  useEffect(() => {
    if (!authenticated) {
      navigate("/", { state: { path: redirectPath, name: redirectName } });
    }
  }, [authenticated]);

  return component;
};

// Pages
const Home = Loader(lazy(() => import('./content')));
const Login = Loader(lazy(() => import('./content/login/Controller')));
const Questionnaire = Loader(lazy(() => import('./content/questionnaire/Controller')));
const Users = Loader(lazy(() => import('./content/users/Controller')));
<<<<<<< HEAD
const Organizations = Loader(lazy(() => import('./content/organizations/Controller')));
const OtherResources = Loader(lazy(() => import('./content/static/OtherResources')));
const Search = Loader(lazy(() => import('./content/search')));
=======
>>>>>>> 622d7ac9

// Status Pages
const Status404 = Loader(lazy(() => import('./content/status/Page404')));

const routes: RouteObject[] = [
  {
    path: '',
    element: <Layout />,
    children: [
      {
        path: '/:redirect?',
        element: <Home />
      },
      {
        path: '/login',
        element: <Login />
      },
      {
        path: '/submissions',
        element: <RequireAuth component={<Questionnaire />} redirectPath="/submissions" redirectName="Submission Requests" />
      },
      {
        path: '/dataSubmissionsTodo',
        element: <RequireAuth component={<Status404 />} redirectPath="/dataSubmissionsTodo" redirectName="Data Submissions" />
      },
      {
        path: '/submission/:appId/:section?',
        element: <Questionnaire />
      },
      {
        path: '/users/:userId?',
        element: <RequireAuth component={<Users key="users-view" type="users" />} redirectPath="/users" redirectName="User Management" />
      },
      {
        path: '/profile/:userId?',
        element: <RequireAuth component={<Users key="profile-view" type="profile" />} redirectPath="/profile" redirectName="User Profile" />
      },
      {
<<<<<<< HEAD
        path: '/organizations/:orgId?',
        element: <RequireAuth component={<Organizations />} redirectPath="/organizations" redirectName="Organization Management" />
      },
      {
        path: '/sitesearch/:keyword',
        element: <Search />
      },
      {
        path: '/or',
        element: <OtherResources />
      },
      {
=======
>>>>>>> 622d7ac9
        path: '*',
        element: <Status404 />
      },
    ]
  }
];

export default routes;<|MERGE_RESOLUTION|>--- conflicted
+++ resolved
@@ -35,12 +35,7 @@
 const Login = Loader(lazy(() => import('./content/login/Controller')));
 const Questionnaire = Loader(lazy(() => import('./content/questionnaire/Controller')));
 const Users = Loader(lazy(() => import('./content/users/Controller')));
-<<<<<<< HEAD
 const Organizations = Loader(lazy(() => import('./content/organizations/Controller')));
-const OtherResources = Loader(lazy(() => import('./content/static/OtherResources')));
-const Search = Loader(lazy(() => import('./content/search')));
-=======
->>>>>>> 622d7ac9
 
 // Status Pages
 const Status404 = Loader(lazy(() => import('./content/status/Page404')));
@@ -79,21 +74,10 @@
         element: <RequireAuth component={<Users key="profile-view" type="profile" />} redirectPath="/profile" redirectName="User Profile" />
       },
       {
-<<<<<<< HEAD
         path: '/organizations/:orgId?',
         element: <RequireAuth component={<Organizations />} redirectPath="/organizations" redirectName="Organization Management" />
       },
       {
-        path: '/sitesearch/:keyword',
-        element: <Search />
-      },
-      {
-        path: '/or',
-        element: <OtherResources />
-      },
-      {
-=======
->>>>>>> 622d7ac9
         path: '*',
         element: <Status404 />
       },
