import { Suspense, lazy, FC, ReactElement, useEffect } from 'react';
import { RouteObject } from 'react-router';
import { useNavigate } from 'react-router-dom';
import Layout from './layouts';
import SuspenseLoader from './components/SuspenseLoader';
import { useAuthContext } from './components/Contexts/AuthContext';

const Loader = (Component) => (props) => (
  <Suspense fallback={<SuspenseLoader />}>
    <Component {...props} />
  </Suspense>
);

type RequireAuthProps = {
  component: ReactElement;
  redirectPath: string;
  redirectName: string;
};

const RequireAuth: FC<RequireAuthProps> = ({ component, redirectPath, redirectName }: RequireAuthProps) => {
  const authenticated = useAuthContext().isLoggedIn;
  const navigate = useNavigate();

  useEffect(() => {
    if (!authenticated) {
      navigate("/", { state: { path: redirectPath, name: redirectName } });
    }
  }, [authenticated]);

  return component;
};

// Pages
const Home = Loader(lazy(() => import('./content')));
const Login = Loader(lazy(() => import('./content/login/Controller')));
const Questionnaire = Loader(lazy(() => import('./content/questionnaire/Controller')));
const DataSubmissions = Loader(lazy(() => import('./content/dataSubmissions/Controller')));
const Users = Loader(lazy(() => import('./content/users/Controller')));
const DMN = Loader(lazy(() => import('./content/templates/Controller')));
const Organizations = Loader(lazy(() => import('./content/organizations/Controller')));

// Status Pages
const Status404 = Loader(lazy(() => import('./content/status/Page404')));

const routes: RouteObject[] = [
  {
    path: '',
    element: <Layout />,
    children: [
      {
        path: '/:redirect?',
        element: <Home />
      },
      {
        path: '/login',
        element: <Login />
      },
      {
        path: '/submissions',
        element: <RequireAuth component={<Questionnaire />} redirectPath="/submissions" redirectName="Submission Requests" />
      },
      {
        path: '/data-submissions',
        element: <RequireAuth component={<DataSubmissions />} redirectPath="/data-submissions" redirectName="Data Submissions" />
      },
      {
        path: '/data-submission/:submissionId/:tab?',
        element: <RequireAuth component={<DataSubmissions />} redirectPath="/data-submission" redirectName="Data Submission" />
      },
      {
        path: '/submission/:appId/:section?',
        element: <Questionnaire />
      },
      {
        path: '/users/:userId?',
        element: <RequireAuth component={<Users key="users-view" type="users" />} redirectPath="/users" redirectName="User Management" />
      },
      {
        path: '/profile/:userId?',
        element: <RequireAuth component={<Users key="profile-view" type="profile" />} redirectPath="/profile" redirectName="User Profile" />
      },
      {
<<<<<<< HEAD
        path: '/profile/:userId?/api-token',
        element: <RequireAuth component={<Users key="api-token-view" type="api-token" />} redirectPath="/api-token" redirectName="User API Token" />
=======
        path: '/submission-templates',
        element: <RequireAuth component={<DMN />} redirectPath="/submission-templates" redirectName="Data Submission Templates" />
>>>>>>> 08c9850b
      },
      {
        path: '/organizations/:orgId?',
        element: <RequireAuth component={<Organizations />} redirectPath="/organizations" redirectName="Organization Management" />
      },
      {
        path: '*',
        element: <Status404 />
      },
    ]
  }
];

export default routes;<|MERGE_RESOLUTION|>--- conflicted
+++ resolved
@@ -80,13 +80,12 @@
         element: <RequireAuth component={<Users key="profile-view" type="profile" />} redirectPath="/profile" redirectName="User Profile" />
       },
       {
-<<<<<<< HEAD
         path: '/profile/:userId?/api-token',
         element: <RequireAuth component={<Users key="api-token-view" type="api-token" />} redirectPath="/api-token" redirectName="User API Token" />
-=======
+      },
+      {
         path: '/submission-templates',
         element: <RequireAuth component={<DMN />} redirectPath="/submission-templates" redirectName="Data Submission Templates" />
->>>>>>> 08c9850b
       },
       {
         path: '/organizations/:orgId?',
