--- conflicted
+++ resolved
@@ -59,17 +59,12 @@
         element: <RequireAuth component={<Questionnaire />} redirectPath="/submissions" redirectName="Submission Requests" />
       },
       {
-<<<<<<< HEAD
-        path: '/dataSubmissions',
-        element: <RequireAuth component={<DataSubmissions />} redirectPath="/dataSubmissions" redirectName="Data Submissions" />
-=======
         path: '/data-submissions',
         element: <RequireAuth component={<DataSubmissions />} redirectPath="/data-submissions" redirectName="Data Submissions" />
       },
       {
         path: '/data-submission/:submissionId/:tab?',
         element: <RequireAuth component={<DataSubmissions />} redirectPath="/data-submission" redirectName="Data Submission" />
->>>>>>> fc1d8945
       },
       {
         path: '/submission/:appId/:section?',
