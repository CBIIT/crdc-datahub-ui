import { RouterProvider, createBrowserRouter } from "react-router-dom";
import { SnackbarProvider } from 'notistack';
import { ThemeProvider, CssBaseline, createTheme } from "@mui/material";
import { LocalizationProvider } from "@mui/x-date-pickers";
import { AdapterDayjs } from "@mui/x-date-pickers/AdapterDayjs";
import routeConfig from "./router";
import StyledNotistackAlerts from './components/StyledNotistackAlerts';

const theme = createTheme({
  typography: {
    fontFamily: "'Nunito', sans-serif",
  },
  breakpoints: {
    values: {
      xs: 0,
      sm: 600,
      md: 900,
      lg: 1200,
      xl: 1440,
    }
  },
<<<<<<< HEAD
  components: {
    MuiButton: {
      defaultProps: {
        disableElevation: true,
      },
      styleOverrides: {
        contained: {
          display: "flex",
          justifyContent: "center",
          alignItems: "center",
          color: "#FFF",
          borderRadius: "8px",
          textTransform: "initial",
          boxShadow: "none",
          textAlign: "center",
          zIndex: 3,
          "&.Mui-disabled": {
            background: "#B1B1B1",
            color: "#EDEDED",
            fontWeight: 700,
            border: "1.5px solid #6B7294",
            "&.MuiButton-containedInfo": {
              color: "#EDEDED",
              fontWeight: 500
            },
            "& .MuiButton-startIcon, & .MuiButton-endIcon": {
              color: "#EDEDED",
            }
          },
          "&.MuiButton-containedInfo": {
            color: "#000"
          },
          "& .MuiButton-startIcon": {
            position: "absolute",
            left: "11px",
            color: "#6B7294"
          },
          "& .MuiButton-endIcon": {
            position: "absolute",
            right: "11px",
            color: "#6B7294"
          }
        },
        containedPrimary: {
          border: "1.5px solid #08596C",
          fontWeight: 700,
          "&:hover": {
            border: "1.5px solid #08596C",
            background: "#1A8199",
            backgroundImage: "linear-gradient(rgb(0 0 0/15%) 0 0)",
          },
        },
        containedSuccess: {
          border: "1.5px solid #0A6A52",
          fontWeight: 700,
          "&:hover": {
            border: "1.5px solid #0A6A52",
            background: "#1B8369",
            backgroundImage: "linear-gradient(rgb(0 0 0/15%) 0 0)",
          },
        },
        containedError: {
          border: "1.5px solid #6C2110",
          fontWeight: 700,
          "&:hover": {
            border: "1.5px solid #6C2110",
            background: "#B34C36",
            backgroundImage: "linear-gradient(rgb(0 0 0/15%) 0 0)",
          },
        },
        containedInfo: {
          border: "1.5px solid #6B7294",
          fontWeight: 500,
          "&:hover": {
            border: "1.5px solid #6B7294",
            // background: "#C0DAF3",
          },
        },
      }
    }
  },
  palette: {
    primary: {
      main: "#1A8199",
      contrastText: "#FFF",
    },
    success: {
      main: "#1B8369",
      contrastText: "#FFF"
    },
    error: {
      main: "#B34C36",
      contrastText: "#FFF"
    },
    info: {
      main: "rgba(0,0,0,0)",
      contrastText: "#000"
    },
    Rejected: {
      main: "#E25C22",
      contrastText: "#FFDBCB",
    },
    Approved: {
      main: "#0B7F99",
      contrastText: "#CDEAF0",
      light: "#10EBA9",
    }
  },
=======
>>>>>>> 504c8180
});

const router = createBrowserRouter(routeConfig);

function App() {
  return (
    <ThemeProvider theme={theme}>
      <SnackbarProvider
        maxSnack={3}
        autoHideDuration={10000}
        anchorOrigin={{ vertical: "top", horizontal: "center" }}
        Components={{
          default: StyledNotistackAlerts,
          error: StyledNotistackAlerts,
          success: StyledNotistackAlerts,
        }}
        hideIconVariant
        preventDuplicate
      >
        <LocalizationProvider dateAdapter={AdapterDayjs}>
          <CssBaseline />
          <RouterProvider router={router} />
        </LocalizationProvider>
      </SnackbarProvider>
    </ThemeProvider>
  );
}
export default App;<|MERGE_RESOLUTION|>--- conflicted
+++ resolved
@@ -19,7 +19,6 @@
       xl: 1440,
     }
   },
-<<<<<<< HEAD
   components: {
     MuiButton: {
       defaultProps: {
@@ -118,18 +117,7 @@
       main: "rgba(0,0,0,0)",
       contrastText: "#000"
     },
-    Rejected: {
-      main: "#E25C22",
-      contrastText: "#FFDBCB",
-    },
-    Approved: {
-      main: "#0B7F99",
-      contrastText: "#CDEAF0",
-      light: "#10EBA9",
-    }
   },
-=======
->>>>>>> 504c8180
 });
 
 const router = createBrowserRouter(routeConfig);
