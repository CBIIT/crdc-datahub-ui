--- conflicted
+++ resolved
@@ -98,7 +98,6 @@
 export const canModifyCollaboratorsRoles: UserRole[] = ["Submitter", "Organization Owner"];
 
 /**
-<<<<<<< HEAD
  * The users with permission to delete data nodes from a submission.
  *
  */
@@ -113,8 +112,8 @@
  * Defines a list of roles that can upload metadata to a Data Submission
  */
 export const canUploadMetadataRoles: UserRole[] = ["Submitter", "Organization Owner"];
-=======
+
+/**
  * A set of user roles that are allowed to request a role change from their profile.
  */
-export const CanRequestRoleChange: UserRole[] = ["User", "Submitter", "Organization Owner"];
->>>>>>> b6281e2c
+export const CanRequestRoleChange: UserRole[] = ["User", "Submitter", "Organization Owner"];