/**
 * Defines a list of valid user roles that can be assigned to a user.
 *
 * @note This list is rendered in the UI exactly as ordered here, without additional sorting.
 * @see {@link UserRole}
 */
export const Roles: UserRole[] = [
  "User",
  "Submitter",
  "Data Commons Personnel",
  "Federal Lead",
  "Admin",
];

/**
 * A set of roles that are constrained to a set of studies.
 */
export const RequiresStudiesAssigned: UserRole[] = ["Submitter", "Federal Lead"];

/**
<<<<<<< HEAD
 * A set of roles that are constrained to only be able to submit their own
 * Submission Request forms and cannot submit on behalf of other users.
 */
export const CanSubmitOnlyTheirOwnSubmissionRequestRoles: UserRole[] = ["User", "Submitter"];
=======
 * A set of roles that are allowed to delete other users' submission requests.
 */
export const CanDeleteOtherSubmissionRequests: UserRole[] = [
  "Admin",
  "Federal Lead",
  "Data Commons Personnel",
];
>>>>>>> 9237c023
<|MERGE_RESOLUTION|>--- conflicted
+++ resolved
@@ -18,12 +18,6 @@
 export const RequiresStudiesAssigned: UserRole[] = ["Submitter", "Federal Lead"];
 
 /**
-<<<<<<< HEAD
- * A set of roles that are constrained to only be able to submit their own
- * Submission Request forms and cannot submit on behalf of other users.
- */
-export const CanSubmitOnlyTheirOwnSubmissionRequestRoles: UserRole[] = ["User", "Submitter"];
-=======
  * A set of roles that are allowed to delete other users' submission requests.
  */
 export const CanDeleteOtherSubmissionRequests: UserRole[] = [
@@ -31,4 +25,9 @@
   "Federal Lead",
   "Data Commons Personnel",
 ];
->>>>>>> 9237c023
+
+/**
+ * A set of roles that are constrained to only be able to submit their own
+ * Submission Request forms and cannot submit on behalf of other users.
+ */
+export const CanSubmitOnlyTheirOwnSubmissionRequestRoles: UserRole[] = ["User", "Submitter"];