/**
 * Defines a list of valid user roles that can be assigned.
 *
 * @type {User["role"][]}
 */
export const Roles: User["role"][] = [
  "User",
  "Submitter",
  "Organization Owner",
  "Federal Lead",
  "Data Curator",
  "Data Commons POC",
  "Admin",
];

/**
 * Defines a list of roles that are required to have an
 * organization assigned to them. This unlocks the org dropdown.
 *
 * @type {User["role"][]}
 */
export const OrgRequiredRoles: User["role"][] = [
  "Submitter",
  "Organization Owner",
  "Data Commons POC",
];

/**
 * A map of the roles that are required to be pre-assigned
 * to a specific organization in the database. This locks the org dropdown.
 *
 * NOTE: This depends on the organizations existing in the database.
 */
type RoleSubset = Extends<User["role"], "Admin" | "Data Curator" | "Federal Lead">;
export const OrgAssignmentMap: Record<RoleSubset, Organization["name"]> = {
  Admin: "FNL",
  "Data Curator": "FNL",
  "Federal Lead": "NCI",
};

/**
 * Defines a list of roles that are allowed to interact with Cross Validation.
 */
export const CrossValidateRoles: User["role"][] = ["Admin", "Data Curator"];

/**
<<<<<<< HEAD
 * Defines a list of roles that are allowed to interact with the Operation Dashboard.
 */
export const DashboardRoles: User["role"][] = [
  "Admin",
  "Data Curator",
  "Federal Lead",
  "Federal Monitor",
];
=======
 * Defines a list of roles that are allowed to generate an API token.
 *
 * @note This also directly defines the roles that are allowed to generate a CLI config.
 */
export const GenerateApiTokenRoles: User["role"][] = ["Organization Owner", "Submitter"];
>>>>>>> 8bedf723
<|MERGE_RESOLUTION|>--- conflicted
+++ resolved
@@ -44,7 +44,13 @@
 export const CrossValidateRoles: User["role"][] = ["Admin", "Data Curator"];
 
 /**
-<<<<<<< HEAD
+ * Defines a list of roles that are allowed to generate an API token.
+ *
+ * @note This also directly defines the roles that are allowed to generate a CLI config.
+ */
+export const GenerateApiTokenRoles: User["role"][] = ["Organization Owner", "Submitter"];
+
+/**
  * Defines a list of roles that are allowed to interact with the Operation Dashboard.
  */
 export const DashboardRoles: User["role"][] = [
@@ -52,11 +58,4 @@
   "Data Curator",
   "Federal Lead",
   "Federal Monitor",
-];
-=======
- * Defines a list of roles that are allowed to generate an API token.
- *
- * @note This also directly defines the roles that are allowed to generate a CLI config.
- */
-export const GenerateApiTokenRoles: User["role"][] = ["Organization Owner", "Submitter"];
->>>>>>> 8bedf723
+];