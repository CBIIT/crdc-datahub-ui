--- conflicted
+++ resolved
@@ -118,14 +118,8 @@
     },
   },
   {
-<<<<<<< HEAD
-    name: "CCDI",
+    name: "ICDC",
     assets: null,
     configuration: null,
-=======
-    name: "ICDC",
-    route: "icdc",
-    config: null,
->>>>>>> 2fdef278
   },
 ];