--- conflicted
+++ resolved
@@ -16,11 +16,7 @@
   IDP: "nih" | "login.gov";
   email: string;
   organization: OrgInfo | null;
-<<<<<<< HEAD
-  curatedOrganizations: OrgInfo[];
   dataCommons: string[];
-=======
->>>>>>> de2b446f
   createdAt: string; // YYYY-MM-DDTHH:mm:ss.sssZ
   updateAt: string; // YYYY-MM-DDTHH:mm:ss.sssZ
 };
