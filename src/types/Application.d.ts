type Application = {
  _id: string;
  sections: Section[];
  pi: PI;
  piAsPrimaryContact: boolean;
  primaryContact: Contact; // null if piAsPrimaryContact is true
  additionalContacts: Contact[];
  program: Program;
  study: Study;
  accessTypes: string[];
  targetedSubmissionDate: string; // YYYY-MM-DD format
  targetedReleaseDate: string; // YYYY-MM-DD format
  timeConstraints: TimeConstraint[];
  cancerTypes: string[];
  otherCancerTypes: string;
  preCancerTypes: string[];
  otherPreCancerTypes: string;
  numberOfParticipants: number;
  species: string[];
  cellLines: boolean;
  modelSystems: boolean;
  imagingDataDeIdentified: boolean;
  dataDeIdentified: boolean;
  dataTypes: string[];
  otherDataTypes: string;
  clinicalData: ClinicalData;
  files: FileInfo[];
  submitterComment: string;
  status: ApplicationStatus;
  programLevelApproval: boolean;
  reviewComment: string;
  createdAt: string; // YYYY-MM-DDTHH:MM:SS format
  updatedAt: string; // YYYY-MM-DDTHH:MM:SS format
  submittedDate: string; // YYYY-MM-DDTHH:MM:SS format
  history: HistoryEvent[];
  applicant?: Applicant;
  organization?: string;
};

type ApplicationStatus = "New" | "In Progress" | "Submitted" | "In Review" | "Approved" | "Rejected";

type Section = {
  name: string;
  status: SectionStatus;
};

type SectionStatus = "In Progress" | "Completed" | "Not Started";

type TimeConstraint = {
  description: string;
  effectiveDate: string;
};

type ClinicalData = {
  dataTypes: string[]; // FE control allowed values
  otherDataTypes: string;
  futureDataTypes: boolean;
};

type PI = {
  firstName: string;
  lastName: string;
  position: string;
  email: string;
  institution: string;
  address: string;
};

type Contact = {
  position: string;
  firstName: string;
  lastName: string;
  email: string;
  phone: string;
  institution?: string;
};

type Program = {
  name: string;
  abbreviation: string;
  description: string;
};

type Study = {
  name: string;
  abbreviation: string;
  description: string;
  publications: Publication[];
  plannedPublications: PlannedPublication[];
  repositories: Repository[];
  funding: Funding;
  isdbGaPRegistered: boolean;
  dbGaPPHSNumber: string;
};

type Repository = {
  name: string;
  studyID: string;
  submittedDate: string;
};

type Publication = {
  title: string;
  pubmedID: string;
  DOI: string;
};

type PlannedPublication = {
  title: string;
  expectedDate: string;
};

type FileInfo = {
  type: string; // FE control allowed values
  extension: string;
  count: number;
  amount: string; // xxxMB, GB etc
};

type Funding = {
  agency: string;
  grantNumber: string;
  nciProgramOfficer: string;
  nciGPA: string;
};

// Renamed to HistoryEvent to avoid confusion with a DOM Event
type HistoryEvent = {
  status: ApplicationStatus;
  reviewComment?: string;
  dateTime: string; // YYYY-MM-DDTHH:MM:SS format
  userID: number;
};

type Applicant = {
  applicantID: string;
  applicantName: string;
  applicantEmail: string;
<<<<<<< HEAD
};

type User = {
  _id: string;
  email: string;
  firstName: string;
  lastName: string;
  role: 'Admin' | 'User' | 'Curator' | 'FederalLead' | 'DC_POC';
  userStatus: 'Active' | 'Inactive' | 'Disabled';
  IDP: 'nih' | 'login.gov';
=======
>>>>>>> f03d8d23
};<|MERGE_RESOLUTION|>--- conflicted
+++ resolved
@@ -136,17 +136,4 @@
   applicantID: string;
   applicantName: string;
   applicantEmail: string;
-<<<<<<< HEAD
-};
-
-type User = {
-  _id: string;
-  email: string;
-  firstName: string;
-  lastName: string;
-  role: 'Admin' | 'User' | 'Curator' | 'FederalLead' | 'DC_POC';
-  userStatus: 'Active' | 'Inactive' | 'Disabled';
-  IDP: 'nih' | 'login.gov';
-=======
->>>>>>> f03d8d23
 };