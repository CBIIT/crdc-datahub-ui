type Application = {
  _id: number;
  sections: Section[];
  pi: PI;
  primaryContact: PrimaryContact;
  additionalContacts: AdditionalContact[];
  program: Program;
  study: Study;
  funding: Funding;
  publications: Publication[];
<<<<<<< HEAD
=======
  status: ApplicationStatus;
  reviewComment: string;
  updatedAt: string;
  history: HistoryEvent[];
>>>>>>> e7229e05
  plannedPublications: PlannedPublication[];
};

type ApplicationStatus = "New" | "In Progress" | "Submitted" | "In Review" | "Approved" | "Rejected";

type Section = {
  name: string;
  status: SectionStatus;
};

type SectionStatus = "In Progress" | "Completed" | "Not Started";

type PI = {
  firstName: string;
  lastName: string;
  position: string;
  email: string;
  institution: string;
  eRAAccount: string;
  address: string;
};

type PrimaryContact = {
  firstName: string;
  lastName: string;
  email: string;
  phone: string;
  institution: string;
  position: string;
};

type AdditionalContact = {
  role: string; // NOTE: this needs to become position, currently matches GQL schema
  firstName: string;
  lastName: string;
  institution: string;
  email: string;
  phone?: string;
};

type Program = {
  title: string;
  abbreviation: string;
  description: string;
};

type Study = {
  title: string;
  abbreviation: string;
  description: string;
  repositories?: Repository[];
};

type Repository = {
  name: string;
  studyID: string;
};

type Publication = {
  title: string;
  pubmedID: string;
  DOI: string;
};

type PlannedPublication = {
  title: string;
  expectedDate: string;
};

type Funding = {
  agencies: Agency[]; // NOTE: this likely needs to be restructured. Currently matches GQL schema
  nciProgramOfficer: string;
  nciGPA: string;
};

type Agency = {
  name: string;
  grantNumbers: string[];
};

type HistoryEvent = {
  status: ApplicationStatus;
  reviewComment?: string;
  dateTime: string;
  userID: number;
};<|MERGE_RESOLUTION|>--- conflicted
+++ resolved
@@ -8,13 +8,10 @@
   study: Study;
   funding: Funding;
   publications: Publication[];
-<<<<<<< HEAD
-=======
   status: ApplicationStatus;
   reviewComment: string;
   updatedAt: string;
   history: HistoryEvent[];
->>>>>>> e7229e05
   plannedPublications: PlannedPublication[];
 };
 
