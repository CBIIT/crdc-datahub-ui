type Application = {
  _id: string;
  sections: Section[];
  pi: PI;
  piAsPrimaryContact: boolean;
  primaryContact: Contact; // null if piAsPrimaryContact is true
  additionalContacts: Contact[];
  program: Program;
  study: Study;
  accessTypes: string[];
  targetedSubmissionDate: string; // YYYY-MM-DD format
  targetedReleaseDate: string; // YYYY-MM-DD format
  timeConstraints: TimeConstraint[];
  cancerTypes: string[];
  otherCancerTypes: string;
  preCancerTypes: string[];
  otherPreCancerTypes: string;
  numberOfParticipants: number;
  species: string[];
  cellLines: boolean;
  modelSystems: boolean;
  imagingDataDeIdentified: boolean;
  dataDeIdentified: boolean;
  dataTypes: string[];
  otherDataTypes: string;
  clinicalData: ClinicalData;
  files: FileInfo[];
  submitterComment: string;
  status: ApplicationStatus;
  programLevelApproval: boolean;
  reviewComment: string;
  createdAt: string; // YYYY-MM-DDTHH:MM:SS format
  updatedAt: string; // YYYY-MM-DDTHH:MM:SS format
  submittedDate: string; // YYYY-MM-DDTHH:MM:SS format
  history: HistoryEvent[];
  applicant?: Applicant;
  organization?: string;
};

type ApplicationStatus = "New" | "In Progress" | "Submitted" | "In Review" | "Approved" | "Rejected";

type Section = {
  name: string;
  status: SectionStatus;
};

type SectionStatus = "In Progress" | "Completed" | "Not Started";

type TimeConstraint = {
  description: string;
  effectiveDate: string;
};

type ClinicalData = {
  dataTypes: string[]; // FE control allowed values
  otherDataTypes: string;
  futureDataTypes: boolean;
};

type PI = {
  firstName: string;
  lastName: string;
  position: string;
  email: string;
  institution: string;
  address: string;
};

type Contact = {
  position: string;
  firstName: string;
  lastName: string;
  email: string;
  phone: string;
  institution?: string;
};

type Program = {
  name: string;
  abbreviation: string;
  description: string;
};

type Study = {
  name: string;
  abbreviation: string;
  description: string;
  publications: Publication[];
  plannedPublications: PlannedPublication[];
  repositories: Repository[];
  funding: Funding;
  isdbGaPRegistered: boolean;
  dbGaPPHSNumber: string;
};

type Repository = {
  name: string;
  studyID: string;
  submittedDate: string;
};

type Publication = {
  title: string;
  pubmedID: string;
  DOI: string;
};

type PlannedPublication = {
  title: string;
  expectedDate: string;
};

type FileInfo = {
  type: string; // FE control allowed values
  extension: string;
  count: number;
  amount: string; // xxxMB, GB etc
};

type Funding = {
  agency: string;
  grantNumber: string;
  nciProgramOfficer: string;
  nciGPA: string;
};

// Renamed to HistoryEvent to avoid confusion with a DOM Event
type HistoryEvent = {
  status: ApplicationStatus;
  reviewComment?: string;
  dateTime: string; // YYYY-MM-DDTHH:MM:SS format
  userID: number;
};

<<<<<<< HEAD
type Applicant = {
  applicantID: string;
  applicantName: string;
  applicantEmail: string;
=======
type User = {
  email: string;
  firstName: string;
  lastName: string;
  role: 'Admin' | 'User' | 'Curator' | 'FederalLead' | 'DC_POC';
  userStatus: 'Active' | 'Inactive' | 'Disabled';
  IDP: 'nih' | 'login.gov';
>>>>>>> fc21b085
};<|MERGE_RESOLUTION|>--- conflicted
+++ resolved
@@ -132,12 +132,12 @@
   userID: number;
 };
 
-<<<<<<< HEAD
 type Applicant = {
   applicantID: string;
   applicantName: string;
   applicantEmail: string;
-=======
+};
+
 type User = {
   email: string;
   firstName: string;
@@ -145,5 +145,4 @@
   role: 'Admin' | 'User' | 'Curator' | 'FederalLead' | 'DC_POC';
   userStatus: 'Active' | 'Inactive' | 'Disabled';
   IDP: 'nih' | 'login.gov';
->>>>>>> fc21b085
 };