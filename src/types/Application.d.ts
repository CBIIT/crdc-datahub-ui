--- conflicted
+++ resolved
@@ -7,12 +7,6 @@
   additionalContacts: Contact[];
   program: Program;
   study: Study;
-<<<<<<< HEAD
-  funding: Funding;
-  publications: Publication[];
-  dataTypes: DataTypes;
-  plannedPublications: PlannedPublication[];
-=======
   accessTypes: string[];
   targetedSubmissionDate: string; // YYYY-MM-DD format
   targetedReleaseDate: string; // YYYY-MM-DD format
@@ -37,7 +31,6 @@
   updatedAt: string; // YYYY-MM-DDTHH:MM:SS format
   history: HistoryEvent[];
   applicantID: string;
->>>>>>> e234aca1
 };
 
 type ApplicationStatus = "New" | "In Progress" | "Submitted" | "In Review" | "Approved" | "Rejected";
@@ -125,42 +118,10 @@
   nciGPA: string;
 };
 
-<<<<<<< HEAD
-type Agency = {
-  name: string;
-  grantNumbers: string[];
-};
-
-type DataTypes = {
-  clinicalTrial: boolean;
-  genomics: boolean;
-  imaging: boolean;
-  deIdentified?: boolean;
-  immunology: boolean;
-  proteomics: boolean;
-  otherDataTypes: string;
-  demographic: boolean;
-  diagnosis: boolean;
-  treatment: boolean;
-  relapseRecurrence: boolean;
-  outcome: boolean;
-  biospecimen: boolean;
-  otherTypesOfData: string;
-  additionDataInFuture: boolean;
-  fileTypes: FileTypeData[];
-  additionalComments:string;
-};
-
-type FileTypeData = {
-  fileType: string;
-  numberOfFiles: string;
-  amountOfData: string;
-=======
 // Renamed to HistoryEvent to avoid confusion with a DOM Event
 type HistoryEvent = {
   status: ApplicationStatus;
   reviewComment?: string;
   dateTime: string; // YYYY-MM-DDTHH:MM:SS format
   userID: number;
->>>>>>> e234aca1
 };