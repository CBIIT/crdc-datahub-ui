type Application = {
  _id: string;
  sections: Section[];
  pi: PI;
  piAsPrimaryContact: boolean;
  primaryContact: Contact; // null if piAsPrimaryContact is true
  additionalContacts: Contact[];
  program: Program;
  study: Study;
  accessTypes: string[];
  targetedSubmissionDate: string; // YYYY-MM-DD format
  targetedReleaseDate: string; // YYYY-MM-DD format
  timeConstraints: TimeConstraint[];
  cancerTypes: string[];
  otherCancerTypes: string;
  preCancerTypes: string[];
  otherPreCancerTypes: string;
  numberOfParticipants: number;
  species: string[];
  cellLines: boolean;
  modelSystems: boolean;
  imagingDataDeIdentified: boolean;
  dataDeIdentified: boolean;
  dataTypes: string[];
  otherDataTypes: string;
  clinicalData: ClinicalData;
  files: FileInfo[];
  submitterComment: string;
  status: ApplicationStatus;
  programLevelApproval: boolean;
  reviewComment: string;
  createdAt: string; // YYYY-MM-DDTHH:MM:SS format
  updatedAt: string; // YYYY-MM-DDTHH:MM:SS format
  submittedDate: string; // YYYY-MM-DDTHH:MM:SS format
  history: HistoryEvent[];
  applicant?: Applicant;
  organization?: string;
};

type ApplicationStatus = "New" | "In Progress" | "Submitted" | "In Review" | "Approved" | "Rejected";

type Section = {
  name: string;
  status: SectionStatus;
};

type SectionStatus = "In Progress" | "Completed" | "Not Started";

type TimeConstraint = {
  description: string;
  effectiveDate: string;
};

type ClinicalData = {
  dataTypes: string[]; // FE control allowed values
  otherDataTypes: string;
  futureDataTypes: boolean;
};

type PI = {
  firstName: string;
  lastName: string;
  position: string;
  email: string;
  institution: string;
  address: string;
};

type Contact = {
  position: string;
  firstName: string;
  lastName: string;
  email: string;
  phone: string;
  institution?: string;
};

type Program = {
  name: string;
  abbreviation: string;
  description: string;
};

type Study = {
  name: string;
  abbreviation: string;
  description: string;
  publications: Publication[];
  plannedPublications: PlannedPublication[];
  repositories: Repository[];
  funding: Funding;
  isdbGaPRegistered: boolean;
  dbGaPPHSNumber: string;
};

type Repository = {
  name: string;
  studyID: string;
  submittedDate: string;
};

type Publication = {
  title: string;
  pubmedID: string;
  DOI: string;
};

type PlannedPublication = {
  title: string;
  expectedDate: string;
};

type FileInfo = {
  type: string; // FE control allowed values
  extension: string;
  count: number;
  amount: string; // xxxMB, GB etc
};

type Funding = {
  agency: string;
  grantNumber: string;
  nciProgramOfficer: string;
  nciGPA: string;
};

// Renamed to HistoryEvent to avoid confusion with a DOM Event
type HistoryEvent = {
  status: ApplicationStatus;
  reviewComment?: string;
  dateTime: string; // YYYY-MM-DDTHH:MM:SS format
  userID: number;
<<<<<<< HEAD
};

type Applicant = {
  applicantID: string;
  applicantName: string;
  applicantEmail: string;
};

type User = {
  email: string;
  firstName: string;
  lastName: string;
  role: 'Admin' | 'User' | 'Curator' | 'FederalLead' | 'DC_POC';
  userStatus: 'Active' | 'Inactive' | 'Disabled';
  IDP: 'nih' | 'login.gov';
=======
>>>>>>> df679071
};<|MERGE_RESOLUTION|>--- conflicted
+++ resolved
@@ -130,22 +130,10 @@
   reviewComment?: string;
   dateTime: string; // YYYY-MM-DDTHH:MM:SS format
   userID: number;
-<<<<<<< HEAD
 };
 
 type Applicant = {
   applicantID: string;
   applicantName: string;
   applicantEmail: string;
-};
-
-type User = {
-  email: string;
-  firstName: string;
-  lastName: string;
-  role: 'Admin' | 'User' | 'Curator' | 'FederalLead' | 'DC_POC';
-  userStatus: 'Active' | 'Inactive' | 'Disabled';
-  IDP: 'nih' | 'login.gov';
-=======
->>>>>>> df679071
 };