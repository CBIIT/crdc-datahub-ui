type Application = {
  _id: number;
  sections: Section[];
  pi: PI;
  piAsPrimaryContact: boolean;
  primaryContact: Contact; // null if piAsPrimaryContact is true
  additionalContacts: Contact[];
  program: Program;
  study: Study;
  accessTypes: string[];
  targetedSubmissionDate: string; // YYYY-MM-DD format
  targetedReleaseDate: string; // YYYY-MM-DD format
  timeConstraints: TimeConstraint[];
<<<<<<< HEAD
  cancerTypes: string[]; // FE control allowed values
  otherCancerTypes: string;
  preCancerTypes: string[]; // FE control allowed values
  otherPreCancerTypes: string;
  numberOfParticipants: number;
  species: string[] // FE control allowed values
  cellLines: boolean;
  modelSystems: boolean;
  funding: Funding;
  publications: Publication[];
  plannedPublications: PlannedPublication[];
=======
  cancerTypes: string[];
  otherCancerTypes: string;
  preCancerTypes: string[];
  otherPreCancerTypes: string;
  numberOfParticipants: number;
  species: string[];
  cellLines: boolean;
  modelSystems: boolean;
  dataTypes: string[];
  otherDataTypes: string;
  clinicalData: ClinicalData;
  files: FileInfo[];
  submitterComment: string;
  status: ApplicationStatus;
  programLevelApproval: boolean;
  reviewComment: string;
  createdAt: string; // YYYY-MM-DDTHH:MM:SS format
  updatedAt: string; // YYYY-MM-DDTHH:MM:SS format
  history: HistoryEvent[];
  applicantID: string;
>>>>>>> e4756738
};

type ApplicationStatus = "New" | "In Progress" | "Submitted" | "In Review" | "Approved" | "Rejected";

type Section = {
  name: string;
  status: SectionStatus;
};

type SectionStatus = "In Progress" | "Completed" | "Not Started";

type TimeConstraint = {
  description: string;
  effectiveDate: string;
};

type ClinicalData = {
  dataTypes: string[]; // FE control allowed values
  otherDataTypes: string;
  futureDataTypes: boolean;
};

type PI = {
  firstName: string;
  lastName: string;
  position: string;
  email: string;
  institution: string;
  eRAAccount: string;
  address: string;
};

type Contact = {
  position: string;
  firstName: string;
  lastName: string;
  email: string;
  phone: string;
  institution?: string;
};

type Program = {
  name: string;
  abbreviation: string;
  description: string;
};

type Study = {
  name: string;
  abbreviation: string;
  description: string;
  publications: Publication[];
  plannedPublications: PlannedPublication[];
  repositories: Repository[];
  funding: Funding;
};

type Repository = {
  name: string;
  studyID: string;
  submittedDate: string;
};

type Publication = {
  title: string;
  pubmedID: string;
  DOI: string;
};

type PlannedPublication = {
  title: string;
  expectedDate: string;
};

type FileInfo = {
  type: string; // FE control allowed values
  count: number;
  amount: string; // xxxMB, GB etc
};

type Funding = {
  agency: string;
  grantNumber: string;
  nciProgramOfficer: string;
  nciGPA: string;
};

<<<<<<< HEAD
type Agency = {
  name: string;
  grantNumbers: string[];
};

type TimeConstraint = {
  description: string;
  effectiveDate: string;
=======
// Renamed to HistoryEvent to avoid confusion with a DOM Event
type HistoryEvent = {
  status: ApplicationStatus;
  reviewComment?: string;
  dateTime: string; // YYYY-MM-DDTHH:MM:SS format
  userID: number;
>>>>>>> e4756738
};<|MERGE_RESOLUTION|>--- conflicted
+++ resolved
@@ -11,19 +11,6 @@
   targetedSubmissionDate: string; // YYYY-MM-DD format
   targetedReleaseDate: string; // YYYY-MM-DD format
   timeConstraints: TimeConstraint[];
-<<<<<<< HEAD
-  cancerTypes: string[]; // FE control allowed values
-  otherCancerTypes: string;
-  preCancerTypes: string[]; // FE control allowed values
-  otherPreCancerTypes: string;
-  numberOfParticipants: number;
-  species: string[] // FE control allowed values
-  cellLines: boolean;
-  modelSystems: boolean;
-  funding: Funding;
-  publications: Publication[];
-  plannedPublications: PlannedPublication[];
-=======
   cancerTypes: string[];
   otherCancerTypes: string;
   preCancerTypes: string[];
@@ -44,7 +31,6 @@
   updatedAt: string; // YYYY-MM-DDTHH:MM:SS format
   history: HistoryEvent[];
   applicantID: string;
->>>>>>> e4756738
 };
 
 type ApplicationStatus = "New" | "In Progress" | "Submitted" | "In Review" | "Approved" | "Rejected";
@@ -132,21 +118,15 @@
   nciGPA: string;
 };
 
-<<<<<<< HEAD
-type Agency = {
-  name: string;
-  grantNumbers: string[];
-};
-
-type TimeConstraint = {
-  description: string;
-  effectiveDate: string;
-=======
 // Renamed to HistoryEvent to avoid confusion with a DOM Event
 type HistoryEvent = {
   status: ApplicationStatus;
   reviewComment?: string;
   dateTime: string; // YYYY-MM-DDTHH:MM:SS format
   userID: number;
->>>>>>> e4756738
+};
+
+type TimeConstraint = {
+  description: string;
+  effectiveDate: string;
 };