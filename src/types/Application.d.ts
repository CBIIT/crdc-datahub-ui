type Application = {
  _id: number;
  sections: Section[];
  pi: PI;
  piAsPrimaryContact: boolean;
<<<<<<< HEAD
  primaryContact: PrimaryContact | null;
  additionalContacts: AdditionalContact[];
=======
  primaryContact: Contact; // null if piAsPrimaryContact is true
  additionalContacts: Contact[];
>>>>>>> 202dffb3
  program: Program;
  study: Study;
  accessTypes: string[];
  targetedSubmissionDate: string; // YYYY-MM-DD format
  targetedReleaseDate: string; // YYYY-MM-DD format
  timeConstraints: TimeConstraint[];
  cancerTypes: string[];
  otherCancerTypes: string;
  preCancerTypes: string[];
  otherPreCancerTypes: string;
  numberOfParticipants: number;
  species: string[];
  cellLines: boolean;
  modelSystems: boolean;
  dataTypes: string[];
  otherDataTypes: string;
  clinicalData: ClinicalData;
  files: FileInfo[];
  submitterComment: string;
  status: ApplicationStatus;
  programLevelApproval: boolean;
  reviewComment: string;
  createdAt: string; // YYYY-MM-DDTHH:MM:SS format
  updatedAt: string; // YYYY-MM-DDTHH:MM:SS format
  history: HistoryEvent[];
  applicantID: string;
};

type ApplicationStatus = "New" | "In Progress" | "Submitted" | "In Review" | "Approved" | "Rejected";

type Section = {
  name: string;
  status: SectionStatus;
};

type SectionStatus = "In Progress" | "Completed" | "Not Started";

type TimeConstraint = {
  description: string;
  effectiveDate: string;
};

type ClinicalData = {
  dataTypes: string[]; // FE control allowed values
  otherDataTypes: string;
  futureDataTypes: boolean;
};

type PI = {
  firstName: string;
  lastName: string;
  position: string;
  email: string;
  institution: string;
  eRAAccount: string;
  address: string;
};

<<<<<<< HEAD
type PrimaryContact = {
  firstName: string;
  lastName: string;
  email: string;
  phone: string;
  institution: string;
  role: string;
};

type AdditionalContact = {
  role: string;
=======
type Contact = {
  position: string;
>>>>>>> 202dffb3
  firstName: string;
  lastName: string;
  email: string;
  phone: string;
  institution?: string;
};

type Program = {
  name: string;
  abbreviation: string;
  description: string;
};

type Study = {
  name: string;
  abbreviation: string;
  description: string;
  publications: Publication[];
  plannedPublications: PlannedPublication[];
  repositories: Repository[];
  funding: Funding;
};

type Repository = {
  name: string;
  studyID: string;
  submittedDate: string;
};

type Publication = {
  title: string;
  pubmedID: string;
  DOI: string;
};

type PlannedPublication = {
  title: string;
  expectedDate: string;
};

type FileInfo = {
  type: string; // FE control allowed values
  count: number;
  amount: string; // xxxMB, GB etc
};

type Funding = {
  agency: string;
  grantNumber: string;
  nciProgramOfficer: string;
  nciGPA: string;
};

// Renamed to HistoryEvent to avoid confusion with a DOM Event
type HistoryEvent = {
  status: ApplicationStatus;
  reviewComment?: string;
  dateTime: string; // YYYY-MM-DDTHH:MM:SS format
  userID: number;
};<|MERGE_RESOLUTION|>--- conflicted
+++ resolved
@@ -3,13 +3,8 @@
   sections: Section[];
   pi: PI;
   piAsPrimaryContact: boolean;
-<<<<<<< HEAD
-  primaryContact: PrimaryContact | null;
-  additionalContacts: AdditionalContact[];
-=======
   primaryContact: Contact; // null if piAsPrimaryContact is true
   additionalContacts: Contact[];
->>>>>>> 202dffb3
   program: Program;
   study: Study;
   accessTypes: string[];
@@ -68,22 +63,8 @@
   address: string;
 };
 
-<<<<<<< HEAD
-type PrimaryContact = {
-  firstName: string;
-  lastName: string;
-  email: string;
-  phone: string;
-  institution: string;
-  role: string;
-};
-
-type AdditionalContact = {
-  role: string;
-=======
 type Contact = {
   position: string;
->>>>>>> 202dffb3
   firstName: string;
   lastName: string;
   email: string;
