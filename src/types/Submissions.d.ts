type Submission = {
  _id: string; // aka. submissionID
  name: string;
  submitterID: string;
  submitterName: string; // <first name> <last name>
  organization: Pick<Organization, "_id" | "name">; // Organization
  dataCommons: string;
  modelVersion: string; // for future use
  studyAbbreviation: string;
  dbGaPID: string; // # aka. phs number
  bucketName: string; // # populated from organization
  rootPath: string; // # a submission folder will be created under this path, default is / or "" meaning root folder
  status: SubmissionStatus; // [New, In Progress, Submitted, Released, Canceled, Transferred, Completed, Archived]
  history: SubmissionHistoryEvent[];
  conciergeName: string; // Concierge name
  conciergeEmail: string; // Concierge email
  createdAt: string; // ISO 8601 date time format with UTC or offset e.g., 2023-05-01T09:23:30Z
  updatedAt: string; // ISO 8601 date time format with UTC or offset e.g., 2023-05-01T09:23:30Z
};

type SubmissionStatus =
  | "New"
  | "In Progress"
  | "Submitted"
  | "Released"
  | "Withdrawn"
  | "Rejected"
  | "Completed"
  | "Archived"
  | "Canceled";

type SubmissionAction =
  | "Submit"
  | "Release"
  | "Withdraw"
  | "Reject"
  | "Resume" // Rejected => In Progress
  | "Complete"
  | "Cancel"
  | "Archive";

type FileInfo = {
  filePrefix: string; // prefix/path within S3 bucket
  fileName: string;
  size: number;
  status: string; // [New, Uploaded, Failed]
  errors: [string];
  createdAt: string; // ISO 8601 date time format with UTC or offset e.g., 2023-05-01T09:23:30Z
  updatedAt: string; // ISO 8601 date time format with UTC or offset e.g., 2023-05-01T09:23:30Z
};

type FileInput = {
  fileName: string;
  size: number;
};

type FileURL = {
  fileName: string;
  signedURL: string;
};

type UploadResult = {
  fileName: string;
  succeeded: boolean;
  errors: string[];
};

type BatchFileInfo = {
  filePrefix: string; // prefix/path within S3 bucket
  fileName: string;
  size: number;
  status: string; // [New, Uploaded, Failed]
  errors: string[];
  createdAt: string; // ISO 8601 date time format with UTC or offset e.g., 2023-05-01T09:23:30Z
  updatedAt: string // ISO 8601 date time format with UTC or offset e.g., 2023-05-01T09:23:30Z
};

type BatchStatus = "New" | "Uploaded" | "Upload Failed" | "Loaded" | "Rejected";

type MetadataIntention = "New" | "Update" | "Delete";

type UploadType = "metadata" | "file";

type Batch = {
  _id: string;
  submissionID: string; // parent
  type: UploadType; // [metadata, file]
  metadataIntention: MetadataIntention; // [New, Update, Delete], Update is meant for "Update or insert", metadata only! file batches are always treated as Update
  fileCount: number; // calculated by BE
  files: BatchFileInfo[];
  status: BatchStatus; // [New, Uploaded, Upload Failed, Loaded, Rejected] Loaded and Rejected are for metadata batch only
  errors: string[];
  createdAt: string; // ISO 8601 date time format with UTC or offset e.g., 2023-05-01T09:23:30Z
  updatedAt: string; // ISO 8601 date time format with UTC or offset e.g., 2023-05-01T09:23:30Z
};

type NewBatch = {
  _id: string;
  submissionID: string; // parent
  bucketName?: string; // S3 bucket of the submission, for file batch / CLI use
  filePrefix?: string; // prefix/path within S3 bucket, for file batch / CLI use
  type: string; // [metadata, file]
  metadataIntention: MetadataIntention; // [New, Update, Delete], Update is meant for "Update or insert", metadata only! file batches are always treated as Update
  fileCount: number; // calculated by BE
  files: FileURL[];
  status: BatchStatus; // [New, Uploaded, Upload Failed, Loaded, Rejected] Loaded and Rejected are for metadata batch only
  errors: string[];
  createdAt: string; // ISO 8601 date time format with UTC or offset e.g., 2023-05-01T09:23:30Z
  updatedAt: string; // ISO 8601 date time format with UTC or offset e.g., 2023-05-01T09:23:30Z
};

type ListBatches = {
  total: number;
  batches: Batch[];
};

type TempCredentials = {
  accessKeyId: string;
  secretAccessKey: string;
  sessionToken: string;
};

type SubmissionHistoryEvent = HistoryBase<SubmissionStatus>;

type ListLogFiles = {
  logFiles: LogFile[]
};

type LogFile = {
  fileName: string;
  uploadType: UploadType; // [metadata, file]
  downloadUrl: string; // s3 presigned download url of the file
  fileSize: number // size in byte
};

<<<<<<< HEAD
type SubmissionStatistic = {
  nodeName: string;
  total: number;
  new: number;
  passed: number;
  warning: number;
  error: number;
=======
type S3FileInfo = {
  fileName: string;
  size: number;
  md5: string;
  status: "New" | "Passed" | "Error"; // # [New, Passed, Error]
  errors: ErrorMessage[];
  warnings: ErrorMessage[];
  createdAt: string;
  updatedAt: string;
};

type ParentNode = {
  parentType: string; // node type of the parent node, e.g. "study"
  parentIDPropName: string; // ID property name can be used to identify parent node, e.g., "study_id"
  parentIDValue: string; // Value for above ID property, e.g. "CDS-study-007"
};

type QCResults = {
  total: number;
  results: QCResult[];
};

type QCResult = {
  submissionID: string;
  nodeType: string;
  batchID: string;
  nodeID: string;
  CRDC_ID: string;
  severity: "Error" | "Warning"; // [Error, Warning]
  uploadedDate: string // batch.updatedAt
  description: ErrorMessage[];
};

type ErrorMessage = {
  title: string;
  description: string;
};

type DataRecord = {
  _id: string;
  submissionID: string;
  batchIDs: string[]; // all batch IDs, each time this record is reloaded in a new batch, append batchID here
  status: "New" | "Passed" | "Error" | "Warning"; // [New, Passed, Error, Warning], Loaded is the initial state each time it's loaded
  errors: ErrorMessage[];
  warnings: ErrorMessage[];
  createdAt: string;
  updatedAt: string;
  orginalFileName: string; // holds original file name the data is read from
  lineNumber: number; // line number in the original file
  nodeType: string; // type of the node, in "type" column of the file
  nodeID: string; // ID of the node, for example: "cds-case-99907"
  // props: Properties; // properties of the node
  parents: ParentNode[];
  // relationshipProps: [RelationshipProperty] # for future use
  // rawData: RawData
  s3FileInfo: S3FileInfo; // only for "file" types, should be null for other nodes
  CRDC_ID: string;
>>>>>>> 342a62ca
};<|MERGE_RESOLUTION|>--- conflicted
+++ resolved
@@ -133,15 +133,6 @@
   fileSize: number // size in byte
 };
 
-<<<<<<< HEAD
-type SubmissionStatistic = {
-  nodeName: string;
-  total: number;
-  new: number;
-  passed: number;
-  warning: number;
-  error: number;
-=======
 type S3FileInfo = {
   fileName: string;
   size: number;
@@ -199,5 +190,13 @@
   // rawData: RawData
   s3FileInfo: S3FileInfo; // only for "file" types, should be null for other nodes
   CRDC_ID: string;
->>>>>>> 342a62ca
+};
+
+type SubmissionStatistic = {
+  nodeName: string;
+  total: number;
+  new: number;
+  passed: number;
+  warning: number;
+  error: number;
 };