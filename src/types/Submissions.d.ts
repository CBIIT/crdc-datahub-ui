type Submission = {
  _id: string; // aka. submissionID
  name: string;
  submitterID: string;
  submitterName: string; // <first name> <last name>
<<<<<<< HEAD
  organization: Organization; // Organization
=======
  organization: Pick<Organization, "_id" | "name">; // Organization
>>>>>>> 1e11592d
  dataCommons: string;
  modelVersion: string; // for future use
  studyAbbreviation: string;
  dbGaPID: string; // # aka. phs number
  bucketName: string; // # populated from organization
  rootPath: string; // # a submission folder will be created under this path, default is / or "" meaning root folder
  status: SubmissionStatus; // [New, In Progress, Submitted, Released, Canceled, Transferred, Completed, Archived]
  history: SubmissionHistoryEvent[];
  conciergeName: string; // Concierge name
  conciergeEmail: string; // Concierge email
  createdAt: string; // ISO 8601 date time format with UTC or offset e.g., 2023-05-01T09:23:30Z
  updatedAt: string; // ISO 8601 date time format with UTC or offset e.g., 2023-05-01T09:23:30Z
};

type SubmissionStatus =
  | "New"
  | "In Progress"
  | "Submitted"
  | "Released"
  | "Withdrawn"
  | "Rejected"
  | "Completed"
  | "Archived"
  | "Canceled";

type FileInfo = {
  filePrefix: string; // prefix/path within S3 bucket
  fileName: string;
  size: number;
  status: string; // [New, Uploaded, Failed]
  errors: [string];
  createdAt: string; // ISO 8601 date time format with UTC or offset e.g., 2023-05-01T09:23:30Z
  updatedAt: string; // ISO 8601 date time format with UTC or offset e.g., 2023-05-01T09:23:30Z
};

type FileInput = {
  fileName: string;
  size: number;
};

type FileURL = {
  fileName: string;
  signedURL: string;
};

type UploadResult = {
  fileName: string;
  succeeded: boolean;
  errors: string[];
};

<<<<<<< HEAD
=======
type BatchFileInfo = {
  filePrefix: string; // prefix/path within S3 bucket
  fileName: string;
  size: number;
  status: string; // [New, Uploaded, Failed]
  errors: string[];
  createdAt: string; // ISO 8601 date time format with UTC or offset e.g., 2023-05-01T09:23:30Z
  updatedAt: string // ISO 8601 date time format with UTC or offset e.g., 2023-05-01T09:23:30Z
};

type BatchStatus = "New" | "Uploaded" | "Upload Failed" | "Loaded" | "Rejected";

>>>>>>> 1e11592d
type Batch = {
  _id: string;
  submissionID: string; // parent
  type: string; // [metadata, file]
  metadataIntention: string; // [New, Update, Delete], Update is meant for "Update or insert", metadata only! file batches are always treated as Update
  fileCount: number; // calculated by BE
<<<<<<< HEAD
  files: FileInfo[];
  status: string; // [New, Uploaded, Upload Failed, Loaded, Rejected] Loaded and Rejected are for metadata batch only
=======
  files: BatchFileInfo[];
  status: BatchStatus; // [New, Uploaded, Upload Failed, Loaded, Rejected] Loaded and Rejected are for metadata batch only
>>>>>>> 1e11592d
  errors: string[];
  createdAt: string; // ISO 8601 date time format with UTC or offset e.g., 2023-05-01T09:23:30Z
  updatedAt: string; // ISO 8601 date time format with UTC or offset e.g., 2023-05-01T09:23:30Z
};

type NewBatch = {
  _id: string;
  submissionID: string; // parent
  bucketName?: string; // S3 bucket of the submission, for file batch / CLI use
  filePrefix?: string; // prefix/path within S3 bucket, for file batch / CLI use
  type: string; // [metadata, file]
  metadataIntention: string; // [New, Update, Delete], Update is meant for "Update or insert", metadata only! file batches are always treated as Update
  fileCount: number; // calculated by BE
  files: FileURL[];
<<<<<<< HEAD
  status: string; // [New, Uploaded, Upload Failed, Loaded, Rejected] Loaded and Rejected are for metadata batch only
=======
  status: BatchStatus; // [New, Uploaded, Upload Failed, Loaded, Rejected] Loaded and Rejected are for metadata batch only
>>>>>>> 1e11592d
  errors: string[];
  createdAt: string; // ISO 8601 date time format with UTC or offset e.g., 2023-05-01T09:23:30Z
  updatedAt: string; // ISO 8601 date time format with UTC or offset e.g., 2023-05-01T09:23:30Z
};

type BatchFile = {
  _id: string;
  uploadType: string;
  fileCount: number;
  status: string;
  submittedDate: string;
  errorCount: number;
};

type ListBatches = {
  total: number;
  batches: Batch[];
};

type TempCredentials = {
  accessKeyId: string;
  secretAccessKey: string;
  sessionToken: string;
};

type SubmissionHistoryEvent = HistoryBase<SubmissionStatus>;<|MERGE_RESOLUTION|>--- conflicted
+++ resolved
@@ -3,11 +3,7 @@
   name: string;
   submitterID: string;
   submitterName: string; // <first name> <last name>
-<<<<<<< HEAD
-  organization: Organization; // Organization
-=======
   organization: Pick<Organization, "_id" | "name">; // Organization
->>>>>>> 1e11592d
   dataCommons: string;
   modelVersion: string; // for future use
   studyAbbreviation: string;
@@ -59,8 +55,6 @@
   errors: string[];
 };
 
-<<<<<<< HEAD
-=======
 type BatchFileInfo = {
   filePrefix: string; // prefix/path within S3 bucket
   fileName: string;
@@ -73,20 +67,14 @@
 
 type BatchStatus = "New" | "Uploaded" | "Upload Failed" | "Loaded" | "Rejected";
 
->>>>>>> 1e11592d
 type Batch = {
   _id: string;
   submissionID: string; // parent
   type: string; // [metadata, file]
   metadataIntention: string; // [New, Update, Delete], Update is meant for "Update or insert", metadata only! file batches are always treated as Update
   fileCount: number; // calculated by BE
-<<<<<<< HEAD
-  files: FileInfo[];
-  status: string; // [New, Uploaded, Upload Failed, Loaded, Rejected] Loaded and Rejected are for metadata batch only
-=======
   files: BatchFileInfo[];
   status: BatchStatus; // [New, Uploaded, Upload Failed, Loaded, Rejected] Loaded and Rejected are for metadata batch only
->>>>>>> 1e11592d
   errors: string[];
   createdAt: string; // ISO 8601 date time format with UTC or offset e.g., 2023-05-01T09:23:30Z
   updatedAt: string; // ISO 8601 date time format with UTC or offset e.g., 2023-05-01T09:23:30Z
@@ -101,11 +89,7 @@
   metadataIntention: string; // [New, Update, Delete], Update is meant for "Update or insert", metadata only! file batches are always treated as Update
   fileCount: number; // calculated by BE
   files: FileURL[];
-<<<<<<< HEAD
-  status: string; // [New, Uploaded, Upload Failed, Loaded, Rejected] Loaded and Rejected are for metadata batch only
-=======
   status: BatchStatus; // [New, Uploaded, Upload Failed, Loaded, Rejected] Loaded and Rejected are for metadata batch only
->>>>>>> 1e11592d
   errors: string[];
   createdAt: string; // ISO 8601 date time format with UTC or offset e.g., 2023-05-01T09:23:30Z
   updatedAt: string; // ISO 8601 date time format with UTC or offset e.g., 2023-05-01T09:23:30Z
