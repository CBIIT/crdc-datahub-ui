import { FC, ReactNode } from 'react';
import PropTypes from 'prop-types';
import { Outlet } from 'react-router-dom';
import { Container, styled } from '@mui/material';
import { Helmet } from 'react-helmet-async';
import Footer from '../components/ResponsiveFooter';
import Header from '../components/ResponsiveHeader';
import ScrollButton from '../components/ScrollButton/ScrollButtonView';

const StyledContainer = styled(Container)(() => ({
  "&.MuiContainer-root": {
    padding: 0,
  }
}));

interface LayoutProps {
  children?: ReactNode;
}

const Layout: FC<LayoutProps> = ({ children }) => (
  <>
    <Helmet>
      <title>CCDR DataHub</title>
      <meta name="viewport" content="width=device-width, initial-scale=1, minimum-scale=1" />
      <link href="https://fonts.googleapis.com/css2?family=Open+Sans&family=Poppins:wght@400;700&display=swap" rel="stylesheet" />
      <link href="https://fonts.googleapis.com/css2?family=Inter:wght@300;400;500;600;700&family=Public+Sans:wght@300;400;500;600;700&family=Rubik:wght@300;400;500;600;700&display=swap" rel="stylesheet" />
    </Helmet>
    <Header />
<<<<<<< HEAD
    <StyledContainer maxWidth="xl">
=======
    <Container maxWidth="lg">
>>>>>>> 666f7702
      {children || <Outlet />}
    </StyledContainer>
    <Footer />
    <ScrollButton />
  </>
  );

Layout.propTypes = {
  children: PropTypes.node
};

export default Layout;<|MERGE_RESOLUTION|>--- conflicted
+++ resolved
@@ -26,11 +26,7 @@
       <link href="https://fonts.googleapis.com/css2?family=Inter:wght@300;400;500;600;700&family=Public+Sans:wght@300;400;500;600;700&family=Rubik:wght@300;400;500;600;700&display=swap" rel="stylesheet" />
     </Helmet>
     <Header />
-<<<<<<< HEAD
     <StyledContainer maxWidth="xl">
-=======
-    <Container maxWidth="lg">
->>>>>>> 666f7702
       {children || <Outlet />}
     </StyledContainer>
     <Footer />
