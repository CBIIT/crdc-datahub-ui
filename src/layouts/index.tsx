--- conflicted
+++ resolved
@@ -23,7 +23,6 @@
       <title>CRDC DataHub</title>
       <meta name="viewport" content="width=device-width, initial-scale=1, minimum-scale=1" />
       {/* List of fonts here:
-<<<<<<< HEAD
       <link
         href="https://fonts.googleapis.com/css2?
         family=Open+Sans&
@@ -31,26 +30,12 @@
         family=Lato:wght@300;400;500;600;700&
         family=Inter:wght@300;400;500;600;700&
         family=Nunito+Sans:wght@400;500;600;700;800;900&
-        family=Nunito:wght@400;500;600;700&
+        family=Nunito:wght@300;400;500;600;700&
         family=Public+Sans:wght@300;400;500;600;700&
         family=Rubik:wght@300;400;500;600;700&
         display=swap" rel="stylesheet" />
       */}
-      <link href="https://fonts.googleapis.com/css2?family=Open+Sans&family=Poppins:wght@400;700&family=Lato:wght@300;400;500;600;700&family=Inter:wght@300;400;500;600;700&family=Nunito+Sans:wght@400;500;600;700;800;900&family=Nunito:wght@400;500;600;700&family=Public+Sans:wght@300;400;500;600;700&family=Rubik:wght@300;400;500;600;700&display=swap" rel="stylesheet" />
-=======
-        <link href="https://fonts.googleapis.com/css2?
-              family=Open+Sans&
-              family=Poppins:wght@400;700&
-              family=Lato:wght@300;400;500;600;700&
-              family=Inter:wght@300;400;500;600;700&
-              family=Nunito+Sans:wght@400;500;600;700;900&
-              family=Nunito:wght@300;400;500;600;700&
-              family=Public+Sans:wght@300;400;500;600;700&
-              family=Rubik:wght@300;400;500;600;700&
-        display=swap" rel="stylesheet" />
-      */}
-      <link href="https://fonts.googleapis.com/css2?family=Open+Sans&family=Poppins:wght@400;700&family=Lato:wght@300;400;500;600;700&family=Inter:wght@300;400;500;600;700&family=Nunito+Sans:wght@400;500;600;700;900&family=Nunito:wght@300;400;500;600;700&family=Public+Sans:wght@300;400;500;600;700&family=Rubik:wght@300;400;500;600;700&display=swap" rel="stylesheet" />
->>>>>>> a819efa9
+      <link href="https://fonts.googleapis.com/css2?family=Open+Sans&family=Poppins:wght@400;700&family=Lato:wght@300;400;500;600;700&family=Inter:wght@300;400;500;600;700&family=Nunito+Sans:wght@400;500;600;700;800;900&family=Nunito:wght@300;400;500;600;700&family=Public+Sans:wght@300;400;500;600;700&family=Rubik:wght@300;400;500;600;700&display=swap" rel="stylesheet" />
     </Helmet>
     <Header />
     <OverlayWindow />
