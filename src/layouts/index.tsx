import { FC, ReactNode } from 'react';
import { Helmet } from 'react-helmet-async';
import { Outlet } from 'react-router-dom';
import { styled } from '@mui/material';
import PropTypes from 'prop-types';
import Footer from '../components/Footer';
import Header from '../components/Header';
import ScrollButton from '../components/ScrollButton/ScrollButtonView';
import OverlayWindow from '../components/SystemUseWarningOverlay/OverlayWindow';
import InactivityDialog from '../components/InactivityDialog/InactivityDialog';

const StyledWrapper = styled("div")(() => ({
  minHeight: "400px",
}));

interface LayoutProps {
  children?: ReactNode;
}

const Layout: FC<LayoutProps> = ({ children }) => (
  <>
    <Helmet>
      <title>CRDC DataHub</title>
      <meta name="viewport" content="width=device-width, initial-scale=1, minimum-scale=1" />
      {/* List of fonts here:
<<<<<<< HEAD
        <link href="https://fonts.googleapis.com/css2?
              family=Open+Sans&
              family=Poppins:wght@400;700&
              family=Lato:wght@300;400;500;600;700&
              family=Inter:wght@300;400;500;600;700&
              family=Nunito+Sans:wght@400;500;600;700;800;900&
              family=Nunito:wght@300;400;500;600;700&
              family=Public+Sans:wght@300;400;500;600;700&
              family=Rubik:wght@300;400;500;600;700&
=======
      <link
        href="https://fonts.googleapis.com/css2?
        family=Open+Sans&
        family=Poppins:wght@400;700&
        family=Lato:wght@300;400;500;600;700&
        family=Inter:wght@300;400;500;600;700&
        family=Nunito+Sans:wght@400;500;600;700;800;900&
        family=Nunito:wght@300;400;500;600;700&
        family=Public+Sans:wght@300;400;500;600;700&
        family=Rubik:wght@300;400;500;600;700&
>>>>>>> 53eba2fc
        display=swap" rel="stylesheet" />
      */}
      <link href="https://fonts.googleapis.com/css2?family=Open+Sans&family=Poppins:wght@400;700&family=Lato:wght@300;400;500;600;700&family=Inter:wght@300;400;500;600;700&family=Nunito+Sans:wght@400;500;600;700;800;900&family=Nunito:wght@300;400;500;600;700&family=Public+Sans:wght@300;400;500;600;700&family=Rubik:wght@300;400;500;600;700&display=swap" rel="stylesheet" />
    </Helmet>
    <Header />
    <OverlayWindow />
    <StyledWrapper>
      {children || <Outlet />}
    </StyledWrapper>
    <Footer />
    <ScrollButton />
    <InactivityDialog />
  </>
);

Layout.propTypes = {
  children: PropTypes.node
};

export default Layout;<|MERGE_RESOLUTION|>--- conflicted
+++ resolved
@@ -23,17 +23,6 @@
       <title>CRDC DataHub</title>
       <meta name="viewport" content="width=device-width, initial-scale=1, minimum-scale=1" />
       {/* List of fonts here:
-<<<<<<< HEAD
-        <link href="https://fonts.googleapis.com/css2?
-              family=Open+Sans&
-              family=Poppins:wght@400;700&
-              family=Lato:wght@300;400;500;600;700&
-              family=Inter:wght@300;400;500;600;700&
-              family=Nunito+Sans:wght@400;500;600;700;800;900&
-              family=Nunito:wght@300;400;500;600;700&
-              family=Public+Sans:wght@300;400;500;600;700&
-              family=Rubik:wght@300;400;500;600;700&
-=======
       <link
         href="https://fonts.googleapis.com/css2?
         family=Open+Sans&
@@ -44,7 +33,6 @@
         family=Nunito:wght@300;400;500;600;700&
         family=Public+Sans:wght@300;400;500;600;700&
         family=Rubik:wght@300;400;500;600;700&
->>>>>>> 53eba2fc
         display=swap" rel="stylesheet" />
       */}
       <link href="https://fonts.googleapis.com/css2?family=Open+Sans&family=Poppins:wght@400;700&family=Lato:wght@300;400;500;600;700&family=Inter:wght@300;400;500;600;700&family=Nunito+Sans:wght@400;500;600;700;800;900&family=Nunito:wght@300;400;500;600;700&family=Public+Sans:wght@300;400;500;600;700&family=Rubik:wght@300;400;500;600;700&display=swap" rel="stylesheet" />
