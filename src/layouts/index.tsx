import { FC, ReactNode } from 'react';
import PropTypes from 'prop-types';
import { Outlet } from 'react-router-dom';
import { styled } from '@mui/material';
import { Helmet } from 'react-helmet-async';
import Footer from '../components/Footer';
import Header from '../components/Header';
import ScrollButton from '../components/ScrollButton/ScrollButtonView';

const StyledWrapper = styled("div")(() => ({
  minHeight: "400px",
}));

interface LayoutProps {
  children?: ReactNode;
}

const Layout: FC<LayoutProps> = ({ children }) => (
  <>
    <Helmet>
      <title>CCDR DataHub</title>
<<<<<<< HEAD
      <link rel="preconnect" href="https://fonts.googleapis.com" />
      <link rel="preconnect" href="https://fonts.gstatic.com" />
      <link href="https://fonts.googleapis.com/css2?family=Lato:wght@300;400;500;600;700&family=Inter:wght@300;400;500;600;700&family=Public+Sans:wght@300;400;500;600;700&family=Rubik:wght@300;400;500;600;700&family=Nunito:wght@300;400;500;600;700&display=swap" rel="stylesheet" />
    </Helmet>
    <Header />
    <Container maxWidth="lg">
      {children || <Outlet />}
    </Container>
    <Footer />
=======
      <meta name="viewport" content="width=device-width, initial-scale=1, minimum-scale=1" />
      <link href="https://fonts.googleapis.com/css2?family=Open+Sans&family=Poppins:wght@400;700&display=swap" rel="stylesheet" />
      <link href="https://fonts.googleapis.com/css2?family=Inter:wght@300;400;500;600;700&family=Nunito+Sans:wght@400;500;600;700;900&family=Nunito:wght@400;500;600;700&family=Public+Sans:wght@300;400;500;600;700&family=Rubik:wght@300;400;500;600;700&display=swap" rel="stylesheet" />
    </Helmet>
    <Header />
    <StyledWrapper>
      {children || <Outlet />}
    </StyledWrapper>
    <Footer />
    <ScrollButton />
>>>>>>> e234aca1
  </>
  );

Layout.propTypes = {
  children: PropTypes.node
};

export default Layout;<|MERGE_RESOLUTION|>--- conflicted
+++ resolved
@@ -19,17 +19,6 @@
   <>
     <Helmet>
       <title>CCDR DataHub</title>
-<<<<<<< HEAD
-      <link rel="preconnect" href="https://fonts.googleapis.com" />
-      <link rel="preconnect" href="https://fonts.gstatic.com" />
-      <link href="https://fonts.googleapis.com/css2?family=Lato:wght@300;400;500;600;700&family=Inter:wght@300;400;500;600;700&family=Public+Sans:wght@300;400;500;600;700&family=Rubik:wght@300;400;500;600;700&family=Nunito:wght@300;400;500;600;700&display=swap" rel="stylesheet" />
-    </Helmet>
-    <Header />
-    <Container maxWidth="lg">
-      {children || <Outlet />}
-    </Container>
-    <Footer />
-=======
       <meta name="viewport" content="width=device-width, initial-scale=1, minimum-scale=1" />
       <link href="https://fonts.googleapis.com/css2?family=Open+Sans&family=Poppins:wght@400;700&display=swap" rel="stylesheet" />
       <link href="https://fonts.googleapis.com/css2?family=Inter:wght@300;400;500;600;700&family=Nunito+Sans:wght@400;500;600;700;900&family=Nunito:wght@400;500;600;700&family=Public+Sans:wght@300;400;500;600;700&family=Rubik:wght@300;400;500;600;700&display=swap" rel="stylesheet" />
@@ -40,7 +29,6 @@
     </StyledWrapper>
     <Footer />
     <ScrollButton />
->>>>>>> e234aca1
   </>
   );
 
