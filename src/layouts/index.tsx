import { FC, ReactNode } from 'react';
import PropTypes from 'prop-types';
import { Outlet } from 'react-router-dom';
import { Box, Container } from '@mui/material';
import { Helmet } from 'react-helmet-async';
import Footer from '../components/Footer';
import Header from '../components/Header';

interface LayoutProps {
  children?: ReactNode;
}

<<<<<<< HEAD
const Layout: FC<LayoutProps> = ({ children }) => (
  <>
    <Helmet>
      <title>CCDR DataHub</title>
      <link rel="preconnect" href="https://fonts.googleapis.com" />
      <link rel="preconnect" href="https://fonts.gstatic.com" />
      <link href="https://fonts.googleapis.com/css2?family=Inter:wght@300;400;500;600;700&family=Public+Sans:wght@300;400;500;600;700&family=Rubik:wght@300;400;500;600;700&display=swap" rel="stylesheet" />
    </Helmet>
    <Header />
    <Container maxWidth="lg">
      {children || <Outlet />}
    </Container>
    <Footer />
  </>
=======
const Layout: FC<LayoutProps> = ({ children }) => {
  return (
    <>
      <Helmet>
        <title>CCDR DataHub</title>
        <link rel="preconnect" href="https://fonts.googleapis.com" />
        <link rel="preconnect" href="https://fonts.gstatic.com" />
        <link href="https://fonts.googleapis.com/css2?family=Inter:wght@300;400;500;600;700&family=Nunito+Sans:wght@400;500;600;700&family=Nunito:wght@400;500;600;700&family=Public+Sans:wght@300;400;500;600;700&family=Rubik:wght@300;400;500;600;700&display=swap" rel="stylesheet" />
      </Helmet>
      <Header />
        <Container maxWidth="xl">
          {children || <Outlet />}
        </Container>
      <Footer />
    </>
>>>>>>> be5fa775
  );

Layout.propTypes = {
  children: PropTypes.node
};

export default Layout;<|MERGE_RESOLUTION|>--- conflicted
+++ resolved
@@ -10,22 +10,6 @@
   children?: ReactNode;
 }
 
-<<<<<<< HEAD
-const Layout: FC<LayoutProps> = ({ children }) => (
-  <>
-    <Helmet>
-      <title>CCDR DataHub</title>
-      <link rel="preconnect" href="https://fonts.googleapis.com" />
-      <link rel="preconnect" href="https://fonts.gstatic.com" />
-      <link href="https://fonts.googleapis.com/css2?family=Inter:wght@300;400;500;600;700&family=Public+Sans:wght@300;400;500;600;700&family=Rubik:wght@300;400;500;600;700&display=swap" rel="stylesheet" />
-    </Helmet>
-    <Header />
-    <Container maxWidth="lg">
-      {children || <Outlet />}
-    </Container>
-    <Footer />
-  </>
-=======
 const Layout: FC<LayoutProps> = ({ children }) => {
   return (
     <>
@@ -41,7 +25,6 @@
         </Container>
       <Footer />
     </>
->>>>>>> be5fa775
   );
 
 Layout.propTypes = {
