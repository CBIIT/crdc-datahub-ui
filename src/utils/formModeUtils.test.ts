--- conflicted
+++ resolved
@@ -17,11 +17,7 @@
       createdAt: '2023-05-01T09:23:30Z',
       updateAt: '2023-05-02T09:23:30Z'
     },
-<<<<<<< HEAD
-    curatedOrganizations: [],
     dataCommons: [],
-=======
->>>>>>> de2b446f
   };
 
   // submission created by baseUser and part of the same org
