--- conflicted
+++ resolved
@@ -376,166 +376,6 @@
     expect(result.disable).toBe(false);
     expect(result.isAdminOverride).toBe(true);
   });
-<<<<<<< HEAD
-});
-
-describe('unpackQCResultSeverities cases', () => {
-  // Base QCResult, unused props are empty
-  const baseResult: Omit<QCResult, "errors" | "warnings"> = {
-    submissionID: "",
-    batchID: "",
-    type: '',
-    validationType: '' as QCResult["validationType"],
-    // NOTE: This is intentionally invalid and should break the tests if used
-    // by the unpackQCResultSeverities function
-    severity: "SHOULD NOT BE USED" as QCResult["severity"],
-    displayID: 0,
-    submittedID: '',
-    uploadedDate: '',
-    validatedDate: ''
-  };
-
-  // Base ErrorMessage
-  const baseError: ErrorMessage = {
-    title: "",
-    description: "unused description",
-  };
-
-  it('should unpack errors and warnings into separate results', () => {
-    const errors: ErrorMessage[] = [
-      { ...baseError, title: "error1" },
-      { ...baseError, title: "error2" },
-    ];
-    const warnings: ErrorMessage[] = [
-      { ...baseError, title: "warning1" },
-      { ...baseError, title: "warning2" },
-    ];
-    const results: QCResult[] = [{ ...baseResult, errors, warnings }];
-
-    const unpackedResults = utils.unpackQCResultSeverities(results);
-
-    expect(unpackedResults.length).toEqual(4);
-    expect(unpackedResults).toEqual([
-      { ...baseResult, severity: "Error", errors: [errors[0]], warnings: [] },
-      { ...baseResult, severity: "Error", errors: [errors[1]], warnings: [] },
-      { ...baseResult, severity: "Warning", errors: [], warnings: [warnings[0]] },
-      { ...baseResult, severity: "Warning", errors: [], warnings: [warnings[1]] },
-    ]);
-  });
-
-  it('should return an array with the same length as errors.length + warnings.length', () => {
-    const errors: ErrorMessage[] = new Array(999).fill({ ...baseError, title: "error1" });
-    const warnings: ErrorMessage[] = new Array(999).fill({ ...baseError, title: "warning1" });
-    const results: QCResult[] = [{ ...baseResult, errors, warnings }];
-
-    expect(utils.unpackQCResultSeverities(results).length).toEqual(1998);
-  });
-
-  it('should unpack an array of only warnings', () => {
-    const warnings: ErrorMessage[] = [
-      { ...baseError, title: "warning1" },
-      { ...baseError, title: "warning2" },
-    ];
-    const results: QCResult[] = [{ ...baseResult, errors: [], warnings }];
-
-    const unpackedResults = utils.unpackQCResultSeverities(results);
-
-    expect(unpackedResults.length).toEqual(2);
-    expect(unpackedResults).toEqual([
-      { ...baseResult, severity: "Warning", errors: [], warnings: [warnings[0]] },
-      { ...baseResult, severity: "Warning", errors: [], warnings: [warnings[1]] },
-    ]);
-  });
-
-  it('should unpack an array of only errors', () => {
-    const errors: ErrorMessage[] = [
-      { ...baseError, title: "error1" },
-      { ...baseError, title: "error2" },
-    ];
-    const results: QCResult[] = [{ ...baseResult, errors, warnings: [] }];
-
-    const unpackedResults = utils.unpackQCResultSeverities(results);
-
-    expect(unpackedResults.length).toEqual(2);
-    expect(unpackedResults).toEqual([
-      { ...baseResult, severity: "Error", errors: [errors[0]], warnings: [] },
-      { ...baseResult, severity: "Error", errors: [errors[1]], warnings: [] },
-    ]);
-  });
-
-  it('should handle a large array of QCResults', () => {
-    const errors: ErrorMessage[] = new Array(10).fill({ ...baseError, title: "error1" });
-    const warnings: ErrorMessage[] = new Array(5).fill({ ...baseError, title: "warning1" });
-    const results: QCResult[] = new Array(10000).fill({ ...baseResult, errors, warnings });
-
-    const unpackedResults = utils.unpackQCResultSeverities(results);
-
-    // 10 errors and 5 warnings per result with 10K results, 150K total
-    expect(unpackedResults.length).toEqual(150000);
-    expect(unpackedResults.filter((result) => result.severity === "Error").length).toEqual(100000);
-    expect(unpackedResults.filter((result) => result.severity === "Warning").length).toEqual(50000);
-  });
-
-  it('should return an empty array when given an empty array', () => {
-    expect(utils.unpackQCResultSeverities([])).toEqual([]);
-  });
-
-  it('should return an empty array when there are no errors or warnings', () => {
-    const results = [{ ...baseResult, errors: [], warnings: [] }];
-    expect(utils.unpackQCResultSeverities(results)).toEqual([]);
-  });
-});
-
-describe('downloadBlob cases', () => {
-  const mockSetAttribute = jest.fn();
-  const mockClick = jest.fn();
-  const mockRemove = jest.fn();
-
-  beforeEach(() => {
-    URL.createObjectURL = jest.fn().mockReturnValue('blob-url');
-
-    // Spy on document.createElement calls and override the return value
-    jest.spyOn(document, 'createElement').mockReturnValue({
-      ...document.createElement('a'),
-      setAttribute: mockSetAttribute,
-      click: mockClick,
-      remove: mockRemove,
-    }) as jest.MockedFunction<typeof document.createElement>;
-  });
-
-  afterEach(() => {
-    jest.resetAllMocks();
-  });
-
-  afterAll(() => {
-    jest.restoreAllMocks();
-  });
-
-  it('should create a ObjectURL with the file content blob', () => {
-    const content = 'test,csv,content\n1,2,3';
-    const contentType = 'text/csv';
-
-    utils.downloadBlob(content, "blob.csv", contentType);
-
-    expect(URL.createObjectURL).toHaveBeenCalledWith(new Blob([content], { type: contentType }));
-  });
-
-  it('should create a anchor with the href and download properties', () => {
-    const filename = 'test.txt';
-
-    utils.downloadBlob("test content", filename, "text/plain");
-
-    expect(document.createElement).toHaveBeenCalledWith('a');
-    expect(mockSetAttribute).toHaveBeenCalledWith('href', 'blob-url');
-    expect(mockSetAttribute).toHaveBeenCalledWith('download', filename);
-  });
-
-  it('should open the download link and remove itself from the DOM', () => {
-    utils.downloadBlob("test,content,csv", "test-file.csv", "text/csv");
-
-    expect(mockClick).toHaveBeenCalled();
-    expect(mockRemove).toHaveBeenCalled();
-=======
 
   it('should not allow submit with isAdminOverride when Submission level errors exist', () => {
     const submission: Submission = {
@@ -587,6 +427,164 @@
     const result: SubmitInfo = utils.shouldDisableSubmit(submission, "Submitter");
     expect(result.disable).toBe(true);
     expect(result.isAdminOverride).toBe(false);
->>>>>>> 152d41ba
+  });
+});
+
+describe('unpackQCResultSeverities cases', () => {
+  // Base QCResult, unused props are empty
+  const baseResult: Omit<QCResult, "errors" | "warnings"> = {
+    submissionID: "",
+    batchID: "",
+    type: '',
+    validationType: '' as QCResult["validationType"],
+    // NOTE: This is intentionally invalid and should break the tests if used
+    // by the unpackQCResultSeverities function
+    severity: "SHOULD NOT BE USED" as QCResult["severity"],
+    displayID: 0,
+    submittedID: '',
+    uploadedDate: '',
+    validatedDate: ''
+  };
+
+  // Base ErrorMessage
+  const baseError: ErrorMessage = {
+    title: "",
+    description: "unused description",
+  };
+
+  it('should unpack errors and warnings into separate results', () => {
+    const errors: ErrorMessage[] = [
+      { ...baseError, title: "error1" },
+      { ...baseError, title: "error2" },
+    ];
+    const warnings: ErrorMessage[] = [
+      { ...baseError, title: "warning1" },
+      { ...baseError, title: "warning2" },
+    ];
+    const results: QCResult[] = [{ ...baseResult, errors, warnings }];
+
+    const unpackedResults = utils.unpackQCResultSeverities(results);
+
+    expect(unpackedResults.length).toEqual(4);
+    expect(unpackedResults).toEqual([
+      { ...baseResult, severity: "Error", errors: [errors[0]], warnings: [] },
+      { ...baseResult, severity: "Error", errors: [errors[1]], warnings: [] },
+      { ...baseResult, severity: "Warning", errors: [], warnings: [warnings[0]] },
+      { ...baseResult, severity: "Warning", errors: [], warnings: [warnings[1]] },
+    ]);
+  });
+
+  it('should return an array with the same length as errors.length + warnings.length', () => {
+    const errors: ErrorMessage[] = new Array(999).fill({ ...baseError, title: "error1" });
+    const warnings: ErrorMessage[] = new Array(999).fill({ ...baseError, title: "warning1" });
+    const results: QCResult[] = [{ ...baseResult, errors, warnings }];
+
+    expect(utils.unpackQCResultSeverities(results).length).toEqual(1998);
+  });
+
+  it('should unpack an array of only warnings', () => {
+    const warnings: ErrorMessage[] = [
+      { ...baseError, title: "warning1" },
+      { ...baseError, title: "warning2" },
+    ];
+    const results: QCResult[] = [{ ...baseResult, errors: [], warnings }];
+
+    const unpackedResults = utils.unpackQCResultSeverities(results);
+
+    expect(unpackedResults.length).toEqual(2);
+    expect(unpackedResults).toEqual([
+      { ...baseResult, severity: "Warning", errors: [], warnings: [warnings[0]] },
+      { ...baseResult, severity: "Warning", errors: [], warnings: [warnings[1]] },
+    ]);
+  });
+
+  it('should unpack an array of only errors', () => {
+    const errors: ErrorMessage[] = [
+      { ...baseError, title: "error1" },
+      { ...baseError, title: "error2" },
+    ];
+    const results: QCResult[] = [{ ...baseResult, errors, warnings: [] }];
+
+    const unpackedResults = utils.unpackQCResultSeverities(results);
+
+    expect(unpackedResults.length).toEqual(2);
+    expect(unpackedResults).toEqual([
+      { ...baseResult, severity: "Error", errors: [errors[0]], warnings: [] },
+      { ...baseResult, severity: "Error", errors: [errors[1]], warnings: [] },
+    ]);
+  });
+
+  it('should handle a large array of QCResults', () => {
+    const errors: ErrorMessage[] = new Array(10).fill({ ...baseError, title: "error1" });
+    const warnings: ErrorMessage[] = new Array(5).fill({ ...baseError, title: "warning1" });
+    const results: QCResult[] = new Array(10000).fill({ ...baseResult, errors, warnings });
+
+    const unpackedResults = utils.unpackQCResultSeverities(results);
+
+    // 10 errors and 5 warnings per result with 10K results, 150K total
+    expect(unpackedResults.length).toEqual(150000);
+    expect(unpackedResults.filter((result) => result.severity === "Error").length).toEqual(100000);
+    expect(unpackedResults.filter((result) => result.severity === "Warning").length).toEqual(50000);
+  });
+
+  it('should return an empty array when given an empty array', () => {
+    expect(utils.unpackQCResultSeverities([])).toEqual([]);
+  });
+
+  it('should return an empty array when there are no errors or warnings', () => {
+    const results = [{ ...baseResult, errors: [], warnings: [] }];
+    expect(utils.unpackQCResultSeverities(results)).toEqual([]);
+  });
+});
+
+describe('downloadBlob cases', () => {
+  const mockSetAttribute = jest.fn();
+  const mockClick = jest.fn();
+  const mockRemove = jest.fn();
+
+  beforeEach(() => {
+    URL.createObjectURL = jest.fn().mockReturnValue('blob-url');
+
+    // Spy on document.createElement calls and override the return value
+    jest.spyOn(document, 'createElement').mockReturnValue({
+      ...document.createElement('a'),
+      setAttribute: mockSetAttribute,
+      click: mockClick,
+      remove: mockRemove,
+    }) as jest.MockedFunction<typeof document.createElement>;
+  });
+
+  afterEach(() => {
+    jest.resetAllMocks();
+  });
+
+  afterAll(() => {
+    jest.restoreAllMocks();
+  });
+
+  it('should create a ObjectURL with the file content blob', () => {
+    const content = 'test,csv,content\n1,2,3';
+    const contentType = 'text/csv';
+
+    utils.downloadBlob(content, "blob.csv", contentType);
+
+    expect(URL.createObjectURL).toHaveBeenCalledWith(new Blob([content], { type: contentType }));
+  });
+
+  it('should create a anchor with the href and download properties', () => {
+    const filename = 'test.txt';
+
+    utils.downloadBlob("test content", filename, "text/plain");
+
+    expect(document.createElement).toHaveBeenCalledWith('a');
+    expect(mockSetAttribute).toHaveBeenCalledWith('href', 'blob-url');
+    expect(mockSetAttribute).toHaveBeenCalledWith('download', filename);
+  });
+
+  it('should open the download link and remove itself from the DOM', () => {
+    utils.downloadBlob("test,content,csv", "test-file.csv", "text/csv");
+
+    expect(mockClick).toHaveBeenCalled();
+    expect(mockRemove).toHaveBeenCalled();
   });
 });