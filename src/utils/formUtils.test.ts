import { InitialQuestionnaire } from "../config/InitialValues";
import programOptions, { NotApplicableProgram, OptionalProgram } from "../config/ProgramConfig";
import * as utils from "./formUtils";

describe("filterNonNumeric cases", () => {
  it("should filter non-numerics", () => {
    expect(utils.filterNonNumeric("123abc")).toEqual("123");
  });

  it("should preserve original strings", () => {
    expect(utils.filterNonNumeric("")).toEqual("");
  });

  it("should return empty strings if there is no numerics", () => {
    expect(utils.filterNonNumeric("abc")).toEqual("");
  });
});

describe("filterForNumbers cases", () => {
  it('should return empty string when given an empty string', () => {
    expect(utils.filterForNumbers('')).toBe('');
  });

  it('should return only numbers when given a string with numbers and other characters', () => {
    expect(utils.filterForNumbers('abc123def456')).toBe('123456');
  });

  it('should return only numbers and dashes when given a string with numbers, dashes, and other characters', () => {
    expect(utils.filterForNumbers('abc123-def456')).toBe('123-456');
  });

  it('should return the original string when given a string with numbers and spaces', () => {
    expect(utils.filterForNumbers('123 456')).toBe('123 456');
  });

  it("should filter special characters", () => {
    expect(utils.filterForNumbers("123!@#$%^&*()_+")).toEqual("123");
  });

  it("should filter newlines", () => {
    // NOTE: This tests against the usage of \s in the regex
    expect(utils.filterForNumbers("123\n")).toEqual("123");
  });

  it("should filter tabs", () => {
    // NOTE: This tests against the usage of \s in the regex
    expect(utils.filterForNumbers("123\t")).toEqual("123");
  });
});

describe("validateEmail cases", () => {
  it("should prevent domain-only emails", () => {
    expect(utils.validateEmail("abc.com")).toEqual(false);
  });

  it("should prevent domains without TLDs emails", () => {
    expect(utils.validateEmail("test-email@example")).toEqual(false);
  });

  it('should return false for invalid email', () => {
    expect(utils.validateEmail('testexample.com')).toBe(false);
  });

  it('should return false for email with spaces', () => {
    expect(utils.validateEmail('test example@example.com')).toBe(false);
  });

  it('should return false for email with special characters', () => {
    expect(utils.validateEmail('test!example@example.com')).toBe(false);
  });

  it('should return false for email with multiple @ symbols', () => {
    expect(utils.validateEmail('test@example@com')).toBe(false);
  });

  it("should allow periods", () => {
    expect(utils.validateEmail("abc.123@example.com")).toEqual(true);
  });

  it('should return true for valid email', () => {
    expect(utils.validateEmail('test@example.com')).toBe(true);
  });

  it("should allow valid NIH emails", () => {
    expect(utils.validateEmail("abc@nih.gov")).toEqual(true);
  });

  it("should allow dashes", () => {
    expect(utils.validateEmail("test-email@example.com")).toEqual(true);
  });
});

describe("mapObjectWithKey cases", () => {
  const object = [
    { name: "test1" },
    { name: "test2" },
    { name: "test3" }
  ];

  it("should not modify the original object", () => {
    expect(object.map(utils.mapObjectWithKey)).not.toBe(object);
  });

  it("should add a key to each object", () => {
    const newObject = object.map(utils.mapObjectWithKey);

    newObject.forEach((obj) => {
      expect(obj).toHaveProperty("key");
      expect(obj.key).not.toEqual("");
    });
  });
});

<<<<<<< HEAD
describe("questionnaire findProgram cases", () => {
  // This test assumes that there is no program named "test ABC 123 this should never exist" in programOptions
  it("should default to the optional program when a non-existent program name is provided", () => {
    const programInput = { name: "test ABC 123 this should never exist" };
    const program = utils.findProgram(programInput);
=======
describe("findProgram cases", () => {
  it("should default to the optional program", () => {
    const program = utils.findProgram("test ABC 123 this should never exist", "test abbrev this should never exist either");
>>>>>>> 814d1a5d

    expect(program).toEqual(OptionalProgram);
  });

  // This test assumes the provided program does not have a name, abbreviation, or description
  it("should default to the optional program when the program contains name, abbreviation, and description that does not exist in programOptions", () => {
    const programInput = { name: "this is a custom name" };
    const program = utils.findProgram(programInput);

    expect(program).toEqual(OptionalProgram);
  });

  // This test checks the NotApplicableProgram scenario based on the findProgram function's behavior
  it("should return NotApplicableProgram when program is marked as notApplicable", () => {
    const programInput = { notApplicable: true, name: "DummyName" };
    const program = utils.findProgram(programInput);

    expect(program).toEqual(NotApplicableProgram);
  });

  it("should return NotApplicableProgram when program name matches NotApplicableProgram name", () => {
    const programInput = { name: NotApplicableProgram.name };
    const program = utils.findProgram(programInput);

    expect(program).toEqual(NotApplicableProgram);
  });

  it("should return the correct program option when an existing program name is provided", () => {
    const existingProgram = programOptions[0];
    const programInput = { name: existingProgram.name };
    const program = utils.findProgram(programInput);

    expect(program).toEqual(existingProgram);
  });

  it("should return program with initial values if no program is provided", () => {
    const program = utils.findProgram(null);

    expect(program).toEqual(InitialQuestionnaire.program);
  });
});

<<<<<<< HEAD
describe("questionnaire programToSelectOption cases", () => {
  it("should correctly format a program with abbreviation", () => {
    const program = {
      name: "Test Program",
      abbreviation: "TP"
    };
=======
describe("findStudy cases", () => {
  const program = programs[0];
>>>>>>> 814d1a5d

    const selectOption = utils.programToSelectOption(program);

    expect(selectOption.label).toEqual("Test Program (TP)");
    expect(selectOption.value).toEqual("Test Program");
  });

  it("should correctly format a program without abbreviation", () => {
    const program = {
      name: "Test Program",
    };

    const selectOption = utils.programToSelectOption(program);

    expect(selectOption.label).toEqual("Test Program");
    expect(selectOption.value).toEqual("Test Program");
  });

  it("should correctly format a program with empty name", () => {
    const program = { name: "" };

    const selectOption = utils.programToSelectOption(program);

    expect(selectOption.label).toEqual("");
    expect(selectOption.value).toEqual("");
  });
});<|MERGE_RESOLUTION|>--- conflicted
+++ resolved
@@ -111,18 +111,12 @@
   });
 });
 
-<<<<<<< HEAD
+
 describe("questionnaire findProgram cases", () => {
   // This test assumes that there is no program named "test ABC 123 this should never exist" in programOptions
   it("should default to the optional program when a non-existent program name is provided", () => {
     const programInput = { name: "test ABC 123 this should never exist" };
     const program = utils.findProgram(programInput);
-=======
-describe("findProgram cases", () => {
-  it("should default to the optional program", () => {
-    const program = utils.findProgram("test ABC 123 this should never exist", "test abbrev this should never exist either");
->>>>>>> 814d1a5d
-
     expect(program).toEqual(OptionalProgram);
   });
 
@@ -164,18 +158,13 @@
   });
 });
 
-<<<<<<< HEAD
+
 describe("questionnaire programToSelectOption cases", () => {
   it("should correctly format a program with abbreviation", () => {
     const program = {
       name: "Test Program",
       abbreviation: "TP"
     };
-=======
-describe("findStudy cases", () => {
-  const program = programs[0];
->>>>>>> 814d1a5d
-
     const selectOption = utils.programToSelectOption(program);
 
     expect(selectOption.label).toEqual("Test Program (TP)");
